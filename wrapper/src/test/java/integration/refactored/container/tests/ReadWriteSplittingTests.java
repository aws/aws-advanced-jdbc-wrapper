/*
 * Copyright Amazon.com, Inc. or its affiliates. All Rights Reserved.
 *
 * Licensed under the Apache License, Version 2.0 (the "License").
 * You may not use this file except in compliance with the License.
 * You may obtain a copy of the License at
 *
 * http://www.apache.org/licenses/LICENSE-2.0
 *
 * Unless required by applicable law or agreed to in writing, software
 * distributed under the License is distributed on an "AS IS" BASIS,
 * WITHOUT WARRANTIES OR CONDITIONS OF ANY KIND, either express or implied.
 * See the License for the specific language governing permissions and
 * limitations under the License.
 */

package integration.refactored.container.tests;

import static org.junit.jupiter.api.Assertions.assertDoesNotThrow;
import static org.junit.jupiter.api.Assertions.assertEquals;
import static org.junit.jupiter.api.Assertions.assertFalse;
import static org.junit.jupiter.api.Assertions.assertNotEquals;
import static org.junit.jupiter.api.Assertions.assertNotSame;
import static org.junit.jupiter.api.Assertions.assertSame;
import static org.junit.jupiter.api.Assertions.assertThrows;
import static org.junit.jupiter.api.Assertions.assertTrue;
import static org.junit.jupiter.api.Assertions.fail;

import com.zaxxer.hikari.HikariConfig;
import integration.refactored.DatabaseEngine;
import integration.refactored.DatabaseEngineDeployment;
import integration.refactored.DriverHelper;
import integration.refactored.TestEnvironmentFeatures;
import integration.refactored.TestInstanceInfo;
import integration.refactored.container.ConnectionStringHelper;
import integration.refactored.container.ProxyHelper;
import integration.refactored.container.TestDriverProvider;
import integration.refactored.container.TestEnvironment;
import integration.refactored.container.condition.DisableOnTestFeature;
import integration.refactored.container.condition.EnableOnDatabaseEngine;
import integration.refactored.container.condition.EnableOnDatabaseEngineDeployment;
import integration.refactored.container.condition.EnableOnNumOfInstances;
import integration.refactored.container.condition.EnableOnTestFeature;
import integration.refactored.container.condition.MakeSureFirstInstanceWriter;
import integration.util.AuroraTestUtility;
import java.sql.Connection;
import java.sql.DriverManager;
import java.sql.ResultSet;
import java.sql.SQLException;
import java.sql.Statement;
import java.util.List;
import java.util.Properties;
import java.util.concurrent.TimeUnit;
import java.util.logging.Logger;
import java.util.stream.Collectors;
import org.junit.jupiter.api.Disabled;
import org.junit.jupiter.api.MethodOrderer;
import org.junit.jupiter.api.TestMethodOrder;
import org.junit.jupiter.api.TestTemplate;
import org.junit.jupiter.api.extension.ExtendWith;
import software.amazon.jdbc.ConnectionProviderManager;
import software.amazon.jdbc.HikariPooledConnectionProvider;
import software.amazon.jdbc.HostSpec;
import software.amazon.jdbc.PropertyDefinition;
import software.amazon.jdbc.hostlistprovider.AuroraHostListProvider;
import software.amazon.jdbc.hostlistprovider.ConnectionStringHostListProvider;
import software.amazon.jdbc.plugin.failover.FailoverConnectionPlugin;
import software.amazon.jdbc.plugin.failover.FailoverFailedSQLException;
import software.amazon.jdbc.plugin.failover.FailoverSuccessSQLException;
import software.amazon.jdbc.plugin.failover.TransactionStateUnknownSQLException;
import software.amazon.jdbc.util.SqlState;

@TestMethodOrder(MethodOrderer.MethodName.class)
@ExtendWith(TestDriverProvider.class)
@EnableOnNumOfInstances(min = 2)
@EnableOnDatabaseEngineDeployment(DatabaseEngineDeployment.AURORA)
@DisableOnTestFeature({TestEnvironmentFeatures.PERFORMANCE, TestEnvironmentFeatures.RUN_HIBERNATE_TESTS_ONLY})
@MakeSureFirstInstanceWriter
public class ReadWriteSplittingTests {

  protected static final AuroraTestUtility auroraUtil =
      new AuroraTestUtility(TestEnvironment.getCurrent().getInfo().getAuroraRegion());
  private static final Logger LOGGER = Logger.getLogger(ReadWriteSplittingTests.class.getName());

  protected static Properties getProxiedPropsWithFailover() {
    final Properties props = getPropsWithFailover();
    AuroraHostListProvider.CLUSTER_INSTANCE_HOST_PATTERN.set(props,
        "?." + TestEnvironment.getCurrent().getInfo().getProxyDatabaseInfo()
            .getInstanceEndpointSuffix());
    return props;
  }

  protected static Properties getProxiedProps() {
    final Properties props = getProps();
    AuroraHostListProvider.CLUSTER_INSTANCE_HOST_PATTERN.set(props,
        "?." + TestEnvironment.getCurrent().getInfo().getProxyDatabaseInfo()
            .getInstanceEndpointSuffix());
    return props;
  }

  protected static Properties getDefaultPropsNoPlugins() {
    final Properties props = ConnectionStringHelper.getDefaultProperties();
    DriverHelper.setSocketTimeout(props, 10, TimeUnit.SECONDS);
    DriverHelper.setConnectTimeout(props, 10, TimeUnit.SECONDS);
    return props;
  }

  protected static Properties getProps() {
    final Properties props = getDefaultPropsNoPlugins();
    PropertyDefinition.PLUGINS.set(props, "auroraHostList,readWriteSplitting");
    return props;
  }

  protected static Properties getPropsWithFailover() {
    final Properties props = getDefaultPropsNoPlugins();
    PropertyDefinition.PLUGINS.set(props, "readWriteSplitting,failover,efm");
    return props;
  }

  @TestTemplate
  public void test_connectToWriter_switchSetReadOnly() throws SQLException {
    final String url = ConnectionStringHelper.getWrapperUrl();

    LOGGER.finest("Connecting to url " + url);
    try (final Connection conn = DriverManager.getConnection(url, getProps())) {

      final String writerConnectionId = auroraUtil.queryInstanceId(conn);

      conn.setReadOnly(true);
      final String readerConnectionId = auroraUtil.queryInstanceId(conn);
      assertNotEquals(writerConnectionId, readerConnectionId);

      conn.setReadOnly(true);
      String currentConnectionId = auroraUtil.queryInstanceId(conn);
      assertEquals(readerConnectionId, currentConnectionId);

      conn.setReadOnly(false);
      currentConnectionId = auroraUtil.queryInstanceId(conn);
      assertEquals(writerConnectionId, currentConnectionId);

      conn.setReadOnly(false);
      currentConnectionId = auroraUtil.queryInstanceId(conn);
      assertEquals(writerConnectionId, currentConnectionId);

      conn.setReadOnly(true);
      currentConnectionId = auroraUtil.queryInstanceId(conn);
      assertEquals(readerConnectionId, currentConnectionId);
    }
  }

  @TestTemplate
  public void test_connectToReader_setReadOnlyTrueFalse() throws SQLException {
    final String url = getWrapperReaderInstanceUrl();

    LOGGER.finest("Connecting to url " + url);
    try (final Connection conn = DriverManager.getConnection(url, getProps())) {
      final String readerConnectionId = auroraUtil.queryInstanceId(conn);
      LOGGER.finest("readerConnectionId: " + readerConnectionId);

      conn.setReadOnly(true);
      final String currentConnectionId = auroraUtil.queryInstanceId(conn);
      assertEquals(readerConnectionId, currentConnectionId);

      conn.setReadOnly(false);
      final String writerConnectionId = auroraUtil.queryInstanceId(conn);
      LOGGER.finest("writerConnectionId: " + writerConnectionId);
      assertNotEquals(readerConnectionId, writerConnectionId);
    }
  }

  // Assumes the writer is stored as the first instance and all other instances are readers.
  protected String getWrapperReaderInstanceUrl() {
    return ConnectionStringHelper.getWrapperUrl(
        TestEnvironment.getCurrent().getCurrentDriver(),
        TestEnvironment.getCurrent()
            .getInfo()
            .getDatabaseInfo()
            .getInstances()
            .get(1)
            .getEndpoint(),
        TestEnvironment.getCurrent()
            .getInfo()
            .getDatabaseInfo()
            .getInstances()
            .get(1)
            .getEndpointPort(),
        TestEnvironment.getCurrent().getInfo().getDatabaseInfo().getDefaultDbName());
  }

  @TestTemplate
  public void test_connectToReaderCluster_setReadOnlyTrueFalse() throws SQLException {
    final String url = ConnectionStringHelper.getWrapperReaderClusterUrl();
    LOGGER.finest("Connecting to url " + url);
    try (final Connection conn = DriverManager.getConnection(url, getProps())) {
      final String readerConnectionId = auroraUtil.queryInstanceId(conn);
      LOGGER.finest("readerConnectionId: " + readerConnectionId);

      conn.setReadOnly(true);
      final String currentConnectionId = auroraUtil.queryInstanceId(conn);
      assertEquals(readerConnectionId, currentConnectionId);

      conn.setReadOnly(false);
      final String writerConnectionId = auroraUtil.queryInstanceId(conn);
      LOGGER.finest("writerConnectionId: " + writerConnectionId);
      assertNotEquals(readerConnectionId, writerConnectionId);
    }
  }

  @TestTemplate
  public void test_setReadOnlyFalseInReadOnlyTransaction() throws SQLException {
    try (final Connection conn = DriverManager.getConnection(ConnectionStringHelper.getWrapperUrl(), getProps())) {

      final String writerConnectionId = auroraUtil.queryInstanceId(conn);

      conn.setReadOnly(true);
      final String readerConnectionId = auroraUtil.queryInstanceId(conn);
      assertNotEquals(writerConnectionId, readerConnectionId);

      final Statement stmt = conn.createStatement();
      stmt.execute("START TRANSACTION READ ONLY");
      stmt.executeQuery("SELECT 1");

      final SQLException exception =
          assertThrows(SQLException.class, () -> conn.setReadOnly(false));
      String currentConnectionId = auroraUtil.queryInstanceId(conn);
      assertEquals(SqlState.ACTIVE_SQL_TRANSACTION.getState(), exception.getSQLState());
      assertEquals(readerConnectionId, currentConnectionId);

      stmt.execute("COMMIT");

      conn.setReadOnly(false);
      currentConnectionId = auroraUtil.queryInstanceId(conn);
      assertEquals(writerConnectionId, currentConnectionId);
    }
  }

  @TestTemplate
  public void test_setReadOnlyFalseInTransaction_setAutocommitFalse() throws SQLException {
    try (final Connection conn = DriverManager.getConnection(ConnectionStringHelper.getWrapperUrl(), getProps())) {

      final String writerConnectionId = auroraUtil.queryInstanceId(conn);

      conn.setReadOnly(true);
      final String readerConnectionId = auroraUtil.queryInstanceId(conn);
      assertNotEquals(writerConnectionId, readerConnectionId);

      final Statement stmt = conn.createStatement();
      conn.setAutoCommit(false);
      stmt.executeQuery(
          // TODO: can we replace it with something less database specific?
          "SELECT COUNT(*) FROM information_schema.tables");

      final SQLException exception =
          assertThrows(SQLException.class, () -> conn.setReadOnly(false));
      String currentConnectionId = auroraUtil.queryInstanceId(conn);
      assertEquals(SqlState.ACTIVE_SQL_TRANSACTION.getState(), exception.getSQLState());
      assertEquals(readerConnectionId, currentConnectionId);

      stmt.execute("COMMIT");

      conn.setReadOnly(false);
      currentConnectionId = auroraUtil.queryInstanceId(conn);
      assertEquals(writerConnectionId, currentConnectionId);
    }
  }


  @TestTemplate
  @EnableOnDatabaseEngine({DatabaseEngine.MYSQL})
  public void test_setReadOnlyTrueInTransaction() throws SQLException {
    try (final Connection conn = DriverManager.getConnection(ConnectionStringHelper.getWrapperUrl(), getProps())) {

      final String writerConnectionId = auroraUtil.queryInstanceId(conn);

      final Statement stmt1 = conn.createStatement();
      stmt1.executeUpdate("DROP TABLE IF EXISTS test_readWriteSplitting_readOnlyTrueInTransaction");
      stmt1.executeUpdate(
          "CREATE TABLE test_readWriteSplitting_readOnlyTrueInTransaction "
              + "(id int not null primary key, text_field varchar(255) not null)");
      stmt1.execute("SET autocommit = 0");

      final Statement stmt2 = conn.createStatement();
      stmt2.executeUpdate(
          "INSERT INTO test_readWriteSplitting_readOnlyTrueInTransaction "
              + "VALUES (1, 'test_field value 1')");

      assertDoesNotThrow(() -> conn.setReadOnly(true));
      final String currentConnectionId = auroraUtil.queryInstanceId(conn);
      assertEquals(writerConnectionId, currentConnectionId);

      stmt2.execute("COMMIT");
      final ResultSet rs =
          stmt2.executeQuery(
              "SELECT count(*) from test_readWriteSplitting_readOnlyTrueInTransaction");
      rs.next();
      assertEquals(1, rs.getInt(1));

      conn.setReadOnly(false);
      stmt2.execute("SET autocommit = 1");
      stmt2.executeUpdate("DROP TABLE IF EXISTS test_readWriteSplitting_readOnlyTrueInTransaction");
    }
  }

  @TestTemplate
  public void test_setReadOnlyTrue_oneHost() throws SQLException {


    // Use static host list with only one host
    final Properties props = getDefaultPropsNoPlugins();
    PropertyDefinition.PLUGINS.set(props, "readWriteSplitting");
    ConnectionStringHostListProvider.SINGLE_WRITER_CONNECTION_STRING.set(props, "true");

    final String writerUrl =
        TestEnvironment.getCurrent().getInfo().getDatabaseInfo().getInstances().get(0).getEndpoint();
    final String url = DriverHelper.getWrapperDriverProtocol()
        + writerUrl + "/"
        + TestEnvironment.getCurrent().getInfo().getDatabaseInfo().getDefaultDbName()
        + DriverHelper.getDriverRequiredParameters();

    try (final Connection conn = DriverManager.getConnection(url, props)) {
      final String writerConnectionId = auroraUtil.queryInstanceId(conn);

      conn.setReadOnly(true);
      final String currentConnectionId = auroraUtil.queryInstanceId(conn);
      assertEquals(writerConnectionId, currentConnectionId);
    }
  }

  @TestTemplate
  @EnableOnNumOfInstances(min = 3)
  @EnableOnTestFeature(TestEnvironmentFeatures.NETWORK_OUTAGES_ENABLED)
  public void test_setReadOnlyTrue_allReadersDown() throws SQLException {
    try (final Connection conn = DriverManager.getConnection(
        ConnectionStringHelper.getProxyWrapperUrl(), getProxiedProps())) {

      final String writerConnectionId = auroraUtil.queryInstanceId(conn);

      // Kill all reader instances
      final List<String> instanceIDs =
          TestEnvironment.getCurrent().getInfo().getDatabaseInfo().getInstances().stream()
              .map(TestInstanceInfo::getInstanceId).collect(Collectors.toList());
      for (int i = 1; i < instanceIDs.size(); i++) {
        ProxyHelper.disableConnectivity(instanceIDs.get(i));
      }

      assertDoesNotThrow(() -> conn.setReadOnly(true));
      String currentConnectionId = assertDoesNotThrow(() -> auroraUtil.queryInstanceId(conn));
      assertEquals(writerConnectionId, currentConnectionId);

      assertDoesNotThrow(() -> conn.setReadOnly(false));
      currentConnectionId = assertDoesNotThrow(() -> auroraUtil.queryInstanceId(conn));
      assertEquals(writerConnectionId, currentConnectionId);

      ProxyHelper.enableAllConnectivity();
      assertDoesNotThrow(() -> conn.setReadOnly(true));
      currentConnectionId = auroraUtil.queryInstanceId(conn);
      assertNotEquals(writerConnectionId, currentConnectionId);
    }
  }

  @TestTemplate
  public void test_setReadOnly_closedConnection() throws SQLException {
    try (final Connection conn = DriverManager.getConnection(
        ConnectionStringHelper.getProxyWrapperUrl(), getProxiedProps())) {
      conn.close();

      final SQLException exception = assertThrows(SQLException.class, () -> conn.setReadOnly(true));
      assertEquals(SqlState.CONNECTION_NOT_OPEN.getState(), exception.getSQLState());
    }
  }

  @TestTemplate
  @EnableOnTestFeature(TestEnvironmentFeatures.NETWORK_OUTAGES_ENABLED)
  public void test_setReadOnlyFalse_allInstancesDown() throws SQLException {
    try (final Connection conn = DriverManager.getConnection(
        ConnectionStringHelper.getProxyWrapperUrl(), getProxiedProps())) {

      final String writerConnectionId = auroraUtil.queryInstanceId(conn);

      conn.setReadOnly(true);
      final String readerConnectionId = auroraUtil.queryInstanceId(conn);
      assertNotEquals(writerConnectionId, readerConnectionId);

      // Kill all instances
      ProxyHelper.disableAllConnectivity();

      final SQLException exception =
          assertThrows(SQLException.class, () -> conn.setReadOnly(false));
      assertEquals(SqlState.CONNECTION_UNABLE_TO_CONNECT.getState(), exception.getSQLState());
    }
  }

  @TestTemplate
  public void test_executeWithOldConnection() throws SQLException {
    try (final Connection conn = DriverManager.getConnection(ConnectionStringHelper.getWrapperUrl(), getProps())) {

      final String writerId = auroraUtil.queryInstanceId(conn);

      final Statement oldStmt = conn.createStatement();
      final ResultSet oldRs = oldStmt.executeQuery("SELECT 1");
      conn.setReadOnly(true); // Connection is switched internally
      conn.setAutoCommit(false);

      assertThrows(SQLException.class, () -> oldStmt.execute("SELECT 1"));
      assertThrows(SQLException.class, () -> oldRs.getInt(1));

      final String readerId = auroraUtil.queryInstanceId(conn);
      assertNotEquals(writerId, readerId);

      assertDoesNotThrow(oldStmt::close);
      assertDoesNotThrow(oldRs::close);

      final String sameReaderId = auroraUtil.queryInstanceId(conn);
      assertEquals(readerId, sameReaderId);
    }
  }

  @TestTemplate
  @EnableOnNumOfInstances(min = 3)
  @EnableOnTestFeature({TestEnvironmentFeatures.NETWORK_OUTAGES_ENABLED, TestEnvironmentFeatures.FAILOVER_SUPPORTED})
  public void test_failoverToNewWriter_setReadOnlyTrueFalse()
      throws SQLException, InterruptedException {
    try (final Connection conn =
             DriverManager.getConnection(ConnectionStringHelper.getProxyWrapperUrl(), getProxiedPropsWithFailover())) {

      final String originalWriterId = auroraUtil.queryInstanceId(conn);

      // Kill all reader instances
      final int numOfInstances =
          TestEnvironment.getCurrent().getInfo().getDatabaseInfo().getInstances().size();
      for (int i = 1; i < numOfInstances; i++) {
        ProxyHelper.disableConnectivity(
            TestEnvironment.getCurrent()
                .getInfo()
                .getDatabaseInfo()
                .getInstances()
                .get(i)
                .getInstanceId());
      }

      // Force internal reader connection to the writer instance
      conn.setReadOnly(true);
      String currentConnectionId = auroraUtil.queryInstanceId(conn);
      assertEquals(originalWriterId, currentConnectionId);
      conn.setReadOnly(false);

      ProxyHelper.enableAllConnectivity();

      // Crash Instance1 and nominate a new writer
      auroraUtil.failoverClusterAndWaitUntilWriterChanged();

      // Failure occurs on Connection invocation
      auroraUtil.assertFirstQueryThrows(conn, FailoverSuccessSQLException.class);

      // Assert that we are connected to the new writer after failover happens.
      String newWriterId = auroraUtil.queryInstanceId(conn);
      assertTrue(auroraUtil.isDBInstanceWriter(newWriterId));
      assertNotEquals(newWriterId, originalWriterId);

      conn.setReadOnly(true);
      currentConnectionId = auroraUtil.queryInstanceId(conn);
      assertNotEquals(newWriterId, currentConnectionId);

      conn.setReadOnly(false);
      currentConnectionId = auroraUtil.queryInstanceId(conn);
      assertEquals(newWriterId, currentConnectionId);
    }
  }

  @TestTemplate
  @EnableOnNumOfInstances(min = 3)
  @EnableOnTestFeature({TestEnvironmentFeatures.NETWORK_OUTAGES_ENABLED})
  public void test_failoverToNewReader_setReadOnlyFalseTrue() throws SQLException {
    try (final Connection conn =
             DriverManager.getConnection(ConnectionStringHelper.getProxyWrapperUrl(), getProxiedPropsWithFailover())) {

      final String writerConnectionId = auroraUtil.queryInstanceId(conn);
      LOGGER.info("writerConnectionId: " + writerConnectionId);

      conn.setReadOnly(true);
      final String readerConnectionId = auroraUtil.queryInstanceId(conn);
      assertNotEquals(writerConnectionId, readerConnectionId);

      String otherReaderId = "";
      final List<TestInstanceInfo> instances = TestEnvironment.getCurrent().getInfo().getDatabaseInfo().getInstances();

      for (int i = 1; i < instances.size(); i++) {
        if (!instances.get(i).getInstanceId().equals(readerConnectionId)) {
          otherReaderId = instances.get(i).getInstanceId();
          break;
        }
      }
      if (otherReaderId.equals("")) {
        fail("could not acquire new reader ID");
      }

      // Kill all instances except one other reader
      for (final TestInstanceInfo instance : instances) {
        final String instanceId = instance.getInstanceId();
        if (otherReaderId.equals(instanceId)) {
          continue;
        }
        ProxyHelper.disableConnectivity(instanceId);
      }

      auroraUtil.assertFirstQueryThrows(conn, FailoverSuccessSQLException.class);
      assertFalse(conn.isClosed());
      String currentConnectionId = auroraUtil.queryInstanceId(conn);
      assertEquals(otherReaderId, currentConnectionId);
      assertNotEquals(readerConnectionId, currentConnectionId);

      ProxyHelper.enableAllConnectivity();

      conn.setReadOnly(false);
      currentConnectionId = auroraUtil.queryInstanceId(conn);
      assertEquals(writerConnectionId, currentConnectionId);

      conn.setReadOnly(true);
      currentConnectionId = auroraUtil.queryInstanceId(conn);
      assertEquals(otherReaderId, currentConnectionId);
    }
  }

  @TestTemplate
  @EnableOnNumOfInstances(min = 3)
  @EnableOnTestFeature({TestEnvironmentFeatures.NETWORK_OUTAGES_ENABLED})
  public void test_failoverReaderToWriter_setReadOnlyTrueFalse() throws SQLException {
    try (final Connection conn =
             DriverManager.getConnection(ConnectionStringHelper.getProxyWrapperUrl(), getProxiedPropsWithFailover())) {

      final String writerConnectionId = auroraUtil.queryInstanceId(conn);

      conn.setReadOnly(true);
      final String readerConnectionId = auroraUtil.queryInstanceId(conn);
      assertNotEquals(writerConnectionId, readerConnectionId);

      final List<TestInstanceInfo> instances = TestEnvironment.getCurrent().getInfo().getDatabaseInfo()
          .getInstances();

      // Kill all instances except the writer
      for (final TestInstanceInfo instance : instances) {
        final String instanceId = instance.getInstanceId();
        if (writerConnectionId.equals(instanceId)) {
          continue;
        }
        ProxyHelper.disableConnectivity(instanceId);
      }

      auroraUtil.assertFirstQueryThrows(conn, FailoverSuccessSQLException.class);
      assertFalse(conn.isClosed());
      String currentConnectionId = auroraUtil.queryInstanceId(conn);
      assertEquals(writerConnectionId, currentConnectionId);

      ProxyHelper.enableAllConnectivity();

      conn.setReadOnly(true);
      currentConnectionId = auroraUtil.queryInstanceId(conn);
      assertNotEquals(writerConnectionId, currentConnectionId);

      conn.setReadOnly(false);
      currentConnectionId = auroraUtil.queryInstanceId(conn);
      assertEquals(writerConnectionId, currentConnectionId);
    }
  }

  @TestTemplate
  public void test_pooledConnection_reuseCachedConnection() throws SQLException {
    Properties props = getProps();

    final HikariPooledConnectionProvider provider =
        new HikariPooledConnectionProvider(ReadWriteSplittingTests::getHikariConfig);
    ConnectionProviderManager.setConnectionProvider(provider);

    final Connection conn1;
    final Connection conn2;
    final Connection unwrappedConn1;
    final Connection unwrappedConn2;

    try {
      conn1 = DriverManager.getConnection(ConnectionStringHelper.getWrapperUrl(), props);
      unwrappedConn1 = conn1.unwrap(Connection.class);
      conn1.close();

      conn2 = DriverManager.getConnection(ConnectionStringHelper.getWrapperUrl(), props);
      unwrappedConn2 = conn2.unwrap(Connection.class);
      conn2.close();

      // The ConnectionWrapper objects should be different, but the underlying connection should
      // have been cached and thus should be the same across conn1 and conn2.
      assertNotSame(conn1, conn2);
      assertSame(unwrappedConn1, unwrappedConn2);
    } finally {
      ConnectionProviderManager.releaseResources();
      ConnectionProviderManager.resetProvider();
    }
  }

  protected static HikariConfig getHikariConfig(HostSpec hostSpec, Properties props) {
    final HikariConfig config = new HikariConfig();
    config.setMaximumPoolSize(1);
    config.setInitializationFailTimeout(75000);
    return config;
  }

  @TestTemplate
  @EnableOnTestFeature(TestEnvironmentFeatures.FAILOVER_SUPPORTED)
  public void test_pooledConnectionFailover() throws SQLException, InterruptedException {
    Properties props = getPropsWithFailover();

    final HikariPooledConnectionProvider provider =
        new HikariPooledConnectionProvider(ReadWriteSplittingTests::getHikariConfig);
    ConnectionProviderManager.setConnectionProvider(provider);

    final String initialWriterId;
    final String nextWriterId;
    final Connection initialWriterConn1;
    final Connection initialWriterConn2;
    final Connection newWriterConn;

    try {
      try (final Connection conn = DriverManager.getConnection(ConnectionStringHelper.getWrapperUrl(), props)) {
        initialWriterConn1 = conn.unwrap(Connection.class);
        initialWriterId = auroraUtil.queryInstanceId(conn);
        auroraUtil.failoverClusterAndWaitUntilWriterChanged();
        assertThrows(SQLException.class, () -> auroraUtil.queryInstanceId(conn));
        nextWriterId = auroraUtil.queryInstanceId(conn);
        assertNotEquals(initialWriterId, nextWriterId);
        newWriterConn = conn.unwrap(Connection.class);
        assertNotSame(initialWriterConn1, newWriterConn);
      }

      try (final Connection conn = DriverManager.getConnection(ConnectionStringHelper.getWrapperUrl(), props)) {
        // This should be a new connection to the initial writer instance (now a reader).
        final String writerConnectionId = auroraUtil.queryInstanceId(conn);
        assertEquals(initialWriterId, writerConnectionId);
        initialWriterConn2 = conn.unwrap(Connection.class);
        // The initial connection should have been evicted from the pool when failover occurred, so
        // this should be a new connection even though it is connected to the same instance.
        assertNotSame(initialWriterConn1, initialWriterConn2);
      }
    } finally {
      ConnectionProviderManager.releaseResources();
      ConnectionProviderManager.resetProvider();
    }
  }

<<<<<<< HEAD
  @Disabled("Flaky - will fail if the failover plugin detects stale cluster URL DNS")
=======
>>>>>>> fb55ede0
  @TestTemplate
  @EnableOnTestFeature(TestEnvironmentFeatures.FAILOVER_SUPPORTED)
  public void test_pooledConnectionFailoverWithClusterURL() throws SQLException, InterruptedException {
    Properties props = getPropsWithFailover();

    final HikariPooledConnectionProvider provider =
        new HikariPooledConnectionProvider(ReadWriteSplittingTests::getHikariConfig);
    ConnectionProviderManager.setConnectionProvider(provider);

    final Connection initialWriterConn;
    final Connection newWriterConn;

    try (final Connection conn = DriverManager.getConnection(
        ConnectionStringHelper.getWrapperClusterEndpointUrl(),
        props)) {
      initialWriterConn = conn.unwrap(Connection.class);
      // The internal connection pool should not be used if the connection is established via a cluster URL.
      assertEquals(0, provider.getHostCount(), "Internal connection pool should be empty.");
      final String writerConnectionId = auroraUtil.queryInstanceId(conn);
      auroraUtil.failoverClusterAndWaitUntilWriterChanged();
      assertThrows(FailoverSuccessSQLException.class, () -> auroraUtil.queryInstanceId(conn));
      final String nextWriterId = auroraUtil.queryInstanceId(conn);
      assertNotEquals(writerConnectionId, nextWriterId);
      assertEquals(0, provider.getHostCount(), "Internal connection pool should be empty.");
      newWriterConn = conn.unwrap(Connection.class);
      assertNotSame(initialWriterConn, newWriterConn);
    } finally {
      ConnectionProviderManager.releaseResources();
      ConnectionProviderManager.resetProvider();
    }
  }

  @TestTemplate
  @EnableOnTestFeature({TestEnvironmentFeatures.NETWORK_OUTAGES_ENABLED})
  public void test_pooledConnection_failoverFailed() throws SQLException {
    Properties props = getProxiedPropsWithFailover();
    FailoverConnectionPlugin.FAILOVER_TIMEOUT_MS.set(props, "1000");
    DriverHelper.setMonitoringSocketTimeout(props, 3, TimeUnit.SECONDS);

    final HikariPooledConnectionProvider provider =
        new HikariPooledConnectionProvider(ReadWriteSplittingTests::getHikariConfig);
    ConnectionProviderManager.setConnectionProvider(provider);

    final Connection initialWriterConn1;
    final Connection initialWriterConn2;

    try {
      final String initialWriterId;
      try (Connection conn = DriverManager.getConnection(ConnectionStringHelper.getProxyWrapperUrl(), props)) {
        initialWriterConn1 = conn.unwrap(Connection.class);
        initialWriterId = auroraUtil.queryInstanceId(conn);
        ProxyHelper.disableAllConnectivity();
        assertThrows(FailoverFailedSQLException.class, () -> auroraUtil.queryInstanceId(conn));
      }

      ProxyHelper.enableAllConnectivity();
      try (final Connection conn = DriverManager.getConnection(ConnectionStringHelper.getProxyWrapperUrl(), props)) {
        final String writerConnectionId = auroraUtil.queryInstanceId(conn);
        assertEquals(initialWriterId, writerConnectionId);
        initialWriterConn2 = conn.unwrap(Connection.class);
        // The initial connection should have been evicted from the pool when failover occurred, so
        // this should be a new connection even though it is connected to the same instance.
        assertNotSame(initialWriterConn1, initialWriterConn2);
      }
    } finally {
      ConnectionProviderManager.releaseResources();
      ConnectionProviderManager.resetProvider();
    }
  }

  @TestTemplate
  @EnableOnTestFeature(TestEnvironmentFeatures.FAILOVER_SUPPORTED)
  public void test_pooledConnection_failoverInTransaction()
      throws SQLException, InterruptedException {
    Properties props = getPropsWithFailover();

    final HikariPooledConnectionProvider provider =
        new HikariPooledConnectionProvider(ReadWriteSplittingTests::getHikariConfig);
    ConnectionProviderManager.setConnectionProvider(provider);

    final String initialWriterId;
    final String nextWriterId;
    final Connection initialWriterConn1;
    final Connection initialWriterConn2;
    final Connection newWriterConn;

    try {
      try (Connection conn = DriverManager.getConnection(ConnectionStringHelper.getWrapperUrl(), props)) {
        initialWriterConn1 = conn.unwrap(Connection.class);
        conn.setAutoCommit(false);
        initialWriterId = auroraUtil.queryInstanceId(conn);
        auroraUtil.failoverClusterAndWaitUntilWriterChanged();
        assertThrows(TransactionStateUnknownSQLException.class,
            () -> auroraUtil.queryInstanceId(conn));
        conn.setAutoCommit(true);
        nextWriterId = auroraUtil.queryInstanceId(conn);
        assertNotEquals(initialWriterId, nextWriterId);
        newWriterConn = conn.unwrap(Connection.class);
        assertNotSame(initialWriterConn1, newWriterConn);
      }

      try (final Connection conn = DriverManager.getConnection(ConnectionStringHelper.getWrapperUrl(), props)) {
        // This should be a new connection to the initial writer instance (now a reader).
        final String writerConnectionId = auroraUtil.queryInstanceId(conn);
        assertEquals(initialWriterId, writerConnectionId);
        initialWriterConn2 = conn.unwrap(Connection.class);
        // The initial connection should have been evicted from the pool when failover occurred, so
        // this should be a new connection even though it is connected to the same instance.
        assertNotSame(initialWriterConn1, initialWriterConn2);
      }
    } finally {
      ConnectionProviderManager.releaseResources();
      ConnectionProviderManager.resetProvider();
    }
  }
}<|MERGE_RESOLUTION|>--- conflicted
+++ resolved
@@ -644,10 +644,6 @@
     }
   }
 
-<<<<<<< HEAD
-  @Disabled("Flaky - will fail if the failover plugin detects stale cluster URL DNS")
-=======
->>>>>>> fb55ede0
   @TestTemplate
   @EnableOnTestFeature(TestEnvironmentFeatures.FAILOVER_SUPPORTED)
   public void test_pooledConnectionFailoverWithClusterURL() throws SQLException, InterruptedException {
