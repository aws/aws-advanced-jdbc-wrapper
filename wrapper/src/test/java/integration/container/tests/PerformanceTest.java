/*
 * Copyright Amazon.com, Inc. or its affiliates. All Rights Reserved.
 *
 * Licensed under the Apache License, Version 2.0 (the "License").
 * You may not use this file except in compliance with the License.
 * You may obtain a copy of the License at
 *
 * http://www.apache.org/licenses/LICENSE-2.0
 *
 * Unless required by applicable law or agreed to in writing, software
 * distributed under the License is distributed on an "AS IS" BASIS,
 * WITHOUT WARRANTIES OR CONDITIONS OF ANY KIND, either express or implied.
 * See the License for the specific language governing permissions and
 * limitations under the License.
 */

package integration.container.tests;

import static org.junit.jupiter.api.Assertions.fail;
import static software.amazon.jdbc.PropertyDefinition.CONNECT_TIMEOUT;
import static software.amazon.jdbc.PropertyDefinition.PLUGINS;
import static software.amazon.jdbc.PropertyDefinition.SOCKET_TIMEOUT;
import static software.amazon.jdbc.plugin.efm.HostMonitoringConnectionPlugin.FAILURE_DETECTION_COUNT;
import static software.amazon.jdbc.plugin.efm.HostMonitoringConnectionPlugin.FAILURE_DETECTION_INTERVAL;
import static software.amazon.jdbc.plugin.efm.HostMonitoringConnectionPlugin.FAILURE_DETECTION_TIME;
import static software.amazon.jdbc.plugin.failover.FailoverConnectionPlugin.FAILOVER_TIMEOUT_MS;

import integration.DatabaseEngine;
import integration.TestEnvironmentFeatures;
import integration.container.ConnectionStringHelper;
import integration.container.ProxyHelper;
import integration.container.TestDriverProvider;
import integration.container.TestEnvironment;
import integration.container.condition.DisableOnTestFeature;
import integration.container.condition.EnableOnTestFeature;
import java.io.File;
import java.io.FileOutputStream;
import java.io.IOException;
import java.sql.Connection;
import java.sql.DriverManager;
import java.sql.ResultSet;
import java.sql.SQLException;
import java.sql.Statement;
import java.util.ArrayList;
import java.util.List;
import java.util.LongSummaryStatistics;
import java.util.Properties;
import java.util.concurrent.TimeUnit;
import java.util.concurrent.atomic.AtomicLong;
import java.util.logging.Logger;
import java.util.stream.Stream;
import org.apache.poi.ss.usermodel.Cell;
import org.apache.poi.ss.usermodel.Row;
import org.apache.poi.xssf.usermodel.XSSFSheet;
import org.apache.poi.xssf.usermodel.XSSFWorkbook;
import org.junit.jupiter.api.MethodOrderer;
import org.junit.jupiter.api.Order;
import org.junit.jupiter.api.Tag;
import org.junit.jupiter.api.TestMethodOrder;
import org.junit.jupiter.api.TestTemplate;
import org.junit.jupiter.api.extension.ExtendWith;
import org.junit.jupiter.params.provider.Arguments;
import software.amazon.jdbc.PropertyDefinition;
import software.amazon.jdbc.hostlistprovider.RdsHostListProvider;
import software.amazon.jdbc.plugin.OpenedConnectionTracker;
import software.amazon.jdbc.plugin.efm.HostMonitorThreadContainer;
import software.amazon.jdbc.plugin.efm2.HostMonitorServiceImpl;
import software.amazon.jdbc.plugin.failover.FailoverConnectionPlugin;
import software.amazon.jdbc.util.StringUtils;

@TestMethodOrder(MethodOrderer.MethodName.class)
@ExtendWith(TestDriverProvider.class)
@EnableOnTestFeature({
  TestEnvironmentFeatures.PERFORMANCE,
  TestEnvironmentFeatures.NETWORK_OUTAGES_ENABLED,
  TestEnvironmentFeatures.FAILOVER_SUPPORTED
})
@DisableOnTestFeature(TestEnvironmentFeatures.RUN_DB_METRICS_ONLY)
@Order(10)
public class PerformanceTest {

  private static final Logger LOGGER = Logger.getLogger(PerformanceTest.class.getName());

  private static final String MONITORING_CONNECTION_PREFIX = "monitoring-";

  private static final int REPEAT_TIMES =
      StringUtils.isNullOrEmpty(System.getenv("REPEAT_TIMES"))
          ? 5
          : Integer.parseInt(System.getenv("REPEAT_TIMES"));

  private static final int TIMEOUT_MS = 3000;
  private static final int CONNECT_TIMEOUT_MS = 3000;
  private static final int PERF_FAILOVER_TIMEOUT_MS = 120000;

  private static final List<PerfStatMonitoring> enhancedFailureMonitoringPerfDataList =
      new ArrayList<>();
  private static final List<PerfStatMonitoring> failoverWithEfmPerfDataList = new ArrayList<>();
  private static final List<PerfStatSocketTimeout> failoverWithSocketTimeoutPerfDataList =
      new ArrayList<>();

  private void doWritePerfDataToFile(String fileName, List<? extends PerfStatBase> dataList)
      throws IOException {

    if (dataList.isEmpty()) {
      return;
    }

    LOGGER.finest(() -> "File name: " + fileName);

    try (XSSFWorkbook workbook = new XSSFWorkbook()) {

      final XSSFSheet sheet = workbook.createSheet("PerformanceResults");

      for (int rows = 0; rows < dataList.size(); rows++) {
        PerfStatBase perfStat = dataList.get(rows);
        Row row;

        if (rows == 0) {
          // Header
          row = sheet.createRow(0);
          perfStat.writeHeader(row);
        }

        row = sheet.createRow(rows + 1);
        perfStat.writeData(row);
      }

      // Write to file
      final File newExcelFile = new File(fileName);
      newExcelFile.createNewFile();
      try (FileOutputStream fileOut = new FileOutputStream(newExcelFile)) {
        workbook.write(fileOut);
      }
    }
  }

  @TestTemplate
  @Tag("efm")
  public void test_FailureDetectionTime_EnhancedMonitoringEnabled() throws IOException {
    test_FailureDetectionTime_EnhancedMonitoringEnabled("efm");
    test_FailureDetectionTime_EnhancedMonitoringEnabled("efm2");
  }

  public void test_FailureDetectionTime_EnhancedMonitoringEnabled(final String efmPlugin)
        throws IOException {

    OpenedConnectionTracker.clearCache();
    HostMonitorThreadContainer.releaseInstance();
    HostMonitorServiceImpl.closeAllMonitors();
<<<<<<< HEAD
    RdsHostListProvider.clearAll();
    MonitoringRdsHostListProvider.clearCache();
=======
>>>>>>> eec89ff9

    enhancedFailureMonitoringPerfDataList.clear();

    LOGGER.finest("Test round with plugins: " + efmPlugin);

    try {
      Stream<Arguments> argsStream = generateFailureDetectionTimeParams();
      argsStream.forEach(
          a -> {
            try {
              Object[] args = a.get();
              execute_FailureDetectionTime_EnhancedMonitoringEnabled(
                  efmPlugin, (int) args[0], (int) args[1], (int) args[2], (int) args[3]);
            } catch (SQLException ex) {
              throw new RuntimeException(ex);
            }
          });

    } finally {
      doWritePerfDataToFile(
          String.format(
              "./build/reports/tests/EnhancedMonitoringOnly_"
                + "Db_%s_Driver_%s_Instances_%d_Plugin_%s.xlsx",
              TestEnvironment.getCurrent().getInfo().getRequest().getDatabaseEngine(),
              TestEnvironment.getCurrent().getCurrentDriver(),
              TestEnvironment.getCurrent().getInfo().getRequest().getNumOfInstances(),
              efmPlugin),
          enhancedFailureMonitoringPerfDataList);
      enhancedFailureMonitoringPerfDataList.clear();
    }
  }

  private void execute_FailureDetectionTime_EnhancedMonitoringEnabled(
      final String efmPlugin,
      int detectionTimeMillis,
      int detectionIntervalMillis,
      int detectionCount,
      int sleepDelayMillis)
      throws SQLException {

    final Properties props = ConnectionStringHelper.getDefaultProperties();
    props.setProperty(
        MONITORING_CONNECTION_PREFIX + PropertyDefinition.CONNECT_TIMEOUT.name,
        String.valueOf(CONNECT_TIMEOUT_MS));
    props.setProperty(
        MONITORING_CONNECTION_PREFIX + PropertyDefinition.SOCKET_TIMEOUT.name,
        String.valueOf(TIMEOUT_MS));
    CONNECT_TIMEOUT.set(props, String.valueOf(CONNECT_TIMEOUT_MS));

    // this performance test measures efm failure detection time after disconnecting the network
    FAILURE_DETECTION_TIME.set(props, Integer.toString(detectionTimeMillis));
    FAILURE_DETECTION_INTERVAL.set(props, Integer.toString(detectionIntervalMillis));
    FAILURE_DETECTION_COUNT.set(props, Integer.toString(detectionCount));
    PLUGINS.set(props, efmPlugin);
    RdsHostListProvider.CLUSTER_ID.set(props, "test-cluster-id");

    final PerfStatMonitoring data = new PerfStatMonitoring();
    doMeasurePerformance(sleepDelayMillis, REPEAT_TIMES, props, data);
    data.paramDetectionTime = detectionTimeMillis;
    data.paramDetectionInterval = detectionIntervalMillis;
    data.paramDetectionCount = detectionCount;
    enhancedFailureMonitoringPerfDataList.add(data);
  }

  @TestTemplate
  @Tag("efm")
  @Tag("failover")
  public void test_FailureDetectionTime_FailoverAndEnhancedMonitoringEnabled() throws IOException {
    test_FailureDetectionTime_FailoverAndEnhancedMonitoringEnabled("failover,efm");
    test_FailureDetectionTime_FailoverAndEnhancedMonitoringEnabled("failover,efm2");
    test_FailureDetectionTime_FailoverAndEnhancedMonitoringEnabled("failover2,efm");
    test_FailureDetectionTime_FailoverAndEnhancedMonitoringEnabled("failover2,efm2");
  }

  public void test_FailureDetectionTime_FailoverAndEnhancedMonitoringEnabled(final String plugins)
      throws IOException {

    OpenedConnectionTracker.clearCache();
    HostMonitorThreadContainer.releaseInstance();
    HostMonitorServiceImpl.closeAllMonitors();
<<<<<<< HEAD
    RdsHostListProvider.clearAll();
    MonitoringRdsHostListProvider.clearCache();
=======
>>>>>>> eec89ff9

    failoverWithEfmPerfDataList.clear();

    LOGGER.finest("Test round with plugins: " + plugins);

    try {
      Stream<Arguments> argsStream = generateFailureDetectionTimeParams();
      argsStream.forEach(
          a -> {
            try {
              Object[] args = a.get();
              execute_FailureDetectionTime_FailoverAndEnhancedMonitoringEnabled(
                  plugins, (int) args[0], (int) args[1], (int) args[2], (int) args[3]);
            } catch (SQLException ex) {
              throw new RuntimeException(ex);
            }
          });

    } finally {
      doWritePerfDataToFile(
          String.format(
              "./build/reports/tests/FailoverWithEnhancedMonitoring_"
              + "Db_%s_Driver_%s_Instances_%d_Plugin_%s.xlsx",
              TestEnvironment.getCurrent().getInfo().getRequest().getDatabaseEngine(),
              TestEnvironment.getCurrent().getCurrentDriver(),
              TestEnvironment.getCurrent().getInfo().getRequest().getNumOfInstances(),
              plugins.replace(",", "_")),
          failoverWithEfmPerfDataList);
      failoverWithEfmPerfDataList.clear();
    }
  }

  private void execute_FailureDetectionTime_FailoverAndEnhancedMonitoringEnabled(
      final String plugins,
      int detectionTime,
      int detectionInterval,
      int detectionCount,
      int sleepDelayMillis)
      throws SQLException {

    final Properties props = ConnectionStringHelper.getDefaultProperties();
    props.setProperty(
        MONITORING_CONNECTION_PREFIX + PropertyDefinition.CONNECT_TIMEOUT.name,
        String.valueOf(CONNECT_TIMEOUT_MS));
    props.setProperty(
        MONITORING_CONNECTION_PREFIX + PropertyDefinition.SOCKET_TIMEOUT.name,
        String.valueOf(TIMEOUT_MS));
    CONNECT_TIMEOUT.set(props, String.valueOf(CONNECT_TIMEOUT_MS));

    // this performance test measures failover and efm failure detection time after disconnecting
    // the network
    FAILURE_DETECTION_TIME.set(props, Integer.toString(detectionTime));
    FAILURE_DETECTION_INTERVAL.set(props, Integer.toString(detectionInterval));
    FAILURE_DETECTION_COUNT.set(props, Integer.toString(detectionCount));
    PLUGINS.set(props, plugins);
    FAILOVER_TIMEOUT_MS.set(props, Integer.toString(PERF_FAILOVER_TIMEOUT_MS));
    props.setProperty(
        "clusterInstanceHostPattern",
        "?."
            + TestEnvironment.getCurrent()
                .getInfo()
                .getProxyDatabaseInfo()
                .getInstanceEndpointSuffix());
    FailoverConnectionPlugin.FAILOVER_MODE.set(props, "strict-reader");
    RdsHostListProvider.CLUSTER_ID.set(props, "test-cluster-id");

    final PerfStatMonitoring data = new PerfStatMonitoring();
    doMeasurePerformance(sleepDelayMillis, REPEAT_TIMES, props, data);
    data.paramDetectionTime = detectionTime;
    data.paramDetectionInterval = detectionInterval;
    data.paramDetectionCount = detectionCount;
    failoverWithEfmPerfDataList.add(data);
  }

  @TestTemplate
  @Tag("failover")
  public void test_FailoverTime_SocketTimeout() throws IOException {
    test_FailoverTime_SocketTimeout("failover");
    test_FailoverTime_SocketTimeout("failover2");
  }

  private void test_FailoverTime_SocketTimeout(final String plugins) throws IOException {

    OpenedConnectionTracker.clearCache();
    HostMonitorThreadContainer.releaseInstance();
    HostMonitorServiceImpl.closeAllMonitors();
<<<<<<< HEAD
    RdsHostListProvider.clearAll();
    MonitoringRdsHostListProvider.clearCache();
=======
>>>>>>> eec89ff9

    failoverWithSocketTimeoutPerfDataList.clear();

    LOGGER.finest("Test round with plugins: " + plugins);

    try {
      Stream<Arguments> argsStream = generateFailoverSocketTimeoutTimeParams();
      argsStream.forEach(
          a -> {
            try {
              Object[] args = a.get();
              execute_FailoverTime_SocketTimeout(plugins, (int) args[0], (int) args[1]);
            } catch (SQLException ex) {
              throw new RuntimeException(ex);
            }
          });

    } finally {
      doWritePerfDataToFile(
          String.format(
              "./build/reports/tests/FailoverWithSocketTimeout_"
              + "Db_%s_Driver_%s_Instances_%d_Plugins_%s.xlsx",
              TestEnvironment.getCurrent().getInfo().getRequest().getDatabaseEngine(),
              TestEnvironment.getCurrent().getCurrentDriver(),
              TestEnvironment.getCurrent().getInfo().getRequest().getNumOfInstances(),
              plugins.replace(",", "_")),
          failoverWithSocketTimeoutPerfDataList);
      failoverWithSocketTimeoutPerfDataList.clear();
    }
  }

  private void execute_FailoverTime_SocketTimeout(final String plugins, int socketTimeout, int sleepDelayMillis)
      throws SQLException {

    final Properties props = ConnectionStringHelper.getDefaultProperties();
    // this performance test measures how socket timeout changes the overall failover time
    SOCKET_TIMEOUT.set(props, String.valueOf(TimeUnit.SECONDS.toMillis(socketTimeout)));
    CONNECT_TIMEOUT.set(props, String.valueOf(CONNECT_TIMEOUT_MS));

    // Loads just failover plugin; don't load Enhanced Failure Monitoring plugin
    props.setProperty("wrapperPlugins", plugins);
    props.setProperty(
        "clusterInstanceHostPattern",
        "?."
            + TestEnvironment.getCurrent()
                .getInfo()
                .getProxyDatabaseInfo()
                .getInstanceEndpointSuffix());
    props.setProperty("failoverTimeoutMs", Integer.toString(PERF_FAILOVER_TIMEOUT_MS));
    FailoverConnectionPlugin.FAILOVER_MODE.set(props, "strict-reader");
    RdsHostListProvider.CLUSTER_ID.set(props, "test-cluster-id");

    final PerfStatSocketTimeout data = new PerfStatSocketTimeout();
    doMeasurePerformance(sleepDelayMillis, REPEAT_TIMES, props, data);
    data.paramSocketTimeout = socketTimeout;
    failoverWithSocketTimeoutPerfDataList.add(data);
  }

  private void doMeasurePerformance(
      int sleepDelayMillis,
      int repeatTimes,
      Properties props,
      PerfStatBase data)
      throws SQLException {

    ProxyHelper.enableAllConnectivity();

    final AtomicLong downtimeNanos = new AtomicLong();
    final List<Long> elapsedTimeMillis = new ArrayList<>(repeatTimes);

    for (int i = 0; i < repeatTimes; i++) {

      try {
        LOGGER.finest("Resting 15s...");
        TimeUnit.SECONDS.sleep(15); // let monitoring threads to recover from previous network outage
      } catch (InterruptedException ex) {
        // do nothing
      }

      LOGGER.finest("Iteration: " + i);
      downtimeNanos.set(0);

      // Thread to stop network
      final Thread thread =
          new Thread(
              () -> {
                try {
                  Thread.sleep(sleepDelayMillis);
                  // Kill network
                  ProxyHelper.disableConnectivity(
                      TestEnvironment.getCurrent()
                          .getInfo()
                          .getProxyDatabaseInfo()
                          .getInstances()
                          .get(0)
                          .getInstanceId());
                  downtimeNanos.set(System.nanoTime());
                  LOGGER.finest("Network outages started.");
                } catch (InterruptedException interruptedException) {
                  // Ignore, stop the thread
                }
              });

      try (final Connection conn = openConnectionWithRetry(props);
          final Statement statement = conn.createStatement()) {

        thread.start();

        LOGGER.finest("Start long query.");

        // Execute long query
        try (final ResultSet result = statement.executeQuery(getQuerySql(600))) {
          fail("Sleep query finished, should not be possible with network downed.");
        } catch (SQLException ex) { // Catching executing query
          // Calculate and add detection time
          final long downtime = downtimeNanos.get();
          if (downtime == 0) {
            LOGGER.warning("Network outages start time is undefined!");
            elapsedTimeMillis.add(0L);
          } else {
            final long failureTimeMillis = TimeUnit.NANOSECONDS.toMillis(System.nanoTime() - downtime);
            elapsedTimeMillis.add(failureTimeMillis);
            LOGGER.finest("Elapsed: " + failureTimeMillis);
          }
        }
      } finally {
        thread.interrupt(); // Ensure thread has stopped running
        ProxyHelper.enableConnectivity(
            TestEnvironment.getCurrent()
                .getInfo()
                .getProxyDatabaseInfo()
                .getInstances()
                .get(0)
                .getInstanceId());
      }
    }

    final LongSummaryStatistics stats = elapsedTimeMillis.stream().mapToLong(a -> a).summaryStatistics();

    data.paramNetworkOutageDelayMillis = sleepDelayMillis;
    data.minFailureDetectionTimeMillis = stats.getMin();
    data.maxFailureDetectionTimeMillis = stats.getMax();
    data.avgFailureDetectionTimeMillis = Math.round(stats.getAverage());
    LOGGER.finest("Collected data: " + data);
  }

  private Connection openConnectionWithRetry(Properties props) {
    Connection conn = null;
    int connectCount = 0;
    while (conn == null && connectCount < 10) {
      try {
        conn = connectToInstance(props);
      } catch (SQLException sqlEx) {
        // ignore, try to connect again
      }
      connectCount++;
    }

    if (conn == null) {
      fail(
          "Can't connect to "
              + TestEnvironment.getCurrent()
                  .getInfo()
                  .getProxyDatabaseInfo()
                  .getInstances()
                  .get(0)
                  .getHost());
    }
    return conn;
  }

  private Connection connectToInstance(Properties props) throws SQLException {
    final String url = ConnectionStringHelper.getProxyWrapperUrl();
    return DriverManager.getConnection(url, props);
  }

  private String getQuerySql(final int seconds) {
    final DatabaseEngine databaseEngine =
        TestEnvironment.getCurrent().getInfo().getRequest().getDatabaseEngine();
    switch (databaseEngine) {
      case PG:
        return String.format("SELECT pg_catalog.pg_sleep(%d)", seconds);
      case MYSQL:
      case MARIADB:
        return String.format("SELECT sleep(%d)", seconds);
      default:
        throw new UnsupportedOperationException(databaseEngine.name());
    }
  }

  private Stream<Arguments> generateFailureDetectionTimeParams() {
    // detectionTimeMs, detectionIntervalMs, detectionCount, sleepDelayMs
    return Stream.of(
        // Defaults
        Arguments.of(30000, 5000, 3, 10000),
        Arguments.of(30000, 5000, 3, 20000),
        Arguments.of(30000, 5000, 3, 30000),
        Arguments.of(30000, 5000, 3, 40000),
        Arguments.of(30000, 5000, 3, 50000),
        Arguments.of(30000, 5000, 3, 60000),

        // Aggressive detection scheme
        Arguments.of(6000, 1000, 1, 1000),
        Arguments.of(6000, 1000, 1, 2000),
        Arguments.of(6000, 1000, 1, 3000),
        Arguments.of(6000, 1000, 1, 4000),
        Arguments.of(6000, 1000, 1, 5000),
        Arguments.of(6000, 1000, 1, 6000),
        Arguments.of(6000, 1000, 1, 7000),
        Arguments.of(6000, 1000, 1, 8000),
        Arguments.of(6000, 1000, 1, 9000)
    );
  }

  private Stream<Arguments> generateFailoverSocketTimeoutTimeParams() {
    // socketTimeout (seconds), sleepDelayMS
    return Stream.of(
        Arguments.of(30, 10000),
        Arguments.of(30, 20000),
        Arguments.of(30, 30000),
        Arguments.of(30, 40000));
  }

  private abstract static class PerfStatBase {

    public int paramNetworkOutageDelayMillis;
    public long minFailureDetectionTimeMillis;
    public long maxFailureDetectionTimeMillis;
    public long avgFailureDetectionTimeMillis;

    public abstract void writeHeader(Row row);

    public abstract void writeData(Row row);
  }

  private static class PerfStatMonitoring extends PerfStatBase {

    public int paramDetectionTime;
    public int paramDetectionInterval;
    public int paramDetectionCount;

    @Override
    public void writeHeader(Row row) {
      Cell cell = row.createCell(0);
      cell.setCellValue("FailureDetectionGraceTime");
      cell = row.createCell(1);
      cell.setCellValue("FailureDetectionInterval");
      cell = row.createCell(2);
      cell.setCellValue("FailureDetectionCount");
      cell = row.createCell(3);
      cell.setCellValue("NetworkOutageDelayMillis");
      cell = row.createCell(4);
      cell.setCellValue("MinFailureDetectionTimeMillis");
      cell = row.createCell(5);
      cell.setCellValue("MaxFailureDetectionTimeMillis");
      cell = row.createCell(6);
      cell.setCellValue("AvgFailureDetectionTimeMillis");
    }

    @Override
    public void writeData(Row row) {
      Cell cell = row.createCell(0);
      cell.setCellValue(this.paramDetectionTime);
      cell = row.createCell(1);
      cell.setCellValue(this.paramDetectionInterval);
      cell = row.createCell(2);
      cell.setCellValue(this.paramDetectionCount);
      cell = row.createCell(3);
      cell.setCellValue(this.paramNetworkOutageDelayMillis);
      cell = row.createCell(4);
      cell.setCellValue(this.minFailureDetectionTimeMillis);
      cell = row.createCell(5);
      cell.setCellValue(this.maxFailureDetectionTimeMillis);
      cell = row.createCell(6);
      cell.setCellValue(this.avgFailureDetectionTimeMillis);
    }

    @Override
    public String toString() {
      return String.format("%s [\nparamDetectionTime=%d,\nparamDetectionInterval=%d,\nparamDetectionCount=%d,\n"
          + "paramNetworkOutageDelayMillis=%d,\nmin=%d,\nmax=%d,\navg=%d ]",
          super.toString(),
          this.paramDetectionTime,
          this.paramDetectionInterval,
          this.paramDetectionCount,
          this.paramNetworkOutageDelayMillis,
          this.minFailureDetectionTimeMillis,
          this.maxFailureDetectionTimeMillis,
          this.avgFailureDetectionTimeMillis);
    }
  }

  private static class PerfStatSocketTimeout extends PerfStatBase {

    public int paramSocketTimeout;

    @Override
    public void writeHeader(Row row) {
      Cell cell = row.createCell(0);
      cell.setCellValue("SocketTimeout");
      cell = row.createCell(1);
      cell.setCellValue("NetworkOutageDelayMillis");
      cell = row.createCell(2);
      cell.setCellValue("MinFailureDetectionTimeMillis");
      cell = row.createCell(3);
      cell.setCellValue("MaxFailureDetectionTimeMillis");
      cell = row.createCell(4);
      cell.setCellValue("AvgFailureDetectionTimeMillis");
    }

    @Override
    public void writeData(Row row) {
      Cell cell = row.createCell(0);
      cell.setCellValue(this.paramSocketTimeout);
      cell = row.createCell(1);
      cell.setCellValue(this.paramNetworkOutageDelayMillis);
      cell = row.createCell(2);
      cell.setCellValue(this.minFailureDetectionTimeMillis);
      cell = row.createCell(3);
      cell.setCellValue(this.maxFailureDetectionTimeMillis);
      cell = row.createCell(4);
      cell.setCellValue(this.avgFailureDetectionTimeMillis);
    }

    @Override
    public String toString() {
      return String.format("%s [\nparamSocketTimeout=%d,\nparamNetworkOutageDelayMillis=%d,\n"
              + "min=%d,\nmax=%d,\navg=%d ]",
          super.toString(),
          this.paramSocketTimeout,
          this.paramNetworkOutageDelayMillis,
          this.minFailureDetectionTimeMillis,
          this.maxFailureDetectionTimeMillis,
          this.avgFailureDetectionTimeMillis);
    }
  }
}<|MERGE_RESOLUTION|>--- conflicted
+++ resolved
@@ -147,11 +147,6 @@
     OpenedConnectionTracker.clearCache();
     HostMonitorThreadContainer.releaseInstance();
     HostMonitorServiceImpl.closeAllMonitors();
-<<<<<<< HEAD
-    RdsHostListProvider.clearAll();
-    MonitoringRdsHostListProvider.clearCache();
-=======
->>>>>>> eec89ff9
 
     enhancedFailureMonitoringPerfDataList.clear();
 
@@ -232,11 +227,6 @@
     OpenedConnectionTracker.clearCache();
     HostMonitorThreadContainer.releaseInstance();
     HostMonitorServiceImpl.closeAllMonitors();
-<<<<<<< HEAD
-    RdsHostListProvider.clearAll();
-    MonitoringRdsHostListProvider.clearCache();
-=======
->>>>>>> eec89ff9
 
     failoverWithEfmPerfDataList.clear();
 
@@ -323,11 +313,6 @@
     OpenedConnectionTracker.clearCache();
     HostMonitorThreadContainer.releaseInstance();
     HostMonitorServiceImpl.closeAllMonitors();
-<<<<<<< HEAD
-    RdsHostListProvider.clearAll();
-    MonitoringRdsHostListProvider.clearCache();
-=======
->>>>>>> eec89ff9
 
     failoverWithSocketTimeoutPerfDataList.clear();
 
