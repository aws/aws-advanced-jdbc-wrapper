/*
 * Copyright Amazon.com, Inc. or its affiliates. All Rights Reserved.
 *
 * Licensed under the Apache License, Version 2.0 (the "License").
 * You may not use this file except in compliance with the License.
 * You may obtain a copy of the License at
 *
 * http://www.apache.org/licenses/LICENSE-2.0
 *
 * Unless required by applicable law or agreed to in writing, software
 * distributed under the License is distributed on an "AS IS" BASIS,
 * WITHOUT WARRANTIES OR CONDITIONS OF ANY KIND, either express or implied.
 * See the License for the specific language governing permissions and
 * limitations under the License.
 */

package software.amazon.jdbc.plugin.efm;

import static software.amazon.jdbc.plugin.efm.HostMonitoringConnectionPlugin.FAILURE_DETECTION_COUNT;
import static software.amazon.jdbc.plugin.efm.HostMonitoringConnectionPlugin.FAILURE_DETECTION_INTERVAL;
import static software.amazon.jdbc.plugin.efm.HostMonitoringConnectionPlugin.FAILURE_DETECTION_TIME;
import static software.amazon.jdbc.plugin.efm.MonitorServiceImpl.MONITOR_DISPOSAL_TIME_MS;

import java.sql.Array;
import java.sql.Blob;
import java.sql.CallableStatement;
import java.sql.Clob;
import java.sql.Connection;
import java.sql.DatabaseMetaData;
import java.sql.NClob;
import java.sql.PreparedStatement;
import java.sql.ResultSet;
import java.sql.SQLClientInfoException;
import java.sql.SQLException;
import java.sql.SQLWarning;
import java.sql.SQLXML;
import java.sql.Savepoint;
import java.sql.Statement;
import java.sql.Struct;
import java.util.Date;
import java.util.EnumSet;
import java.util.List;
import java.util.Map;
import java.util.Optional;
import java.util.Properties;
import java.util.Set;
import java.util.concurrent.Executor;
import java.util.concurrent.ExecutorService;
import java.util.concurrent.Executors;
import java.util.concurrent.TimeUnit;
import java.util.logging.ConsoleHandler;
import java.util.logging.Level;
import java.util.logging.LogRecord;
import java.util.logging.Logger;
import java.util.logging.SimpleFormatter;
import org.checkerframework.checker.nullness.qual.NonNull;
import org.checkerframework.checker.nullness.qual.Nullable;
import org.junit.jupiter.api.Disabled;
import org.junit.jupiter.api.Test;
import software.amazon.jdbc.ConnectionPlugin;
import software.amazon.jdbc.ConnectionProvider;
import software.amazon.jdbc.HostListProvider;
import software.amazon.jdbc.HostRole;
import software.amazon.jdbc.HostSpec;
import software.amazon.jdbc.HostSpecBuilder;
import software.amazon.jdbc.JdbcCallable;
import software.amazon.jdbc.NodeChangeOptions;
import software.amazon.jdbc.PluginService;
import software.amazon.jdbc.dialect.Dialect;
import software.amazon.jdbc.dialect.UnknownDialect;
import software.amazon.jdbc.hostavailability.HostAvailability;
import software.amazon.jdbc.hostavailability.SimpleHostAvailabilityStrategy;
import software.amazon.jdbc.states.SessionStateService;
import software.amazon.jdbc.targetdriverdialect.PgTargetDriverDialect;
import software.amazon.jdbc.targetdriverdialect.TargetDriverDialect;
import software.amazon.jdbc.util.telemetry.TelemetryFactory;

@Disabled
@SuppressWarnings("checkstyle:OverloadMethodsDeclarationOrder")
public class ConcurrencyTests {

  @Test
  public void testUsePluginConcurrently_SeparatePluginInstances() throws InterruptedException {

    final Level logLevel = Level.OFF;

    final Logger efmLogger = Logger.getLogger("software.amazon.jdbc.plugin.efm");
    efmLogger.setUseParentHandlers(false);
    ConsoleHandler handler = new ConsoleHandler();
    handler.setLevel(logLevel);
    handler.setFormatter(new SimpleFormatter() {
      private static final String format = "[%1$tF %1$tT] [%4$-10s] [%2$-7s] %3$s %n";

      @Override
      public synchronized String format(LogRecord lr) {
        return String.format(format,
            new Date(lr.getMillis()),
            lr.getLevel().getLocalizedName(),
            lr.getMessage(),
            Thread.currentThread().getName()
        );
      }
    });
    efmLogger.addHandler(handler);

    final ClassLoader mainClassLoader = ClassLoader.getSystemClassLoader();
    final ExecutorService executor = Executors.newCachedThreadPool(
        r -> {
          final Thread monitoringThread = new Thread(r);
          monitoringThread.setDaemon(true);
          monitoringThread.setContextClassLoader(mainClassLoader);
          return monitoringThread;
        });

    final HostSpec hostSpec = new HostSpecBuilder(new SimpleHostAvailabilityStrategy()).host("test-host")
        .build();
    hostSpec.addAlias("test-host-alias-a");
    hostSpec.addAlias("test-host-alias-b");

    for (int i = 0; i < 10; i++) {
      executor.submit(() -> {

        final Properties properties = new Properties();
        MONITOR_DISPOSAL_TIME_MS.set(properties, "30000");
        FAILURE_DETECTION_TIME.set(properties, "10000");
        FAILURE_DETECTION_INTERVAL.set(properties, "1000");
        FAILURE_DETECTION_COUNT.set(properties, "1");

        final JdbcCallable<ResultSet, SQLException> sqlFunction = () -> {
          try {
            TimeUnit.SECONDS.sleep(5);
          } catch (InterruptedException e) {
            // do nothing
          }
          return null;
        };

        final Connection connection = new TestConnection();
        PluginService pluginService = new TestPluginService(hostSpec, connection);

        final HostMonitoringConnectionPlugin targetPlugin =
            new HostMonitoringConnectionPlugin(pluginService, properties);

        final Logger threadLogger = Logger.getLogger("software.amazon.jdbc.plugin.efm");
        threadLogger.setLevel(logLevel);

        while (!Thread.currentThread().isInterrupted()) {
          try {
            threadLogger.log(Level.FINEST, "Run target plugin execute()");
            targetPlugin.execute(
                ResultSet.class,
                SQLException.class,
                Connection.class,
                "Connection.executeQuery",
                sqlFunction,
                new Object[0]);
          } catch (SQLException e) {
            threadLogger.log(Level.FINEST, "Exception", e);
          }
        }
        threadLogger.log(Level.FINEST, "Stopped.");
      });
    }
    executor.shutdown();

    TimeUnit.SECONDS.sleep(60); // test time

    // cool down
    executor.shutdownNow();
  }

  @Test
  public void testUsePluginConcurrently_SamePluginInstance() throws InterruptedException {

    final Level logLevel = Level.OFF;

    final Logger efmLogger = Logger.getLogger("software.amazon.jdbc.plugin.efm");
    efmLogger.setUseParentHandlers(false);
    ConsoleHandler handler = new ConsoleHandler();
    handler.setLevel(logLevel);
    handler.setFormatter(new SimpleFormatter() {
      private static final String format = "[%1$tF %1$tT] [%4$-10s] [%2$-7s] %3$s %n";

      @Override
      public synchronized String format(LogRecord lr) {
        return String.format(format,
            new Date(lr.getMillis()),
            lr.getLevel().getLocalizedName(),
            lr.getMessage(),
            Thread.currentThread().getName()
        );
      }
    });
    efmLogger.addHandler(handler);

    final ClassLoader mainClassLoader = ClassLoader.getSystemClassLoader();
    final ExecutorService executor = Executors.newCachedThreadPool(
        r -> {
          final Thread monitoringThread = new Thread(r);
          monitoringThread.setDaemon(true);
          monitoringThread.setContextClassLoader(mainClassLoader);
          return monitoringThread;
        });

    final HostSpec hostSpec = new HostSpecBuilder(new SimpleHostAvailabilityStrategy()).host("test-host")
        .build();
    hostSpec.addAlias("test-host-alias-a");
    hostSpec.addAlias("test-host-alias-b");

    final Properties properties = new Properties();
    MONITOR_DISPOSAL_TIME_MS.set(properties, "30000");
    FAILURE_DETECTION_TIME.set(properties, "10000");
    FAILURE_DETECTION_INTERVAL.set(properties, "1000");
    FAILURE_DETECTION_COUNT.set(properties, "1");

    final JdbcCallable<ResultSet, SQLException> sqlFunction = () -> {
      try {
        TimeUnit.SECONDS.sleep(5);
      } catch (InterruptedException e) {
        // do nothing
      }
      return null;
    };

    final Connection connection = new TestConnection();
    final PluginService pluginService = new TestPluginService(hostSpec, connection);

    final HostMonitoringConnectionPlugin targetPlugin =
        new HostMonitoringConnectionPlugin(pluginService, properties);

    for (int i = 0; i < 10; i++) {
      executor.submit(() -> {

        final Logger threadLogger = Logger.getLogger("software.amazon.jdbc.plugin.efm");
        threadLogger.setLevel(logLevel);

        while (!Thread.currentThread().isInterrupted()) {
          try {
            threadLogger.log(Level.FINEST, "Run target plugin execute()");
            targetPlugin.execute(
                ResultSet.class,
                SQLException.class,
                Connection.class,
                "Connection.executeQuery",
                sqlFunction,
                new Object[0]);
          } catch (SQLException e) {
            threadLogger.log(Level.FINEST, "Exception", e);
          }
        }
        threadLogger.log(Level.FINEST, "Stopped.");
      });
    }
    executor.shutdown();

    TimeUnit.SECONDS.sleep(60); // test time

    // cool down
    executor.shutdownNow();
  }

  public static class TestSessionStateService implements SessionStateService {

    @Override
    public Optional<Boolean> getAutoCommit() throws SQLException {
      return Optional.empty();
    }

    @Override
    public void setAutoCommit(boolean autoCommit) throws SQLException {

    }

    @Override
    public void setupPristineAutoCommit() throws SQLException {

    }

    @Override
    public void setupPristineAutoCommit(boolean autoCommit) throws SQLException {

    }

    @Override
    public Optional<Boolean> getReadOnly() throws SQLException {
      return Optional.empty();
    }

    @Override
    public void setReadOnly(boolean readOnly) throws SQLException {

    }

    @Override
    public void setupPristineReadOnly() throws SQLException {

    }

    @Override
    public void setupPristineReadOnly(boolean readOnly) throws SQLException {

    }

    @Override
    public Optional<String> getCatalog() throws SQLException {
      return Optional.empty();
    }

    @Override
    public void setCatalog(String catalog) throws SQLException {

    }

    @Override
    public void setupPristineCatalog() throws SQLException {

    }

    @Override
    public void setupPristineCatalog(String catalog) throws SQLException {

    }

    @Override
    public Optional<Integer> getHoldability() throws SQLException {
      return Optional.empty();
    }

    @Override
    public void setHoldability(int holdability) throws SQLException {

    }

    @Override
    public void setupPristineHoldability() throws SQLException {

    }

    @Override
    public void setupPristineHoldability(int holdability) throws SQLException {

    }

    @Override
    public Optional<Integer> getNetworkTimeout() throws SQLException {
      return Optional.empty();
    }

    @Override
    public void setNetworkTimeout(int milliseconds) throws SQLException {

    }

    @Override
    public void setupPristineNetworkTimeout() throws SQLException {

    }

    @Override
    public void setupPristineNetworkTimeout(int milliseconds) throws SQLException {

    }

    @Override
    public Optional<String> getSchema() throws SQLException {
      return Optional.empty();
    }

    @Override
    public void setSchema(String schema) throws SQLException {

    }

    @Override
    public void setupPristineSchema() throws SQLException {

    }

    @Override
    public void setupPristineSchema(String schema) throws SQLException {

    }

    @Override
    public Optional<Integer> getTransactionIsolation() throws SQLException {
      return Optional.empty();
    }

    @Override
    public void setTransactionIsolation(int level) throws SQLException {

    }

    @Override
    public void setupPristineTransactionIsolation() throws SQLException {

    }

    @Override
    public void setupPristineTransactionIsolation(int level) throws SQLException {

    }

    @Override
    public Optional<Map<String, Class<?>>> getTypeMap() throws SQLException {
      return Optional.empty();
    }

    @Override
    public void setTypeMap(Map<String, Class<?>> map) throws SQLException {

    }

    @Override
    public void setupPristineTypeMap() throws SQLException {

    }

    @Override
    public void setupPristineTypeMap(Map<String, Class<?>> map) throws SQLException {

    }

    @Override
    public void reset() {

    }

    @Override
    public void begin() throws SQLException {

    }

    @Override
    public void complete() {

    }

    @Override
    public void applyCurrentSessionState(Connection newConnection) throws SQLException {

    }

    @Override
    public void applyPristineSessionState(Connection connection) throws SQLException {

    }
  }

  public static class TestPluginService implements PluginService {

    private final HostSpec hostSpec;
    private final Connection connection;

    public TestPluginService(HostSpec hostSpec, Connection connection) {
      this.hostSpec = hostSpec;
      this.connection = connection;
    }

    @Override
    public Connection getCurrentConnection() {
      return this.connection;
    }

    @Override
    public HostSpec getCurrentHostSpec() {
      return this.hostSpec;
    }

    @Override
    public void setCurrentConnection(@NonNull Connection connection, @NonNull HostSpec hostSpec)
        throws SQLException {

    }

    @Override
    public EnumSet<NodeChangeOptions> setCurrentConnection(@NonNull Connection connection,
        @NonNull HostSpec hostSpec, @Nullable ConnectionPlugin skipNotificationForThisPlugin)
        throws SQLException {
      return null;
    }

    @Override
    public List<HostSpec> getAllHosts() {
      return null;
    }

    @Override
    public List<HostSpec> getHosts() {
      return null;
    }

    @Override
    public HostSpec getInitialConnectionHostSpec() {
      return null;
    }

    @Override
    public boolean acceptsStrategy(HostRole role, String strategy) {
      return false;
    }

    @Override
    public HostSpec getHostSpecByStrategy(HostRole role, String strategy) {
      return null;
    }

    @Override
    public HostSpec getHostSpecByStrategy(List<HostSpec> hosts, HostRole role, String strategy) {
      return null;
    }

    @Override
    public HostRole getHostRole(Connection conn) {
      return null;
    }

    @Override
    public void setAvailability(Set<String> hostAliases, HostAvailability availability) {
    }

    @Override
    public boolean isInTransaction() {
      return false;
    }

    @Override
    public HostListProvider getHostListProvider() {
      return null;
    }

    @Override
    public void refreshHostList() throws SQLException {
    }

    @Override
    public void refreshHostList(Connection connection) throws SQLException {
    }

    @Override
    public void forceRefreshHostList() throws SQLException {
    }

    @Override
    public void forceRefreshHostList(Connection connection) throws SQLException {
    }

    @Override
    public boolean forceRefreshHostList(final boolean shouldVerifyWriter, long timeoutMs)
        throws SQLException {
      return false;
    }

    @Override
    public Connection connect(HostSpec hostSpec, Properties props) throws SQLException {
      return new TestConnection();
    }

    @Override
    public Connection forceConnect(HostSpec hostSpec, Properties props) throws SQLException {
      return new TestConnection();
    }

    @Override
    public TelemetryFactory getTelemetryFactory() {
      return null;
    }

    @Override
    public String getTargetName() {
      return null;
    }

    @Override
    public @NonNull SessionStateService getSessionStateService() {
      return new TestSessionStateService();
    }

    @Override
<<<<<<< HEAD
    public <T> void setStatus(String statusKey, @Nullable T status, boolean clusterBound) {
    }

    @Override
    public <T> T getStatus(String statusKey, @NonNull Class<T> clazz, boolean clusterBound) {
=======
    public <T> T getPlugin(Class<T> pluginClazz) {
>>>>>>> 31436c51
      return null;
    }

    @Override
    public boolean isNetworkException(Throwable throwable) {
      return false;
    }

    @Override
    public boolean isNetworkException(String sqlState) {
      return false;
    }

    @Override
    public boolean isLoginException(String sqlState) {
      return false;
    }

    @Override
    public boolean isLoginException(Throwable throwable) {
      return false;
    }

    @Override
    public Dialect getDialect() {
      return new UnknownDialect();
    }

    @Override
    public TargetDriverDialect getTargetDriverDialect() {
      return new PgTargetDriverDialect();
    }

    public void updateDialect(final @NonNull Connection connection) throws SQLException { }

    @Override
    public HostSpec identifyConnection(Connection connection) throws SQLException {
      return null;
    }

    @Override
    public void fillAliases(Connection connection, HostSpec hostSpec) throws SQLException {

    }

    @Override
    public HostSpecBuilder getHostSpecBuilder() {
      return new HostSpecBuilder(new SimpleHostAvailabilityStrategy());
    }

    @Override
    public ConnectionProvider getConnectionProvider() {
      return null;
    }

    @Override
    public String getDriverProtocol() {
      return null;
    }

    @Override
    public Properties getProperties() {
      return null;
    }
  }

  public static class TestConnection implements Connection {

    @Override
    public Statement createStatement() throws SQLException {
      return null;
    }

    @Override
    public PreparedStatement prepareStatement(String sql) throws SQLException {
      return null;
    }

    @Override
    public CallableStatement prepareCall(String sql) throws SQLException {
      return null;
    }

    @Override
    public String nativeSQL(String sql) throws SQLException {
      return null;
    }

    @Override
    public void setAutoCommit(boolean autoCommit) throws SQLException {

    }

    @Override
    public boolean getAutoCommit() throws SQLException {
      return false;
    }

    @Override
    public void commit() throws SQLException {

    }

    @Override
    public void rollback() throws SQLException {

    }

    @Override
    public void close() throws SQLException {

    }

    @Override
    public boolean isClosed() throws SQLException {
      return false;
    }

    @Override
    public DatabaseMetaData getMetaData() throws SQLException {
      return null;
    }

    @Override
    public void setReadOnly(boolean readOnly) throws SQLException {

    }

    @Override
    public boolean isReadOnly() throws SQLException {
      return false;
    }

    @Override
    public void setCatalog(String catalog) throws SQLException {

    }

    @Override
    public String getCatalog() throws SQLException {
      return null;
    }

    @Override
    public void setTransactionIsolation(int level) throws SQLException {

    }

    @Override
    public int getTransactionIsolation() throws SQLException {
      return 0;
    }

    @Override
    public SQLWarning getWarnings() throws SQLException {
      return null;
    }

    @Override
    public void clearWarnings() throws SQLException {

    }

    @Override
    public Statement createStatement(int resultSetType, int resultSetConcurrency) throws SQLException {
      return null;
    }

    @Override
    public PreparedStatement prepareStatement(String sql, int resultSetType, int resultSetConcurrency)
        throws SQLException {
      return null;
    }

    @Override
    public CallableStatement prepareCall(String sql, int resultSetType, int resultSetConcurrency) throws SQLException {
      return null;
    }

    @Override
    public Map<String, Class<?>> getTypeMap() throws SQLException {
      return null;
    }

    @Override
    public void setTypeMap(Map<String, Class<?>> map) throws SQLException {

    }

    @Override
    public void setHoldability(int holdability) throws SQLException {

    }

    @Override
    public int getHoldability() throws SQLException {
      return 0;
    }

    @Override
    public Savepoint setSavepoint() throws SQLException {
      return null;
    }

    @Override
    public Savepoint setSavepoint(String name) throws SQLException {
      return null;
    }

    @Override
    public void rollback(Savepoint savepoint) throws SQLException {

    }

    @Override
    public void releaseSavepoint(Savepoint savepoint) throws SQLException {

    }

    @Override
    public Statement createStatement(int resultSetType, int resultSetConcurrency, int resultSetHoldability)
        throws SQLException {
      return null;
    }

    @Override
    public PreparedStatement prepareStatement(String sql, int resultSetType, int resultSetConcurrency,
        int resultSetHoldability) throws SQLException {
      return null;
    }

    @Override
    public CallableStatement prepareCall(String sql, int resultSetType, int resultSetConcurrency,
        int resultSetHoldability) throws SQLException {
      return null;
    }

    @Override
    public PreparedStatement prepareStatement(String sql, int autoGeneratedKeys) throws SQLException {
      return null;
    }

    @Override
    public PreparedStatement prepareStatement(String sql, int[] columnIndexes) throws SQLException {
      return null;
    }

    @Override
    public PreparedStatement prepareStatement(String sql, String[] columnNames) throws SQLException {
      return null;
    }

    @Override
    public Clob createClob() throws SQLException {
      return null;
    }

    @Override
    public Blob createBlob() throws SQLException {
      return null;
    }

    @Override
    public NClob createNClob() throws SQLException {
      return null;
    }

    @Override
    public SQLXML createSQLXML() throws SQLException {
      return null;
    }

    @Override
    public boolean isValid(int timeout) throws SQLException {
      return true;
    }

    @Override
    public void setClientInfo(String name, String value) throws SQLClientInfoException {

    }

    @Override
    public void setClientInfo(Properties properties) throws SQLClientInfoException {

    }

    @Override
    public String getClientInfo(String name) throws SQLException {
      return null;
    }

    @Override
    public Properties getClientInfo() throws SQLException {
      return null;
    }

    @Override
    public Array createArrayOf(String typeName, Object[] elements) throws SQLException {
      return null;
    }

    @Override
    public Struct createStruct(String typeName, Object[] attributes) throws SQLException {
      return null;
    }

    @Override
    public void setSchema(String schema) throws SQLException {

    }

    @Override
    public String getSchema() throws SQLException {
      return null;
    }

    @Override
    public void abort(Executor executor) throws SQLException {

    }

    @Override
    public void setNetworkTimeout(Executor executor, int milliseconds) throws SQLException {

    }

    @Override
    public int getNetworkTimeout() throws SQLException {
      return 0;
    }

    @Override
    public <T> T unwrap(Class<T> iface) throws SQLException {
      return null;
    }

    @Override
    public boolean isWrapperFor(Class<?> iface) throws SQLException {
      return false;
    }
  }
}<|MERGE_RESOLUTION|>--- conflicted
+++ resolved
@@ -577,15 +577,16 @@
     }
 
     @Override
-<<<<<<< HEAD
     public <T> void setStatus(String statusKey, @Nullable T status, boolean clusterBound) {
     }
 
     @Override
     public <T> T getStatus(String statusKey, @NonNull Class<T> clazz, boolean clusterBound) {
-=======
+      return null;
+    }
+
+    @Override
     public <T> T getPlugin(Class<T> pluginClazz) {
->>>>>>> 31436c51
       return null;
     }
 
