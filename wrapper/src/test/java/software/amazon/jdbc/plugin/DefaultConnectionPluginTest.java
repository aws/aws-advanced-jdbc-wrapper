/*
 * Copyright Amazon.com, Inc. or its affiliates. All Rights Reserved.
 *
 * Licensed under the Apache License, Version 2.0 (the "License").
 * You may not use this file except in compliance with the License.
 * You may obtain a copy of the License at
 *
 * http://www.apache.org/licenses/LICENSE-2.0
 *
 * Unless required by applicable law or agreed to in writing, software
 * distributed under the License is distributed on an "AS IS" BASIS,
 * WITHOUT WARRANTIES OR CONDITIONS OF ANY KIND, either express or implied.
 * See the License for the specific language governing permissions and
 * limitations under the License.
 */

package software.amazon.jdbc.plugin;

import static org.junit.jupiter.api.Assertions.assertEquals;
import static org.mockito.ArgumentMatchers.any;
import static org.mockito.ArgumentMatchers.anyBoolean;
import static org.mockito.ArgumentMatchers.eq;
import static org.mockito.Mockito.never;
import static org.mockito.Mockito.times;
import static org.mockito.Mockito.verify;
import static org.mockito.Mockito.when;

import java.sql.Connection;
import java.sql.SQLException;
import java.util.ArrayList;
import java.util.Arrays;
import java.util.Collections;
import java.util.List;
import java.util.stream.Stream;
import org.junit.jupiter.api.AfterEach;
import org.junit.jupiter.api.BeforeEach;
import org.junit.jupiter.api.Test;
import org.junit.jupiter.params.ParameterizedTest;
import org.junit.jupiter.params.provider.Arguments;
import org.junit.jupiter.params.provider.MethodSource;
import org.mockito.Mock;
import org.mockito.MockitoAnnotations;
import software.amazon.jdbc.ConnectionProvider;
import software.amazon.jdbc.JdbcCallable;
import software.amazon.jdbc.PluginManagerService;
import software.amazon.jdbc.PluginService;

class DefaultConnectionPluginTest {

  private DefaultConnectionPlugin plugin;

<<<<<<< HEAD
  @Mock
  PluginService pluginService;
  @Mock
  ConnectionProvider connectionProvider;
  @Mock
  PluginManagerService pluginManagerService;
=======
  @Mock PluginService pluginService;
  @Mock ConnectionProvider connectionProvider;
  @Mock PluginManagerService pluginManagerService;
  @Mock JdbcCallable<Void, SQLException> mockSqlFunction;
  @Mock Connection conn;
  @Mock Connection oldConn;
>>>>>>> 1a472893

  private AutoCloseable closeable;

  @BeforeEach
  void setUp() {
    closeable = MockitoAnnotations.openMocks(this);
    plugin = new DefaultConnectionPlugin(pluginService, connectionProvider, pluginManagerService);
  }

  @AfterEach
  void cleanUp() throws Exception {
    closeable.close();
  }

  @ParameterizedTest
  @MethodSource("multiStatementQueries")
  void testParseMultiStatementQueries(final String sql, final List<String> expected) {
    final List<String> actual = plugin.parseMultiStatementQueries(sql);
    assertEquals(expected, actual);
  }

<<<<<<< HEAD
=======
  @Test
  void testExecute_closeCurrentConnection() throws SQLException {
    when(this.pluginService.getCurrentConnection()).thenReturn(conn);
    plugin.execute(Void.class, SQLException.class, conn, "Connection.close", mockSqlFunction, new Object[]{});
    verify(pluginManagerService, times(1)).setInTransaction(false);
  }

  @Test
  void testExecute_closeOldConnection() throws SQLException {
    when(this.pluginService.getCurrentConnection()).thenReturn(conn);
    plugin.execute(Void.class, SQLException.class, oldConn, "Connection.close", mockSqlFunction, new Object[]{});
    verify(pluginManagerService, never()).setInTransaction(anyBoolean());
  }

>>>>>>> 1a472893
  private static Stream<Arguments> multiStatementQueries() {
    return Stream.of(
        Arguments.of("", new ArrayList<String>()),
        Arguments.of(null, new ArrayList<String>()),
        Arguments.of("  ", new ArrayList<String>()),
        Arguments.of("some  \t  \r  \n   query;", Collections.singletonList("some query")),
        Arguments.of("some\t\t\r\n query;query2", Arrays.asList("some query", "query2"))
    );
  }
}<|MERGE_RESOLUTION|>--- conflicted
+++ resolved
@@ -49,21 +49,12 @@
 
   private DefaultConnectionPlugin plugin;
 
-<<<<<<< HEAD
-  @Mock
-  PluginService pluginService;
-  @Mock
-  ConnectionProvider connectionProvider;
-  @Mock
-  PluginManagerService pluginManagerService;
-=======
   @Mock PluginService pluginService;
   @Mock ConnectionProvider connectionProvider;
   @Mock PluginManagerService pluginManagerService;
   @Mock JdbcCallable<Void, SQLException> mockSqlFunction;
   @Mock Connection conn;
   @Mock Connection oldConn;
->>>>>>> 1a472893
 
   private AutoCloseable closeable;
 
@@ -85,8 +76,6 @@
     assertEquals(expected, actual);
   }
 
-<<<<<<< HEAD
-=======
   @Test
   void testExecute_closeCurrentConnection() throws SQLException {
     when(this.pluginService.getCurrentConnection()).thenReturn(conn);
@@ -101,7 +90,6 @@
     verify(pluginManagerService, never()).setInTransaction(anyBoolean());
   }
 
->>>>>>> 1a472893
   private static Stream<Arguments> multiStatementQueries() {
     return Stream.of(
         Arguments.of("", new ArrayList<String>()),
