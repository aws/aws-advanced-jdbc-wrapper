<<<<<<< HEAD
// /*
//  * Copyright Amazon.com, Inc. or its affiliates. All Rights Reserved.
//  *
//  * Licensed under the Apache License, Version 2.0 (the "License").
//  * You may not use this file except in compliance with the License.
//  * You may obtain a copy of the License at
//  *
//  * http://www.apache.org/licenses/LICENSE-2.0
//  *
//  * Unless required by applicable law or agreed to in writing, software
//  * distributed under the License is distributed on an "AS IS" BASIS,
//  * WITHOUT WARRANTIES OR CONDITIONS OF ANY KIND, either express or implied.
//  * See the License for the specific language governing permissions and
//  * limitations under the License.
//  */
//
// package software.amazon.jdbc.plugin.failover;
//
// import static org.junit.jupiter.api.Assertions.assertEquals;
// import static org.junit.jupiter.api.Assertions.assertFalse;
// import static org.junit.jupiter.api.Assertions.assertNull;
// import static org.junit.jupiter.api.Assertions.assertSame;
// import static org.junit.jupiter.api.Assertions.assertTrue;
// import static org.mockito.ArgumentMatchers.any;
// import static org.mockito.ArgumentMatchers.eq;
// import static org.mockito.Mockito.doReturn;
// import static org.mockito.Mockito.spy;
// import static org.mockito.Mockito.when;
// import static software.amazon.jdbc.plugin.failover.ClusterAwareReaderFailoverHandler.DEFAULT_FAILOVER_TIMEOUT;
// import static software.amazon.jdbc.plugin.failover.ClusterAwareReaderFailoverHandler.DEFAULT_READER_CONNECT_TIMEOUT;
//
// import java.sql.Connection;
// import java.sql.SQLException;
// import java.util.ArrayList;
// import java.util.Arrays;
// import java.util.Collections;
// import java.util.EnumSet;
// import java.util.List;
// import java.util.Map;
// import java.util.Properties;
// import java.util.Set;
// import java.util.concurrent.TimeUnit;
// import java.util.stream.Collectors;
// import org.junit.jupiter.api.AfterEach;
// import org.junit.jupiter.api.BeforeEach;
// import org.junit.jupiter.api.Test;
// import org.mockito.Mock;
// import org.mockito.Mockito;
// import org.mockito.MockitoAnnotations;
// import org.mockito.stubbing.Answer;
// import software.amazon.jdbc.ConnectionPluginManager;
// import software.amazon.jdbc.HostRole;
// import software.amazon.jdbc.HostSpec;
// import software.amazon.jdbc.HostSpecBuilder;
// import software.amazon.jdbc.PluginService;
// import software.amazon.jdbc.dialect.Dialect;
// import software.amazon.jdbc.hostavailability.HostAvailability;
// import software.amazon.jdbc.hostavailability.SimpleHostAvailabilityStrategy;
// import software.amazon.jdbc.util.FullServicesContainer;
// import software.amazon.jdbc.util.connection.ConnectionService;
//
// class ClusterAwareReaderFailoverHandlerTest {
//   @Mock FullServicesContainer mockContainer;
//   @Mock ConnectionService mockConnectionService;
//   @Mock PluginService mockPluginService;
//   @Mock ConnectionPluginManager mockPluginManager;
//   @Mock Connection mockConnection;
//
//   private AutoCloseable closeable;
//   private final Properties properties = new Properties();
//   private final List<HostSpec> defaultHosts = Arrays.asList(
//       new HostSpecBuilder(new SimpleHostAvailabilityStrategy())
//           .host("writer").port(1234).role(HostRole.WRITER).build(),
//       new HostSpecBuilder(new SimpleHostAvailabilityStrategy())
//           .host("reader1").port(1234).role(HostRole.READER).build(),
//       new HostSpecBuilder(new SimpleHostAvailabilityStrategy())
//           .host("reader2").port(1234).role(HostRole.READER).build(),
//       new HostSpecBuilder(new SimpleHostAvailabilityStrategy())
//           .host("reader3").port(1234).role(HostRole.READER).build(),
//       new HostSpecBuilder(new SimpleHostAvailabilityStrategy())
//           .host("reader4").port(1234).role(HostRole.READER).build(),
//       new HostSpecBuilder(new SimpleHostAvailabilityStrategy())
//           .host("reader5").port(1234).role(HostRole.READER).build()
//   );
//
//   @BeforeEach
//   void setUp() {
//     closeable = MockitoAnnotations.openMocks(this);
//     when(mockContainer.getConnectionPluginManager()).thenReturn(mockPluginManager);
//     when(mockContainer.getPluginService()).thenReturn(mockPluginService);
//   }
//
//   @AfterEach
//   void tearDown() throws Exception {
//     closeable.close();
//   }
//
//   @Test
//   public void testFailover() throws SQLException {
//     // original host list: [active writer, active reader, current connection (reader), active
//     // reader, down reader, active reader]
//     // priority order by index (the subsets will be shuffled): [[1, 3, 5], 0, [2, 4]]
//     // connection attempts are made in pairs using the above list
//     // expected test result: successful connection for host at index 4
//     final List<HostSpec> hosts = defaultHosts;
//     final int currentHostIndex = 2;
//     final int successHostIndex = 4;
//     for (int i = 0; i < hosts.size(); i++) {
//       if (i != successHostIndex) {
//         final SQLException exception = new SQLException("exception", "08S01", null);
//         when(mockConnectionService.open(hosts.get(i), properties))
//             .thenThrow(exception);
//         when(mockPluginService.isNetworkException(exception, null)).thenReturn(true);
//       } else {
//         when(mockConnectionService.open(hosts.get(i), properties)).thenReturn(mockConnection);
//       }
//     }
//
//     when(mockPluginService.getTargetDriverDialect()).thenReturn(null);
//
//     hosts.get(2).setAvailability(HostAvailability.NOT_AVAILABLE);
//     hosts.get(4).setAvailability(HostAvailability.NOT_AVAILABLE);
//
//     final ReaderFailoverHandler target = getSpyFailoverHandler();
//     final ReaderFailoverResult result = target.failover(hosts, hosts.get(currentHostIndex));
//
//     assertTrue(result.isConnected());
//     assertSame(mockConnection, result.getConnection());
//     assertEquals(hosts.get(successHostIndex), result.getHost());
//
//     final HostSpec successHost = hosts.get(successHostIndex);
//     final Map<String, HostAvailability> availabilityMap = target.getHostAvailabilityMap();
//     Set<String> unavailableHosts = getHostsWithGivenAvailability(availabilityMap, HostAvailability.NOT_AVAILABLE);
//     assertTrue(unavailableHosts.size() >= 4);
//     assertEquals(HostAvailability.AVAILABLE, availabilityMap.get(successHost.getHost()));
//   }
//
//   private Set<String> getHostsWithGivenAvailability(
//       Map<String, HostAvailability> availabilityMap, HostAvailability availability) {
//     return availabilityMap.entrySet().stream()
//         .filter((entry) -> availability.equals(entry.getValue()))
//         .map(Map.Entry::getKey)
//         .collect(Collectors.toSet());
//   }
//
//   @Test
//   public void testFailover_timeout() throws SQLException {
//     // original host list: [active writer, active reader, current connection (reader), active
//     // reader, down reader, active reader]
//     // priority order by index (the subsets will be shuffled): [[1, 3, 5], 0, [2, 4]]
//     // connection attempts are made in pairs using the above list
//     // expected test result: failure to get reader since process is limited to 5s and each attempt
//     // to connect takes 20s
//     final List<HostSpec> hosts = defaultHosts;
//     final int currentHostIndex = 2;
//     for (HostSpec host : hosts) {
//       when(mockConnectionService.open(host, properties))
//           .thenAnswer((Answer<Connection>) invocation -> {
//             Thread.sleep(20000);
//             return mockConnection;
//           });
//     }
//
//     hosts.get(2).setAvailability(HostAvailability.NOT_AVAILABLE);
//     hosts.get(4).setAvailability(HostAvailability.NOT_AVAILABLE);
//
//     final ReaderFailoverHandler target = getSpyFailoverHandler(5000, 30000, false);
//
//     final long startTimeNano = System.nanoTime();
//     final ReaderFailoverResult result = target.failover(hosts, hosts.get(currentHostIndex));
//     final long durationNano = System.nanoTime() - startTimeNano;
//
//     assertFalse(result.isConnected());
//     assertNull(result.getConnection());
//     assertNull(result.getHost());
//
//     // 5s is a max allowed failover timeout; add 1s for inaccurate measurements
//     assertTrue(TimeUnit.NANOSECONDS.toMillis(durationNano) < 6000);
//   }
//
//   private ClusterAwareReaderFailoverHandler getSpyFailoverHandler() {
//     ClusterAwareReaderFailoverHandler handler =
//         spy(new ClusterAwareReaderFailoverHandler(mockContainer, mockConnectionService, properties));
//     doReturn(mockPluginService).when(handler).getNewPluginService();
//     return handler;
//   }
//
//   private ClusterAwareReaderFailoverHandler getSpyFailoverHandler(
//       int maxFailoverTimeoutMs, int timeoutMs, boolean isStrictReaderRequired) {
//     ClusterAwareReaderFailoverHandler handler = new ClusterAwareReaderFailoverHandler(
//         mockContainer, mockConnectionService, properties, maxFailoverTimeoutMs, timeoutMs, isStrictReaderRequired);
//     ClusterAwareReaderFailoverHandler spyHandler = spy(handler);
//     doReturn(mockPluginService).when(spyHandler).getNewPluginService();
//     return spyHandler;
//   }
//
//   @Test
//   public void testFailover_nullOrEmptyHostList() throws SQLException {
//     final ClusterAwareReaderFailoverHandler target = getSpyFailoverHandler();
//     final HostSpec currentHost =
//         new HostSpecBuilder(new SimpleHostAvailabilityStrategy()).host("writer").port(1234).build();
//
//     ReaderFailoverResult result = target.failover(null, currentHost);
//     assertFalse(result.isConnected());
//     assertNull(result.getConnection());
//     assertNull(result.getHost());
//
//     final List<HostSpec> hosts = new ArrayList<>();
//     result = target.failover(hosts, currentHost);
//     assertFalse(result.isConnected());
//     assertNull(result.getConnection());
//     assertNull(result.getHost());
//   }
//
//   @Test
//   public void testGetReader_connectionSuccess() throws SQLException {
//     // even number of connection attempts
//     // first connection attempt to return succeeds, second attempt cancelled
//     // expected test result: successful connection for host at index 2
//     final List<HostSpec> hosts = defaultHosts.subList(0, 3); // 2 connection attempts (writer not attempted)
//     final HostSpec slowHost = hosts.get(1);
//     final HostSpec fastHost = hosts.get(2);
//     when(mockConnectionService.open(slowHost, properties))
//         .thenAnswer(
//             (Answer<Connection>)
//                 invocation -> {
//                   Thread.sleep(20000);
//                   return mockConnection;
//                 });
//     when(mockConnectionService.open(eq(fastHost), eq(properties))).thenReturn(mockConnection);
//
//     Dialect mockDialect = Mockito.mock(Dialect.class);
//     when(mockDialect.getFailoverRestrictions()).thenReturn(EnumSet.noneOf(FailoverRestriction.class));
//     when(mockPluginService.getDialect()).thenReturn(mockDialect);
//
//     final ReaderFailoverHandler target = getSpyFailoverHandler();
//     final ReaderFailoverResult result = target.getReaderConnection(hosts);
//
//     assertTrue(result.isConnected());
//     assertSame(mockConnection, result.getConnection());
//     assertEquals(hosts.get(2), result.getHost());
//
//     Map<String, HostAvailability> availabilityMap = target.getHostAvailabilityMap();
//     assertTrue(getHostsWithGivenAvailability(availabilityMap, HostAvailability.NOT_AVAILABLE).isEmpty());
//     assertEquals(HostAvailability.AVAILABLE, availabilityMap.get(fastHost.getHost()));
//   }
//
//   @Test
//   public void testGetReader_connectionFailure() throws SQLException {
//     // odd number of connection attempts
//     // first connection attempt to return fails
//     // expected test result: failure to get reader
//     final List<HostSpec> hosts = defaultHosts.subList(0, 4); // 3 connection attempts (writer not attempted)
//     when(mockConnectionService.open(any(), eq(properties))).thenThrow(new SQLException("exception", "08S01", null));
//
//     Dialect mockDialect = Mockito.mock(Dialect.class);
//     when(mockDialect.getFailoverRestrictions()).thenReturn(EnumSet.noneOf(FailoverRestriction.class));
//     when(mockPluginService.getDialect()).thenReturn(mockDialect);
//
//     final ReaderFailoverHandler target = getSpyFailoverHandler();
//     final ReaderFailoverResult result = target.getReaderConnection(hosts);
//
//     assertFalse(result.isConnected());
//     assertNull(result.getConnection());
//     assertNull(result.getHost());
//   }
//
//   @Test
//   public void testGetReader_connectionAttemptsTimeout() throws SQLException {
//     // connection attempts time out before they can succeed
//     // first connection attempt to return times out
//     // expected test result: failure to get reader
//     final List<HostSpec> hosts = defaultHosts.subList(0, 3); // 2 connection attempts (writer not attempted)
//     when(mockConnectionService.open(any(), eq(properties)))
//         .thenAnswer(
//             (Answer<Connection>)
//                 invocation -> {
//                   try {
//                     Thread.sleep(5000);
//                   } catch (InterruptedException exception) {
//                     // ignore
//                   }
//                   return mockConnection;
//                 });
//
//     Dialect mockDialect = Mockito.mock(Dialect.class);
//     when(mockDialect.getFailoverRestrictions()).thenReturn(EnumSet.noneOf(FailoverRestriction.class));
//     when(mockPluginService.getDialect()).thenReturn(mockDialect);
//
//     final ClusterAwareReaderFailoverHandler target = getSpyFailoverHandler(60000, 1000, false);
//     final ReaderFailoverResult result = target.getReaderConnection(hosts);
//
//     assertFalse(result.isConnected());
//     assertNull(result.getConnection());
//     assertNull(result.getHost());
//   }
//
//   @Test
//   public void testGetHostTuplesByPriority() {
//     final List<HostSpec> originalHosts = defaultHosts;
//     originalHosts.get(2).setAvailability(HostAvailability.NOT_AVAILABLE);
//     originalHosts.get(4).setAvailability(HostAvailability.NOT_AVAILABLE);
//     originalHosts.get(5).setAvailability(HostAvailability.NOT_AVAILABLE);
//
//     final ClusterAwareReaderFailoverHandler target = getSpyFailoverHandler();
//     final List<HostSpec> hostsByPriority = target.getHostsByPriority(originalHosts);
//
//     int i = 0;
//
//     // expecting active readers
//     while (i < hostsByPriority.size()
//         && hostsByPriority.get(i).getRole() == HostRole.READER
//         && hostsByPriority.get(i).getAvailability() == HostAvailability.AVAILABLE) {
//       i++;
//     }
//
//     // expecting a writer
//     while (i < hostsByPriority.size()
//         && hostsByPriority.get(i).getRole() == HostRole.WRITER) {
//       i++;
//     }
//
//     // expecting down readers
//     while (i < hostsByPriority.size()
//         && hostsByPriority.get(i).getRole() == HostRole.READER
//         && hostsByPriority.get(i).getAvailability() == HostAvailability.NOT_AVAILABLE) {
//       i++;
//     }
//
//     assertEquals(hostsByPriority.size(), i);
//   }
//
//   @Test
//   public void testGetReaderTuplesByPriority() {
//     final List<HostSpec> originalHosts = defaultHosts;
//     originalHosts.get(2).setAvailability(HostAvailability.NOT_AVAILABLE);
//     originalHosts.get(4).setAvailability(HostAvailability.NOT_AVAILABLE);
//     originalHosts.get(5).setAvailability(HostAvailability.NOT_AVAILABLE);
//
//     Dialect mockDialect = Mockito.mock(Dialect.class);
//     when(mockDialect.getFailoverRestrictions()).thenReturn(EnumSet.noneOf(FailoverRestriction.class));
//     when(mockPluginService.getDialect()).thenReturn(mockDialect);
//
//     final ClusterAwareReaderFailoverHandler target = getSpyFailoverHandler();
//     final List<HostSpec> hostsByPriority = target.getReaderHostsByPriority(originalHosts);
//
//     int i = 0;
//
//     // expecting active readers
//     while (i < hostsByPriority.size()
//         && hostsByPriority.get(i).getRole() == HostRole.READER
//         && hostsByPriority.get(i).getAvailability() == HostAvailability.AVAILABLE) {
//       i++;
//     }
//
//     // expecting down readers
//     while (i < hostsByPriority.size()
//         && hostsByPriority.get(i).getRole() == HostRole.READER
//         && hostsByPriority.get(i).getAvailability() == HostAvailability.NOT_AVAILABLE) {
//       i++;
//     }
//
//     assertEquals(hostsByPriority.size(), i);
//   }
//
//   @Test
//   public void testHostFailoverStrictReaderEnabled() {
//
//     final HostSpec writer = new HostSpecBuilder(new SimpleHostAvailabilityStrategy())
//         .host("writer").port(1234).role(HostRole.WRITER).build();
//     final HostSpec reader = new HostSpecBuilder(new SimpleHostAvailabilityStrategy())
//         .host("reader1").port(1234).role(HostRole.READER).build();
//     final List<HostSpec> hosts = Arrays.asList(writer, reader);
//
//     Dialect mockDialect = Mockito.mock(Dialect.class);
//     when(mockDialect.getFailoverRestrictions()).thenReturn(EnumSet.noneOf(FailoverRestriction.class));
//     when(mockPluginService.getDialect()).thenReturn(mockDialect);
//
//     final ClusterAwareReaderFailoverHandler target =
//         getSpyFailoverHandler(DEFAULT_FAILOVER_TIMEOUT, DEFAULT_READER_CONNECT_TIMEOUT, true);
//
//     // The writer is included because the original writer has likely become a reader.
//     List<HostSpec> expectedHostsByPriority = Arrays.asList(reader, writer);
//
//     List<HostSpec> hostsByPriority = target.getHostsByPriority(hosts);
//     assertEquals(expectedHostsByPriority, hostsByPriority);
//
//     // Should pick the reader even if unavailable. The unavailable reader will be lower priority than the writer.
//     reader.setAvailability(HostAvailability.NOT_AVAILABLE);
//     expectedHostsByPriority = Arrays.asList(writer, reader);
//
//     hostsByPriority = target.getHostsByPriority(hosts);
//     assertEquals(expectedHostsByPriority, hostsByPriority);
//
//     // Writer node will only be picked if it is the only node in topology;
//     List<HostSpec> expectedWriterHost = Collections.singletonList(writer);
//
//     hostsByPriority = target.getHostsByPriority(Collections.singletonList(writer));
//     assertEquals(expectedWriterHost, hostsByPriority);
//   }
// }
=======
/*
 * Copyright Amazon.com, Inc. or its affiliates. All Rights Reserved.
 *
 * Licensed under the Apache License, Version 2.0 (the "License").
 * You may not use this file except in compliance with the License.
 * You may obtain a copy of the License at
 *
 * http://www.apache.org/licenses/LICENSE-2.0
 *
 * Unless required by applicable law or agreed to in writing, software
 * distributed under the License is distributed on an "AS IS" BASIS,
 * WITHOUT WARRANTIES OR CONDITIONS OF ANY KIND, either express or implied.
 * See the License for the specific language governing permissions and
 * limitations under the License.
 */

package software.amazon.jdbc.plugin.failover;

import static org.junit.jupiter.api.Assertions.assertEquals;
import static org.junit.jupiter.api.Assertions.assertFalse;
import static org.junit.jupiter.api.Assertions.assertNull;
import static org.junit.jupiter.api.Assertions.assertSame;
import static org.junit.jupiter.api.Assertions.assertTrue;
import static org.mockito.ArgumentMatchers.any;
import static org.mockito.ArgumentMatchers.eq;
import static org.mockito.Mockito.doReturn;
import static org.mockito.Mockito.spy;
import static org.mockito.Mockito.when;
import static software.amazon.jdbc.plugin.failover.ClusterAwareReaderFailoverHandler.DEFAULT_FAILOVER_TIMEOUT;
import static software.amazon.jdbc.plugin.failover.ClusterAwareReaderFailoverHandler.DEFAULT_READER_CONNECT_TIMEOUT;

import java.sql.Connection;
import java.sql.SQLException;
import java.util.ArrayList;
import java.util.Arrays;
import java.util.Collections;
import java.util.EnumSet;
import java.util.List;
import java.util.Map;
import java.util.Properties;
import java.util.Set;
import java.util.concurrent.TimeUnit;
import java.util.stream.Collectors;
import org.junit.jupiter.api.AfterEach;
import org.junit.jupiter.api.BeforeEach;
import org.junit.jupiter.api.Test;
import org.mockito.Mock;
import org.mockito.Mockito;
import org.mockito.MockitoAnnotations;
import org.mockito.stubbing.Answer;
import software.amazon.jdbc.ConnectionPluginManager;
import software.amazon.jdbc.HostRole;
import software.amazon.jdbc.HostSpec;
import software.amazon.jdbc.HostSpecBuilder;
import software.amazon.jdbc.PluginService;
import software.amazon.jdbc.dialect.Dialect;
import software.amazon.jdbc.hostavailability.HostAvailability;
import software.amazon.jdbc.hostavailability.SimpleHostAvailabilityStrategy;
import software.amazon.jdbc.util.FullServicesContainer;
import software.amazon.jdbc.util.connection.ConnectionService;

class ClusterAwareReaderFailoverHandlerTest {
  @Mock FullServicesContainer mockContainer;
  @Mock ConnectionService mockConnectionService;
  @Mock PluginService mockPluginService;
  @Mock ConnectionPluginManager mockPluginManager;
  @Mock Connection mockConnection;

  private AutoCloseable closeable;
  private final Properties properties = new Properties();
  private final List<HostSpec> defaultHosts = Arrays.asList(
      new HostSpecBuilder(new SimpleHostAvailabilityStrategy())
          .host("writer").port(1234).role(HostRole.WRITER).build(),
      new HostSpecBuilder(new SimpleHostAvailabilityStrategy())
          .host("reader1").port(1234).role(HostRole.READER).build(),
      new HostSpecBuilder(new SimpleHostAvailabilityStrategy())
          .host("reader2").port(1234).role(HostRole.READER).build(),
      new HostSpecBuilder(new SimpleHostAvailabilityStrategy())
          .host("reader3").port(1234).role(HostRole.READER).build(),
      new HostSpecBuilder(new SimpleHostAvailabilityStrategy())
          .host("reader4").port(1234).role(HostRole.READER).build(),
      new HostSpecBuilder(new SimpleHostAvailabilityStrategy())
          .host("reader5").port(1234).role(HostRole.READER).build()
  );

  @BeforeEach
  void setUp() {
    closeable = MockitoAnnotations.openMocks(this);
    when(mockContainer.getConnectionPluginManager()).thenReturn(mockPluginManager);
    when(mockContainer.getPluginService()).thenReturn(mockPluginService);
  }

  @AfterEach
  void tearDown() throws Exception {
    closeable.close();
  }

  @Test
  public void testFailover() throws SQLException {
    // original host list: [active writer, active reader, current connection (reader), active
    // reader, down reader, active reader]
    // priority order by index (the subsets will be shuffled): [[1, 3, 5], 0, [2, 4]]
    // connection attempts are made in pairs using the above list
    // expected test result: successful connection for host at index 4
    final List<HostSpec> hosts = defaultHosts;
    final int currentHostIndex = 2;
    final int successHostIndex = 4;
    for (int i = 0; i < hosts.size(); i++) {
      if (i != successHostIndex) {
        final SQLException exception = new SQLException("exception", "08S01", null);
        when(mockConnectionService.open(hosts.get(i), properties))
            .thenThrow(exception);
        when(mockPluginService.isNetworkException(exception, null)).thenReturn(true);
      } else {
        when(mockConnectionService.open(hosts.get(i), properties)).thenReturn(mockConnection);
      }
    }

    when(mockPluginService.getTargetDriverDialect()).thenReturn(null);

    hosts.get(2).setAvailability(HostAvailability.NOT_AVAILABLE);
    hosts.get(4).setAvailability(HostAvailability.NOT_AVAILABLE);

    final ReaderFailoverHandler target = getSpyFailoverHandler();
    final ReaderFailoverResult result = target.failover(hosts, hosts.get(currentHostIndex));

    assertTrue(result.isConnected());
    assertSame(mockConnection, result.getConnection());
    assertEquals(hosts.get(successHostIndex), result.getHost());

    final HostSpec successHost = hosts.get(successHostIndex);
    final Map<String, HostAvailability> availabilityMap = target.getHostAvailabilityMap();
    Set<String> unavailableHosts = getHostsWithGivenAvailability(availabilityMap, HostAvailability.NOT_AVAILABLE);
    assertTrue(unavailableHosts.size() >= 4);
    assertEquals(HostAvailability.AVAILABLE, availabilityMap.get(successHost.getHost()));
  }

  private Set<String> getHostsWithGivenAvailability(
      Map<String, HostAvailability> availabilityMap, HostAvailability availability) {
    return availabilityMap.entrySet().stream()
        .filter((entry) -> availability.equals(entry.getValue()))
        .map(Map.Entry::getKey)
        .collect(Collectors.toSet());
  }

  @Test
  public void testFailover_timeout() throws SQLException {
    // original host list: [active writer, active reader, current connection (reader), active
    // reader, down reader, active reader]
    // priority order by index (the subsets will be shuffled): [[1, 3, 5], 0, [2, 4]]
    // connection attempts are made in pairs using the above list
    // expected test result: failure to get reader since process is limited to 5s and each attempt
    // to connect takes 20s
    final List<HostSpec> hosts = defaultHosts;
    final int currentHostIndex = 2;
    for (HostSpec host : hosts) {
      when(mockConnectionService.open(host, properties))
          .thenAnswer((Answer<Connection>) invocation -> {
            Thread.sleep(20000);
            return mockConnection;
          });
    }

    hosts.get(2).setAvailability(HostAvailability.NOT_AVAILABLE);
    hosts.get(4).setAvailability(HostAvailability.NOT_AVAILABLE);

    final ReaderFailoverHandler target = getSpyFailoverHandler(5000, 30000, false);

    final long startTimeNano = System.nanoTime();
    final ReaderFailoverResult result = target.failover(hosts, hosts.get(currentHostIndex));
    final long durationNano = System.nanoTime() - startTimeNano;

    assertFalse(result.isConnected());
    assertNull(result.getConnection());
    assertNull(result.getHost());

    // 5s is a max allowed failover timeout; add 1s for inaccurate measurements
    assertTrue(TimeUnit.NANOSECONDS.toMillis(durationNano) < 6000);
  }

  private ClusterAwareReaderFailoverHandler getSpyFailoverHandler() throws SQLException {
    ClusterAwareReaderFailoverHandler handler =
        spy(new ClusterAwareReaderFailoverHandler(mockContainer, mockConnectionService, properties));
    doReturn(mockPluginService).when(handler).getNewPluginService();
    return handler;
  }

  private ClusterAwareReaderFailoverHandler getSpyFailoverHandler(
      int maxFailoverTimeoutMs, int timeoutMs, boolean isStrictReaderRequired) throws SQLException {
    ClusterAwareReaderFailoverHandler handler = new ClusterAwareReaderFailoverHandler(
        mockContainer, mockConnectionService, properties, maxFailoverTimeoutMs, timeoutMs, isStrictReaderRequired);
    ClusterAwareReaderFailoverHandler spyHandler = spy(handler);
    doReturn(mockPluginService).when(spyHandler).getNewPluginService();
    return spyHandler;
  }

  @Test
  public void testFailover_nullOrEmptyHostList() throws SQLException {
    final ClusterAwareReaderFailoverHandler target = getSpyFailoverHandler();
    final HostSpec currentHost =
        new HostSpecBuilder(new SimpleHostAvailabilityStrategy()).host("writer").port(1234).build();

    ReaderFailoverResult result = target.failover(null, currentHost);
    assertFalse(result.isConnected());
    assertNull(result.getConnection());
    assertNull(result.getHost());

    final List<HostSpec> hosts = new ArrayList<>();
    result = target.failover(hosts, currentHost);
    assertFalse(result.isConnected());
    assertNull(result.getConnection());
    assertNull(result.getHost());
  }

  @Test
  public void testGetReader_connectionSuccess() throws SQLException {
    // even number of connection attempts
    // first connection attempt to return succeeds, second attempt cancelled
    // expected test result: successful connection for host at index 2
    final List<HostSpec> hosts = defaultHosts.subList(0, 3); // 2 connection attempts (writer not attempted)
    final HostSpec slowHost = hosts.get(1);
    final HostSpec fastHost = hosts.get(2);
    when(mockConnectionService.open(slowHost, properties))
        .thenAnswer(
            (Answer<Connection>)
                invocation -> {
                  Thread.sleep(20000);
                  return mockConnection;
                });
    when(mockConnectionService.open(eq(fastHost), eq(properties))).thenReturn(mockConnection);

    Dialect mockDialect = Mockito.mock(Dialect.class);
    when(mockDialect.getFailoverRestrictions()).thenReturn(EnumSet.noneOf(FailoverRestriction.class));
    when(mockPluginService.getDialect()).thenReturn(mockDialect);

    final ReaderFailoverHandler target = getSpyFailoverHandler();
    final ReaderFailoverResult result = target.getReaderConnection(hosts);

    assertTrue(result.isConnected());
    assertSame(mockConnection, result.getConnection());
    assertEquals(hosts.get(2), result.getHost());

    Map<String, HostAvailability> availabilityMap = target.getHostAvailabilityMap();
    assertTrue(getHostsWithGivenAvailability(availabilityMap, HostAvailability.NOT_AVAILABLE).isEmpty());
    assertEquals(HostAvailability.AVAILABLE, availabilityMap.get(fastHost.getHost()));
  }

  @Test
  public void testGetReader_connectionFailure() throws SQLException {
    // odd number of connection attempts
    // first connection attempt to return fails
    // expected test result: failure to get reader
    final List<HostSpec> hosts = defaultHosts.subList(0, 4); // 3 connection attempts (writer not attempted)
    when(mockConnectionService.open(any(), eq(properties))).thenThrow(new SQLException("exception", "08S01", null));

    Dialect mockDialect = Mockito.mock(Dialect.class);
    when(mockDialect.getFailoverRestrictions()).thenReturn(EnumSet.noneOf(FailoverRestriction.class));
    when(mockPluginService.getDialect()).thenReturn(mockDialect);

    final ReaderFailoverHandler target = getSpyFailoverHandler();
    final ReaderFailoverResult result = target.getReaderConnection(hosts);

    assertFalse(result.isConnected());
    assertNull(result.getConnection());
    assertNull(result.getHost());
  }

  @Test
  public void testGetReader_connectionAttemptsTimeout() throws SQLException {
    // connection attempts time out before they can succeed
    // first connection attempt to return times out
    // expected test result: failure to get reader
    final List<HostSpec> hosts = defaultHosts.subList(0, 3); // 2 connection attempts (writer not attempted)
    when(mockConnectionService.open(any(), eq(properties)))
        .thenAnswer(
            (Answer<Connection>)
                invocation -> {
                  try {
                    Thread.sleep(5000);
                  } catch (InterruptedException exception) {
                    // ignore
                  }
                  return mockConnection;
                });

    Dialect mockDialect = Mockito.mock(Dialect.class);
    when(mockDialect.getFailoverRestrictions()).thenReturn(EnumSet.noneOf(FailoverRestriction.class));
    when(mockPluginService.getDialect()).thenReturn(mockDialect);

    final ClusterAwareReaderFailoverHandler target = getSpyFailoverHandler(60000, 1000, false);
    final ReaderFailoverResult result = target.getReaderConnection(hosts);

    assertFalse(result.isConnected());
    assertNull(result.getConnection());
    assertNull(result.getHost());
  }

  @Test
  public void testGetHostTuplesByPriority() throws SQLException {
    final List<HostSpec> originalHosts = defaultHosts;
    originalHosts.get(2).setAvailability(HostAvailability.NOT_AVAILABLE);
    originalHosts.get(4).setAvailability(HostAvailability.NOT_AVAILABLE);
    originalHosts.get(5).setAvailability(HostAvailability.NOT_AVAILABLE);

    final ClusterAwareReaderFailoverHandler target = getSpyFailoverHandler();
    final List<HostSpec> hostsByPriority = target.getHostsByPriority(originalHosts);

    int i = 0;

    // expecting active readers
    while (i < hostsByPriority.size()
        && hostsByPriority.get(i).getRole() == HostRole.READER
        && hostsByPriority.get(i).getAvailability() == HostAvailability.AVAILABLE) {
      i++;
    }

    // expecting a writer
    while (i < hostsByPriority.size()
        && hostsByPriority.get(i).getRole() == HostRole.WRITER) {
      i++;
    }

    // expecting down readers
    while (i < hostsByPriority.size()
        && hostsByPriority.get(i).getRole() == HostRole.READER
        && hostsByPriority.get(i).getAvailability() == HostAvailability.NOT_AVAILABLE) {
      i++;
    }

    assertEquals(hostsByPriority.size(), i);
  }

  @Test
  public void testGetReaderTuplesByPriority() throws SQLException {
    final List<HostSpec> originalHosts = defaultHosts;
    originalHosts.get(2).setAvailability(HostAvailability.NOT_AVAILABLE);
    originalHosts.get(4).setAvailability(HostAvailability.NOT_AVAILABLE);
    originalHosts.get(5).setAvailability(HostAvailability.NOT_AVAILABLE);

    Dialect mockDialect = Mockito.mock(Dialect.class);
    when(mockDialect.getFailoverRestrictions()).thenReturn(EnumSet.noneOf(FailoverRestriction.class));
    when(mockPluginService.getDialect()).thenReturn(mockDialect);

    final ClusterAwareReaderFailoverHandler target = getSpyFailoverHandler();
    final List<HostSpec> hostsByPriority = target.getReaderHostsByPriority(originalHosts);

    int i = 0;

    // expecting active readers
    while (i < hostsByPriority.size()
        && hostsByPriority.get(i).getRole() == HostRole.READER
        && hostsByPriority.get(i).getAvailability() == HostAvailability.AVAILABLE) {
      i++;
    }

    // expecting down readers
    while (i < hostsByPriority.size()
        && hostsByPriority.get(i).getRole() == HostRole.READER
        && hostsByPriority.get(i).getAvailability() == HostAvailability.NOT_AVAILABLE) {
      i++;
    }

    assertEquals(hostsByPriority.size(), i);
  }

  @Test
  public void testHostFailoverStrictReaderEnabled() throws SQLException {
    final HostSpec writer = new HostSpecBuilder(new SimpleHostAvailabilityStrategy())
        .host("writer").port(1234).role(HostRole.WRITER).build();
    final HostSpec reader = new HostSpecBuilder(new SimpleHostAvailabilityStrategy())
        .host("reader1").port(1234).role(HostRole.READER).build();
    final List<HostSpec> hosts = Arrays.asList(writer, reader);

    Dialect mockDialect = Mockito.mock(Dialect.class);
    when(mockDialect.getFailoverRestrictions()).thenReturn(EnumSet.noneOf(FailoverRestriction.class));
    when(mockPluginService.getDialect()).thenReturn(mockDialect);

    final ClusterAwareReaderFailoverHandler target =
        getSpyFailoverHandler(DEFAULT_FAILOVER_TIMEOUT, DEFAULT_READER_CONNECT_TIMEOUT, true);

    // The writer is included because the original writer has likely become a reader.
    List<HostSpec> expectedHostsByPriority = Arrays.asList(reader, writer);

    List<HostSpec> hostsByPriority = target.getHostsByPriority(hosts);
    assertEquals(expectedHostsByPriority, hostsByPriority);

    // Should pick the reader even if unavailable. The unavailable reader will be lower priority than the writer.
    reader.setAvailability(HostAvailability.NOT_AVAILABLE);
    expectedHostsByPriority = Arrays.asList(writer, reader);

    hostsByPriority = target.getHostsByPriority(hosts);
    assertEquals(expectedHostsByPriority, hostsByPriority);

    // Writer node will only be picked if it is the only node in topology;
    List<HostSpec> expectedWriterHost = Collections.singletonList(writer);

    hostsByPriority = target.getHostsByPriority(Collections.singletonList(writer));
    assertEquals(expectedWriterHost, hostsByPriority);
  }
}
>>>>>>> 104d3039
<|MERGE_RESOLUTION|>--- conflicted
+++ resolved
@@ -1,406 +1,3 @@
-<<<<<<< HEAD
-// /*
-//  * Copyright Amazon.com, Inc. or its affiliates. All Rights Reserved.
-//  *
-//  * Licensed under the Apache License, Version 2.0 (the "License").
-//  * You may not use this file except in compliance with the License.
-//  * You may obtain a copy of the License at
-//  *
-//  * http://www.apache.org/licenses/LICENSE-2.0
-//  *
-//  * Unless required by applicable law or agreed to in writing, software
-//  * distributed under the License is distributed on an "AS IS" BASIS,
-//  * WITHOUT WARRANTIES OR CONDITIONS OF ANY KIND, either express or implied.
-//  * See the License for the specific language governing permissions and
-//  * limitations under the License.
-//  */
-//
-// package software.amazon.jdbc.plugin.failover;
-//
-// import static org.junit.jupiter.api.Assertions.assertEquals;
-// import static org.junit.jupiter.api.Assertions.assertFalse;
-// import static org.junit.jupiter.api.Assertions.assertNull;
-// import static org.junit.jupiter.api.Assertions.assertSame;
-// import static org.junit.jupiter.api.Assertions.assertTrue;
-// import static org.mockito.ArgumentMatchers.any;
-// import static org.mockito.ArgumentMatchers.eq;
-// import static org.mockito.Mockito.doReturn;
-// import static org.mockito.Mockito.spy;
-// import static org.mockito.Mockito.when;
-// import static software.amazon.jdbc.plugin.failover.ClusterAwareReaderFailoverHandler.DEFAULT_FAILOVER_TIMEOUT;
-// import static software.amazon.jdbc.plugin.failover.ClusterAwareReaderFailoverHandler.DEFAULT_READER_CONNECT_TIMEOUT;
-//
-// import java.sql.Connection;
-// import java.sql.SQLException;
-// import java.util.ArrayList;
-// import java.util.Arrays;
-// import java.util.Collections;
-// import java.util.EnumSet;
-// import java.util.List;
-// import java.util.Map;
-// import java.util.Properties;
-// import java.util.Set;
-// import java.util.concurrent.TimeUnit;
-// import java.util.stream.Collectors;
-// import org.junit.jupiter.api.AfterEach;
-// import org.junit.jupiter.api.BeforeEach;
-// import org.junit.jupiter.api.Test;
-// import org.mockito.Mock;
-// import org.mockito.Mockito;
-// import org.mockito.MockitoAnnotations;
-// import org.mockito.stubbing.Answer;
-// import software.amazon.jdbc.ConnectionPluginManager;
-// import software.amazon.jdbc.HostRole;
-// import software.amazon.jdbc.HostSpec;
-// import software.amazon.jdbc.HostSpecBuilder;
-// import software.amazon.jdbc.PluginService;
-// import software.amazon.jdbc.dialect.Dialect;
-// import software.amazon.jdbc.hostavailability.HostAvailability;
-// import software.amazon.jdbc.hostavailability.SimpleHostAvailabilityStrategy;
-// import software.amazon.jdbc.util.FullServicesContainer;
-// import software.amazon.jdbc.util.connection.ConnectionService;
-//
-// class ClusterAwareReaderFailoverHandlerTest {
-//   @Mock FullServicesContainer mockContainer;
-//   @Mock ConnectionService mockConnectionService;
-//   @Mock PluginService mockPluginService;
-//   @Mock ConnectionPluginManager mockPluginManager;
-//   @Mock Connection mockConnection;
-//
-//   private AutoCloseable closeable;
-//   private final Properties properties = new Properties();
-//   private final List<HostSpec> defaultHosts = Arrays.asList(
-//       new HostSpecBuilder(new SimpleHostAvailabilityStrategy())
-//           .host("writer").port(1234).role(HostRole.WRITER).build(),
-//       new HostSpecBuilder(new SimpleHostAvailabilityStrategy())
-//           .host("reader1").port(1234).role(HostRole.READER).build(),
-//       new HostSpecBuilder(new SimpleHostAvailabilityStrategy())
-//           .host("reader2").port(1234).role(HostRole.READER).build(),
-//       new HostSpecBuilder(new SimpleHostAvailabilityStrategy())
-//           .host("reader3").port(1234).role(HostRole.READER).build(),
-//       new HostSpecBuilder(new SimpleHostAvailabilityStrategy())
-//           .host("reader4").port(1234).role(HostRole.READER).build(),
-//       new HostSpecBuilder(new SimpleHostAvailabilityStrategy())
-//           .host("reader5").port(1234).role(HostRole.READER).build()
-//   );
-//
-//   @BeforeEach
-//   void setUp() {
-//     closeable = MockitoAnnotations.openMocks(this);
-//     when(mockContainer.getConnectionPluginManager()).thenReturn(mockPluginManager);
-//     when(mockContainer.getPluginService()).thenReturn(mockPluginService);
-//   }
-//
-//   @AfterEach
-//   void tearDown() throws Exception {
-//     closeable.close();
-//   }
-//
-//   @Test
-//   public void testFailover() throws SQLException {
-//     // original host list: [active writer, active reader, current connection (reader), active
-//     // reader, down reader, active reader]
-//     // priority order by index (the subsets will be shuffled): [[1, 3, 5], 0, [2, 4]]
-//     // connection attempts are made in pairs using the above list
-//     // expected test result: successful connection for host at index 4
-//     final List<HostSpec> hosts = defaultHosts;
-//     final int currentHostIndex = 2;
-//     final int successHostIndex = 4;
-//     for (int i = 0; i < hosts.size(); i++) {
-//       if (i != successHostIndex) {
-//         final SQLException exception = new SQLException("exception", "08S01", null);
-//         when(mockConnectionService.open(hosts.get(i), properties))
-//             .thenThrow(exception);
-//         when(mockPluginService.isNetworkException(exception, null)).thenReturn(true);
-//       } else {
-//         when(mockConnectionService.open(hosts.get(i), properties)).thenReturn(mockConnection);
-//       }
-//     }
-//
-//     when(mockPluginService.getTargetDriverDialect()).thenReturn(null);
-//
-//     hosts.get(2).setAvailability(HostAvailability.NOT_AVAILABLE);
-//     hosts.get(4).setAvailability(HostAvailability.NOT_AVAILABLE);
-//
-//     final ReaderFailoverHandler target = getSpyFailoverHandler();
-//     final ReaderFailoverResult result = target.failover(hosts, hosts.get(currentHostIndex));
-//
-//     assertTrue(result.isConnected());
-//     assertSame(mockConnection, result.getConnection());
-//     assertEquals(hosts.get(successHostIndex), result.getHost());
-//
-//     final HostSpec successHost = hosts.get(successHostIndex);
-//     final Map<String, HostAvailability> availabilityMap = target.getHostAvailabilityMap();
-//     Set<String> unavailableHosts = getHostsWithGivenAvailability(availabilityMap, HostAvailability.NOT_AVAILABLE);
-//     assertTrue(unavailableHosts.size() >= 4);
-//     assertEquals(HostAvailability.AVAILABLE, availabilityMap.get(successHost.getHost()));
-//   }
-//
-//   private Set<String> getHostsWithGivenAvailability(
-//       Map<String, HostAvailability> availabilityMap, HostAvailability availability) {
-//     return availabilityMap.entrySet().stream()
-//         .filter((entry) -> availability.equals(entry.getValue()))
-//         .map(Map.Entry::getKey)
-//         .collect(Collectors.toSet());
-//   }
-//
-//   @Test
-//   public void testFailover_timeout() throws SQLException {
-//     // original host list: [active writer, active reader, current connection (reader), active
-//     // reader, down reader, active reader]
-//     // priority order by index (the subsets will be shuffled): [[1, 3, 5], 0, [2, 4]]
-//     // connection attempts are made in pairs using the above list
-//     // expected test result: failure to get reader since process is limited to 5s and each attempt
-//     // to connect takes 20s
-//     final List<HostSpec> hosts = defaultHosts;
-//     final int currentHostIndex = 2;
-//     for (HostSpec host : hosts) {
-//       when(mockConnectionService.open(host, properties))
-//           .thenAnswer((Answer<Connection>) invocation -> {
-//             Thread.sleep(20000);
-//             return mockConnection;
-//           });
-//     }
-//
-//     hosts.get(2).setAvailability(HostAvailability.NOT_AVAILABLE);
-//     hosts.get(4).setAvailability(HostAvailability.NOT_AVAILABLE);
-//
-//     final ReaderFailoverHandler target = getSpyFailoverHandler(5000, 30000, false);
-//
-//     final long startTimeNano = System.nanoTime();
-//     final ReaderFailoverResult result = target.failover(hosts, hosts.get(currentHostIndex));
-//     final long durationNano = System.nanoTime() - startTimeNano;
-//
-//     assertFalse(result.isConnected());
-//     assertNull(result.getConnection());
-//     assertNull(result.getHost());
-//
-//     // 5s is a max allowed failover timeout; add 1s for inaccurate measurements
-//     assertTrue(TimeUnit.NANOSECONDS.toMillis(durationNano) < 6000);
-//   }
-//
-//   private ClusterAwareReaderFailoverHandler getSpyFailoverHandler() {
-//     ClusterAwareReaderFailoverHandler handler =
-//         spy(new ClusterAwareReaderFailoverHandler(mockContainer, mockConnectionService, properties));
-//     doReturn(mockPluginService).when(handler).getNewPluginService();
-//     return handler;
-//   }
-//
-//   private ClusterAwareReaderFailoverHandler getSpyFailoverHandler(
-//       int maxFailoverTimeoutMs, int timeoutMs, boolean isStrictReaderRequired) {
-//     ClusterAwareReaderFailoverHandler handler = new ClusterAwareReaderFailoverHandler(
-//         mockContainer, mockConnectionService, properties, maxFailoverTimeoutMs, timeoutMs, isStrictReaderRequired);
-//     ClusterAwareReaderFailoverHandler spyHandler = spy(handler);
-//     doReturn(mockPluginService).when(spyHandler).getNewPluginService();
-//     return spyHandler;
-//   }
-//
-//   @Test
-//   public void testFailover_nullOrEmptyHostList() throws SQLException {
-//     final ClusterAwareReaderFailoverHandler target = getSpyFailoverHandler();
-//     final HostSpec currentHost =
-//         new HostSpecBuilder(new SimpleHostAvailabilityStrategy()).host("writer").port(1234).build();
-//
-//     ReaderFailoverResult result = target.failover(null, currentHost);
-//     assertFalse(result.isConnected());
-//     assertNull(result.getConnection());
-//     assertNull(result.getHost());
-//
-//     final List<HostSpec> hosts = new ArrayList<>();
-//     result = target.failover(hosts, currentHost);
-//     assertFalse(result.isConnected());
-//     assertNull(result.getConnection());
-//     assertNull(result.getHost());
-//   }
-//
-//   @Test
-//   public void testGetReader_connectionSuccess() throws SQLException {
-//     // even number of connection attempts
-//     // first connection attempt to return succeeds, second attempt cancelled
-//     // expected test result: successful connection for host at index 2
-//     final List<HostSpec> hosts = defaultHosts.subList(0, 3); // 2 connection attempts (writer not attempted)
-//     final HostSpec slowHost = hosts.get(1);
-//     final HostSpec fastHost = hosts.get(2);
-//     when(mockConnectionService.open(slowHost, properties))
-//         .thenAnswer(
-//             (Answer<Connection>)
-//                 invocation -> {
-//                   Thread.sleep(20000);
-//                   return mockConnection;
-//                 });
-//     when(mockConnectionService.open(eq(fastHost), eq(properties))).thenReturn(mockConnection);
-//
-//     Dialect mockDialect = Mockito.mock(Dialect.class);
-//     when(mockDialect.getFailoverRestrictions()).thenReturn(EnumSet.noneOf(FailoverRestriction.class));
-//     when(mockPluginService.getDialect()).thenReturn(mockDialect);
-//
-//     final ReaderFailoverHandler target = getSpyFailoverHandler();
-//     final ReaderFailoverResult result = target.getReaderConnection(hosts);
-//
-//     assertTrue(result.isConnected());
-//     assertSame(mockConnection, result.getConnection());
-//     assertEquals(hosts.get(2), result.getHost());
-//
-//     Map<String, HostAvailability> availabilityMap = target.getHostAvailabilityMap();
-//     assertTrue(getHostsWithGivenAvailability(availabilityMap, HostAvailability.NOT_AVAILABLE).isEmpty());
-//     assertEquals(HostAvailability.AVAILABLE, availabilityMap.get(fastHost.getHost()));
-//   }
-//
-//   @Test
-//   public void testGetReader_connectionFailure() throws SQLException {
-//     // odd number of connection attempts
-//     // first connection attempt to return fails
-//     // expected test result: failure to get reader
-//     final List<HostSpec> hosts = defaultHosts.subList(0, 4); // 3 connection attempts (writer not attempted)
-//     when(mockConnectionService.open(any(), eq(properties))).thenThrow(new SQLException("exception", "08S01", null));
-//
-//     Dialect mockDialect = Mockito.mock(Dialect.class);
-//     when(mockDialect.getFailoverRestrictions()).thenReturn(EnumSet.noneOf(FailoverRestriction.class));
-//     when(mockPluginService.getDialect()).thenReturn(mockDialect);
-//
-//     final ReaderFailoverHandler target = getSpyFailoverHandler();
-//     final ReaderFailoverResult result = target.getReaderConnection(hosts);
-//
-//     assertFalse(result.isConnected());
-//     assertNull(result.getConnection());
-//     assertNull(result.getHost());
-//   }
-//
-//   @Test
-//   public void testGetReader_connectionAttemptsTimeout() throws SQLException {
-//     // connection attempts time out before they can succeed
-//     // first connection attempt to return times out
-//     // expected test result: failure to get reader
-//     final List<HostSpec> hosts = defaultHosts.subList(0, 3); // 2 connection attempts (writer not attempted)
-//     when(mockConnectionService.open(any(), eq(properties)))
-//         .thenAnswer(
-//             (Answer<Connection>)
-//                 invocation -> {
-//                   try {
-//                     Thread.sleep(5000);
-//                   } catch (InterruptedException exception) {
-//                     // ignore
-//                   }
-//                   return mockConnection;
-//                 });
-//
-//     Dialect mockDialect = Mockito.mock(Dialect.class);
-//     when(mockDialect.getFailoverRestrictions()).thenReturn(EnumSet.noneOf(FailoverRestriction.class));
-//     when(mockPluginService.getDialect()).thenReturn(mockDialect);
-//
-//     final ClusterAwareReaderFailoverHandler target = getSpyFailoverHandler(60000, 1000, false);
-//     final ReaderFailoverResult result = target.getReaderConnection(hosts);
-//
-//     assertFalse(result.isConnected());
-//     assertNull(result.getConnection());
-//     assertNull(result.getHost());
-//   }
-//
-//   @Test
-//   public void testGetHostTuplesByPriority() {
-//     final List<HostSpec> originalHosts = defaultHosts;
-//     originalHosts.get(2).setAvailability(HostAvailability.NOT_AVAILABLE);
-//     originalHosts.get(4).setAvailability(HostAvailability.NOT_AVAILABLE);
-//     originalHosts.get(5).setAvailability(HostAvailability.NOT_AVAILABLE);
-//
-//     final ClusterAwareReaderFailoverHandler target = getSpyFailoverHandler();
-//     final List<HostSpec> hostsByPriority = target.getHostsByPriority(originalHosts);
-//
-//     int i = 0;
-//
-//     // expecting active readers
-//     while (i < hostsByPriority.size()
-//         && hostsByPriority.get(i).getRole() == HostRole.READER
-//         && hostsByPriority.get(i).getAvailability() == HostAvailability.AVAILABLE) {
-//       i++;
-//     }
-//
-//     // expecting a writer
-//     while (i < hostsByPriority.size()
-//         && hostsByPriority.get(i).getRole() == HostRole.WRITER) {
-//       i++;
-//     }
-//
-//     // expecting down readers
-//     while (i < hostsByPriority.size()
-//         && hostsByPriority.get(i).getRole() == HostRole.READER
-//         && hostsByPriority.get(i).getAvailability() == HostAvailability.NOT_AVAILABLE) {
-//       i++;
-//     }
-//
-//     assertEquals(hostsByPriority.size(), i);
-//   }
-//
-//   @Test
-//   public void testGetReaderTuplesByPriority() {
-//     final List<HostSpec> originalHosts = defaultHosts;
-//     originalHosts.get(2).setAvailability(HostAvailability.NOT_AVAILABLE);
-//     originalHosts.get(4).setAvailability(HostAvailability.NOT_AVAILABLE);
-//     originalHosts.get(5).setAvailability(HostAvailability.NOT_AVAILABLE);
-//
-//     Dialect mockDialect = Mockito.mock(Dialect.class);
-//     when(mockDialect.getFailoverRestrictions()).thenReturn(EnumSet.noneOf(FailoverRestriction.class));
-//     when(mockPluginService.getDialect()).thenReturn(mockDialect);
-//
-//     final ClusterAwareReaderFailoverHandler target = getSpyFailoverHandler();
-//     final List<HostSpec> hostsByPriority = target.getReaderHostsByPriority(originalHosts);
-//
-//     int i = 0;
-//
-//     // expecting active readers
-//     while (i < hostsByPriority.size()
-//         && hostsByPriority.get(i).getRole() == HostRole.READER
-//         && hostsByPriority.get(i).getAvailability() == HostAvailability.AVAILABLE) {
-//       i++;
-//     }
-//
-//     // expecting down readers
-//     while (i < hostsByPriority.size()
-//         && hostsByPriority.get(i).getRole() == HostRole.READER
-//         && hostsByPriority.get(i).getAvailability() == HostAvailability.NOT_AVAILABLE) {
-//       i++;
-//     }
-//
-//     assertEquals(hostsByPriority.size(), i);
-//   }
-//
-//   @Test
-//   public void testHostFailoverStrictReaderEnabled() {
-//
-//     final HostSpec writer = new HostSpecBuilder(new SimpleHostAvailabilityStrategy())
-//         .host("writer").port(1234).role(HostRole.WRITER).build();
-//     final HostSpec reader = new HostSpecBuilder(new SimpleHostAvailabilityStrategy())
-//         .host("reader1").port(1234).role(HostRole.READER).build();
-//     final List<HostSpec> hosts = Arrays.asList(writer, reader);
-//
-//     Dialect mockDialect = Mockito.mock(Dialect.class);
-//     when(mockDialect.getFailoverRestrictions()).thenReturn(EnumSet.noneOf(FailoverRestriction.class));
-//     when(mockPluginService.getDialect()).thenReturn(mockDialect);
-//
-//     final ClusterAwareReaderFailoverHandler target =
-//         getSpyFailoverHandler(DEFAULT_FAILOVER_TIMEOUT, DEFAULT_READER_CONNECT_TIMEOUT, true);
-//
-//     // The writer is included because the original writer has likely become a reader.
-//     List<HostSpec> expectedHostsByPriority = Arrays.asList(reader, writer);
-//
-//     List<HostSpec> hostsByPriority = target.getHostsByPriority(hosts);
-//     assertEquals(expectedHostsByPriority, hostsByPriority);
-//
-//     // Should pick the reader even if unavailable. The unavailable reader will be lower priority than the writer.
-//     reader.setAvailability(HostAvailability.NOT_AVAILABLE);
-//     expectedHostsByPriority = Arrays.asList(writer, reader);
-//
-//     hostsByPriority = target.getHostsByPriority(hosts);
-//     assertEquals(expectedHostsByPriority, hostsByPriority);
-//
-//     // Writer node will only be picked if it is the only node in topology;
-//     List<HostSpec> expectedWriterHost = Collections.singletonList(writer);
-//
-//     hostsByPriority = target.getHostsByPriority(Collections.singletonList(writer));
-//     assertEquals(expectedWriterHost, hostsByPriority);
-//   }
-// }
-=======
 /*
  * Copyright Amazon.com, Inc. or its affiliates. All Rights Reserved.
  *
@@ -800,5 +397,4 @@
     hostsByPriority = target.getHostsByPriority(Collections.singletonList(writer));
     assertEquals(expectedWriterHost, hostsByPriority);
   }
-}
->>>>>>> 104d3039
+}