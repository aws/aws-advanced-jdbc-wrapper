<<<<<<< HEAD
// /*
//  * Copyright Amazon.com, Inc. or its affiliates. All Rights Reserved.
//  *
//  * Licensed under the Apache License, Version 2.0 (the "License").
//  * You may not use this file except in compliance with the License.
//  * You may obtain a copy of the License at
//  *
//  * http://www.apache.org/licenses/LICENSE-2.0
//  *
//  * Unless required by applicable law or agreed to in writing, software
//  * distributed under the License is distributed on an "AS IS" BASIS,
//  * WITHOUT WARRANTIES OR CONDITIONS OF ANY KIND, either express or implied.
//  * See the License for the specific language governing permissions and
//  * limitations under the License.
//  */
//
// package software.amazon.jdbc.util.monitoring;
//
// import static org.junit.jupiter.api.Assertions.assertEquals;
// import static org.junit.jupiter.api.Assertions.assertNotEquals;
// import static org.junit.jupiter.api.Assertions.assertNotNull;
// import static org.junit.jupiter.api.Assertions.assertNull;
// import static org.junit.jupiter.api.Assertions.assertThrows;
// import static org.mockito.ArgumentMatchers.any;
// import static org.mockito.ArgumentMatchers.anyInt;
// import static org.mockito.Mockito.doNothing;
// import static org.mockito.Mockito.doReturn;
// import static org.mockito.Mockito.spy;
//
// import java.sql.SQLException;
// import java.util.Collections;
// import java.util.HashSet;
// import java.util.Properties;
// import java.util.concurrent.TimeUnit;
// import org.junit.jupiter.api.AfterEach;
// import org.junit.jupiter.api.Assertions;
// import org.junit.jupiter.api.BeforeEach;
// import org.junit.jupiter.api.Test;
// import org.mockito.Mock;
// import org.mockito.MockitoAnnotations;
// import software.amazon.jdbc.dialect.Dialect;
// import software.amazon.jdbc.plugin.customendpoint.CustomEndpointMonitorImpl;
// import software.amazon.jdbc.targetdriverdialect.TargetDriverDialect;
// import software.amazon.jdbc.util.connection.ConnectionService;
// import software.amazon.jdbc.util.events.EventPublisher;
// import software.amazon.jdbc.util.storage.StorageService;
// import software.amazon.jdbc.util.telemetry.TelemetryFactory;
//
// class MonitorServiceImplTest {
//   @Mock StorageService mockStorageService;
//   @Mock ConnectionService mockConnectionService;
//   @Mock TelemetryFactory mockTelemetryFactory;
//   @Mock TargetDriverDialect mockTargetDriverDialect;
//   @Mock Dialect mockDbDialect;
//   @Mock EventPublisher mockPublisher;
//   MonitorServiceImpl spyMonitorService;
//   private AutoCloseable closeable;
//
//   @BeforeEach
//   void setUp() {
//     closeable = MockitoAnnotations.openMocks(this);
//     spyMonitorService = spy(new MonitorServiceImpl(mockPublisher));
//     doNothing().when(spyMonitorService).initCleanupThread(anyInt());
//
//     try {
//       doReturn(mockConnectionService).when(spyMonitorService)
//           .getConnectionService(any(), any(), any(), any(), any(), any(), any());
//     } catch (SQLException e) {
//       Assertions.fail(
//           "Encountered exception while stubbing MonitorServiceImpl#getConnectionService: " + e.getMessage());
//     }
//   }
//
//   @AfterEach
//   void tearDown() throws Exception {
//     closeable.close();
//     spyMonitorService.releaseResources();
//   }
//
//   @Test
//   public void testMonitorError_monitorReCreated() throws SQLException, InterruptedException {
//     spyMonitorService.registerMonitorTypeIfAbsent(
//         NoOpMonitor.class,
//         TimeUnit.MINUTES.toNanos(1),
//         TimeUnit.MINUTES.toNanos(1),
//         new HashSet<>(Collections.singletonList(MonitorErrorResponse.RECREATE)),
//         null
//     );
//     String key = "testMonitor";
//     NoOpMonitor monitor = spyMonitorService.runIfAbsent(
//         NoOpMonitor.class,
//         key,
//         mockStorageService,
//         mockTelemetryFactory,
//         "jdbc:postgresql://somehost/somedb",
//         "someProtocol",
//         mockTargetDriverDialect,
//         mockDbDialect,
//         new Properties(),
//         (connectionService, pluginService) -> new NoOpMonitor(spyMonitorService, 30)
//     );
//
//     Monitor storedMonitor = spyMonitorService.get(NoOpMonitor.class, key);
//     assertNotNull(storedMonitor);
//     assertEquals(monitor, storedMonitor);
//     // need to wait to give time for the monitor executor to start the monitor thread.
//     TimeUnit.MILLISECONDS.sleep(250);
//     assertEquals(MonitorState.RUNNING, monitor.getState());
//
//     monitor.state.set(MonitorState.ERROR);
//     spyMonitorService.checkMonitors();
//
//     assertEquals(MonitorState.STOPPED, monitor.getState());
//
//     Monitor newMonitor = spyMonitorService.get(NoOpMonitor.class, key);
//     assertNotNull(newMonitor);
//     assertNotEquals(monitor, newMonitor);
//     // need to wait to give time for the monitor executor to start the monitor thread.
//     TimeUnit.MILLISECONDS.sleep(250);
//     assertEquals(MonitorState.RUNNING, newMonitor.getState());
//   }
//
//   @Test
//   public void testMonitorStuck_monitorReCreated() throws SQLException, InterruptedException {
//     spyMonitorService.registerMonitorTypeIfAbsent(
//         NoOpMonitor.class,
//         TimeUnit.MINUTES.toNanos(1),
//         1, // heartbeat times out immediately
//         new HashSet<>(Collections.singletonList(MonitorErrorResponse.RECREATE)),
//         null
//     );
//     String key = "testMonitor";
//     NoOpMonitor monitor = spyMonitorService.runIfAbsent(
//         NoOpMonitor.class,
//         key,
//         mockStorageService,
//         mockTelemetryFactory,
//         "jdbc:postgresql://somehost/somedb",
//         "someProtocol",
//         mockTargetDriverDialect,
//         mockDbDialect,
//         new Properties(),
//         (connectionService, pluginService) -> new NoOpMonitor(spyMonitorService, 30)
//     );
//
//     Monitor storedMonitor = spyMonitorService.get(NoOpMonitor.class, key);
//     assertNotNull(storedMonitor);
//     assertEquals(monitor, storedMonitor);
//     // need to wait to give time for the monitor executor to start the monitor thread.
//     TimeUnit.MILLISECONDS.sleep(250);
//     assertEquals(MonitorState.RUNNING, monitor.getState());
//
//     // checkMonitors() should detect the heartbeat/inactivity timeout, stop the monitor, and re-create a new one.
//     spyMonitorService.checkMonitors();
//
//     assertEquals(MonitorState.STOPPED, monitor.getState());
//
//     Monitor newMonitor = spyMonitorService.get(NoOpMonitor.class, key);
//     assertNotNull(newMonitor);
//     assertNotEquals(monitor, newMonitor);
//     // need to wait to give time for the monitor executor to start the monitor thread.
//     TimeUnit.MILLISECONDS.sleep(250);
//     assertEquals(MonitorState.RUNNING, newMonitor.getState());
//   }
//
//   @Test
//   public void testMonitorExpired() throws SQLException, InterruptedException {
//     spyMonitorService.registerMonitorTypeIfAbsent(
//         NoOpMonitor.class,
//         TimeUnit.MILLISECONDS.toNanos(200), // monitor expires after 200ms
//         TimeUnit.MINUTES.toNanos(1),
//         // even though we pass a re-create policy, we should not re-create it if the monitor is expired since this
//         // indicates it is not being used.
//         new HashSet<>(Collections.singletonList(MonitorErrorResponse.RECREATE)),
//         null
//     );
//     String key = "testMonitor";
//     NoOpMonitor monitor = spyMonitorService.runIfAbsent(
//         NoOpMonitor.class,
//         key,
//         mockStorageService,
//         mockTelemetryFactory,
//         "jdbc:postgresql://somehost/somedb",
//         "someProtocol",
//         mockTargetDriverDialect,
//         mockDbDialect,
//         new Properties(),
//         (connectionService, pluginService) -> new NoOpMonitor(spyMonitorService, 30)
//     );
//
//     Monitor storedMonitor = spyMonitorService.get(NoOpMonitor.class, key);
//     assertNotNull(storedMonitor);
//     assertEquals(monitor, storedMonitor);
//     // need to wait to give time for the monitor executor to start the monitor thread.
//     TimeUnit.MILLISECONDS.sleep(250);
//     assertEquals(MonitorState.RUNNING, monitor.getState());
//
//     // checkMonitors() should detect the expiration timeout and stop/remove the monitor.
//     spyMonitorService.checkMonitors();
//
//     assertEquals(MonitorState.STOPPED, monitor.getState());
//
//     Monitor newMonitor = spyMonitorService.get(NoOpMonitor.class, key);
//     // monitor should have been removed when checkMonitors() was called.
//     assertNull(newMonitor);
//   }
//
//   @Test
//   public void testMonitorMismatch() {
//     assertThrows(IllegalStateException.class, () -> spyMonitorService.runIfAbsent(
//         CustomEndpointMonitorImpl.class,
//         "testMonitor",
//         mockStorageService,
//         mockTelemetryFactory,
//         "jdbc:postgresql://somehost/somedb",
//         "someProtocol",
//         mockTargetDriverDialect,
//         mockDbDialect,
//         new Properties(),
//         // indicated monitor class is CustomEndpointMonitorImpl, but actual monitor is NoOpMonitor. The monitor
//         // service should detect this and throw an exception.
//         (connectionService, pluginService) -> new NoOpMonitor(spyMonitorService, 30)
//     ));
//   }
//
//   @Test
//   public void testRemove() throws SQLException, InterruptedException {
//     spyMonitorService.registerMonitorTypeIfAbsent(
//         NoOpMonitor.class,
//         TimeUnit.MINUTES.toNanos(1),
//         TimeUnit.MINUTES.toNanos(1),
//         // even though we pass a re-create policy, we should not re-create it if the monitor is expired since this
//         // indicates it is not being used.
//         new HashSet<>(Collections.singletonList(MonitorErrorResponse.RECREATE)),
//         null
//     );
//
//     String key = "testMonitor";
//     NoOpMonitor monitor = spyMonitorService.runIfAbsent(
//         NoOpMonitor.class,
//         key,
//         mockStorageService,
//         mockTelemetryFactory,
//         "jdbc:postgresql://somehost/somedb",
//         "someProtocol",
//         mockTargetDriverDialect,
//         mockDbDialect,
//         new Properties(),
//         (connectionService, pluginService) -> new NoOpMonitor(spyMonitorService, 30)
//     );
//     assertNotNull(monitor);
//
//     // need to wait to give time for the monitor executor to start the monitor thread.
//     TimeUnit.MILLISECONDS.sleep(250);
//     Monitor removedMonitor = spyMonitorService.remove(NoOpMonitor.class, key);
//     assertEquals(monitor, removedMonitor);
//     assertEquals(MonitorState.RUNNING, monitor.getState());
//   }
//
//   @Test
//   public void testStopAndRemove() throws SQLException, InterruptedException {
//     spyMonitorService.registerMonitorTypeIfAbsent(
//         NoOpMonitor.class,
//         TimeUnit.MINUTES.toNanos(1),
//         TimeUnit.MINUTES.toNanos(1),
//         // even though we pass a re-create policy, we should not re-create it if the monitor is expired since this
//         // indicates it is not being used.
//         new HashSet<>(Collections.singletonList(MonitorErrorResponse.RECREATE)),
//         null
//     );
//
//     String key = "testMonitor";
//     NoOpMonitor monitor = spyMonitorService.runIfAbsent(
//         NoOpMonitor.class,
//         key,
//         mockStorageService,
//         mockTelemetryFactory,
//         "jdbc:postgresql://somehost/somedb",
//         "someProtocol",
//         mockTargetDriverDialect,
//         mockDbDialect,
//         new Properties(),
//         (connectionService, pluginService) -> new NoOpMonitor(spyMonitorService, 30)
//     );
//     assertNotNull(monitor);
//
//     // need to wait to give time for the monitor executor to start the monitor thread.
//     TimeUnit.MILLISECONDS.sleep(250);
//     spyMonitorService.stopAndRemove(NoOpMonitor.class, key);
//     assertNull(spyMonitorService.get(NoOpMonitor.class, key));
//     assertEquals(MonitorState.STOPPED, monitor.getState());
//   }
//
//   static class NoOpMonitor extends AbstractMonitor {
//     protected NoOpMonitor(
//         MonitorService monitorService,
//         long terminationTimeoutSec) {
//       super(terminationTimeoutSec);
//     }
//
//     @Override
//     public void monitor() {
//       // do nothing.
//     }
//   }
// }
=======
/*
 * Copyright Amazon.com, Inc. or its affiliates. All Rights Reserved.
 *
 * Licensed under the Apache License, Version 2.0 (the "License").
 * You may not use this file except in compliance with the License.
 * You may obtain a copy of the License at
 *
 * http://www.apache.org/licenses/LICENSE-2.0
 *
 * Unless required by applicable law or agreed to in writing, software
 * distributed under the License is distributed on an "AS IS" BASIS,
 * WITHOUT WARRANTIES OR CONDITIONS OF ANY KIND, either express or implied.
 * See the License for the specific language governing permissions and
 * limitations under the License.
 */

package software.amazon.jdbc.util.monitoring;

import static org.junit.jupiter.api.Assertions.assertEquals;
import static org.junit.jupiter.api.Assertions.assertNotEquals;
import static org.junit.jupiter.api.Assertions.assertNotNull;
import static org.junit.jupiter.api.Assertions.assertNull;
import static org.junit.jupiter.api.Assertions.assertThrows;
import static org.mockito.ArgumentMatchers.any;
import static org.mockito.ArgumentMatchers.anyInt;
import static org.mockito.Mockito.doNothing;
import static org.mockito.Mockito.doReturn;
import static org.mockito.Mockito.spy;

import java.sql.SQLException;
import java.util.Collections;
import java.util.HashSet;
import java.util.Properties;
import java.util.concurrent.TimeUnit;
import org.junit.jupiter.api.AfterEach;
import org.junit.jupiter.api.Assertions;
import org.junit.jupiter.api.BeforeEach;
import org.junit.jupiter.api.Test;
import org.mockito.Mock;
import org.mockito.MockitoAnnotations;
import software.amazon.jdbc.ConnectionProvider;
import software.amazon.jdbc.dialect.Dialect;
import software.amazon.jdbc.plugin.customendpoint.CustomEndpointMonitorImpl;
import software.amazon.jdbc.targetdriverdialect.TargetDriverDialect;
import software.amazon.jdbc.util.connection.ConnectionService;
import software.amazon.jdbc.util.events.EventPublisher;
import software.amazon.jdbc.util.storage.StorageService;
import software.amazon.jdbc.util.telemetry.TelemetryFactory;

class MonitorServiceImplTest {
  @Mock StorageService mockStorageService;
  @Mock ConnectionService mockConnectionService;
  @Mock ConnectionProvider mockConnectionProvider;
  @Mock TelemetryFactory mockTelemetryFactory;
  @Mock TargetDriverDialect mockTargetDriverDialect;
  @Mock Dialect mockDbDialect;
  @Mock EventPublisher mockPublisher;
  MonitorServiceImpl spyMonitorService;
  private AutoCloseable closeable;

  @BeforeEach
  void setUp() {
    closeable = MockitoAnnotations.openMocks(this);
    spyMonitorService = spy(new MonitorServiceImpl(mockPublisher));
    doNothing().when(spyMonitorService).initCleanupThread(anyInt());

    try {
      doReturn(mockConnectionService).when(spyMonitorService)
          .getConnectionService(any(), any(), any(), any(), any(), any(), any(), any());
    } catch (SQLException e) {
      Assertions.fail(
          "Encountered exception while stubbing MonitorServiceImpl#getConnectionService: " + e.getMessage());
    }
  }

  @AfterEach
  void tearDown() throws Exception {
    closeable.close();
    spyMonitorService.releaseResources();
  }

  @Test
  public void testMonitorError_monitorReCreated() throws SQLException, InterruptedException {
    spyMonitorService.registerMonitorTypeIfAbsent(
        NoOpMonitor.class,
        TimeUnit.MINUTES.toNanos(1),
        TimeUnit.MINUTES.toNanos(1),
        new HashSet<>(Collections.singletonList(MonitorErrorResponse.RECREATE)),
        null
    );
    String key = "testMonitor";
    NoOpMonitor monitor = spyMonitorService.runIfAbsent(
        NoOpMonitor.class,
        key,
        mockStorageService,
        mockTelemetryFactory,
        mockConnectionProvider,
        "jdbc:postgresql://somehost/somedb",
        "someProtocol",
        mockTargetDriverDialect,
        mockDbDialect,
        new Properties(),
        (connectionService, pluginService) -> new NoOpMonitor(spyMonitorService, 30)
    );

    Monitor storedMonitor = spyMonitorService.get(NoOpMonitor.class, key);
    assertNotNull(storedMonitor);
    assertEquals(monitor, storedMonitor);
    // need to wait to give time for the monitor executor to start the monitor thread.
    TimeUnit.MILLISECONDS.sleep(250);
    assertEquals(MonitorState.RUNNING, monitor.getState());

    monitor.state.set(MonitorState.ERROR);
    spyMonitorService.checkMonitors();

    assertEquals(MonitorState.STOPPED, monitor.getState());

    Monitor newMonitor = spyMonitorService.get(NoOpMonitor.class, key);
    assertNotNull(newMonitor);
    assertNotEquals(monitor, newMonitor);
    // need to wait to give time for the monitor executor to start the monitor thread.
    TimeUnit.MILLISECONDS.sleep(250);
    assertEquals(MonitorState.RUNNING, newMonitor.getState());
  }

  @Test
  public void testMonitorStuck_monitorReCreated() throws SQLException, InterruptedException {
    spyMonitorService.registerMonitorTypeIfAbsent(
        NoOpMonitor.class,
        TimeUnit.MINUTES.toNanos(1),
        1, // heartbeat times out immediately
        new HashSet<>(Collections.singletonList(MonitorErrorResponse.RECREATE)),
        null
    );
    String key = "testMonitor";
    NoOpMonitor monitor = spyMonitorService.runIfAbsent(
        NoOpMonitor.class,
        key,
        mockStorageService,
        mockTelemetryFactory,
        mockConnectionProvider,
        "jdbc:postgresql://somehost/somedb",
        "someProtocol",
        mockTargetDriverDialect,
        mockDbDialect,
        new Properties(),
        (connectionService, pluginService) -> new NoOpMonitor(spyMonitorService, 30)
    );

    Monitor storedMonitor = spyMonitorService.get(NoOpMonitor.class, key);
    assertNotNull(storedMonitor);
    assertEquals(monitor, storedMonitor);
    // need to wait to give time for the monitor executor to start the monitor thread.
    TimeUnit.MILLISECONDS.sleep(250);
    assertEquals(MonitorState.RUNNING, monitor.getState());

    // checkMonitors() should detect the heartbeat/inactivity timeout, stop the monitor, and re-create a new one.
    spyMonitorService.checkMonitors();

    assertEquals(MonitorState.STOPPED, monitor.getState());

    Monitor newMonitor = spyMonitorService.get(NoOpMonitor.class, key);
    assertNotNull(newMonitor);
    assertNotEquals(monitor, newMonitor);
    // need to wait to give time for the monitor executor to start the monitor thread.
    TimeUnit.MILLISECONDS.sleep(250);
    assertEquals(MonitorState.RUNNING, newMonitor.getState());
  }

  @Test
  public void testMonitorExpired() throws SQLException, InterruptedException {
    spyMonitorService.registerMonitorTypeIfAbsent(
        NoOpMonitor.class,
        TimeUnit.MILLISECONDS.toNanos(200), // monitor expires after 200ms
        TimeUnit.MINUTES.toNanos(1),
        // even though we pass a re-create policy, we should not re-create it if the monitor is expired since this
        // indicates it is not being used.
        new HashSet<>(Collections.singletonList(MonitorErrorResponse.RECREATE)),
        null
    );
    String key = "testMonitor";
    NoOpMonitor monitor = spyMonitorService.runIfAbsent(
        NoOpMonitor.class,
        key,
        mockStorageService,
        mockTelemetryFactory,
        mockConnectionProvider,
        "jdbc:postgresql://somehost/somedb",
        "someProtocol",
        mockTargetDriverDialect,
        mockDbDialect,
        new Properties(),
        (connectionService, pluginService) -> new NoOpMonitor(spyMonitorService, 30)
    );

    Monitor storedMonitor = spyMonitorService.get(NoOpMonitor.class, key);
    assertNotNull(storedMonitor);
    assertEquals(monitor, storedMonitor);
    // need to wait to give time for the monitor executor to start the monitor thread.
    TimeUnit.MILLISECONDS.sleep(250);
    assertEquals(MonitorState.RUNNING, monitor.getState());

    // checkMonitors() should detect the expiration timeout and stop/remove the monitor.
    spyMonitorService.checkMonitors();

    assertEquals(MonitorState.STOPPED, monitor.getState());

    Monitor newMonitor = spyMonitorService.get(NoOpMonitor.class, key);
    // monitor should have been removed when checkMonitors() was called.
    assertNull(newMonitor);
  }

  @Test
  public void testMonitorMismatch() {
    assertThrows(IllegalStateException.class, () -> spyMonitorService.runIfAbsent(
        CustomEndpointMonitorImpl.class,
        "testMonitor",
        mockStorageService,
        mockTelemetryFactory,
        mockConnectionProvider,
        "jdbc:postgresql://somehost/somedb",
        "someProtocol",
        mockTargetDriverDialect,
        mockDbDialect,
        new Properties(),
        // indicated monitor class is CustomEndpointMonitorImpl, but actual monitor is NoOpMonitor. The monitor
        // service should detect this and throw an exception.
        (connectionService, pluginService) -> new NoOpMonitor(spyMonitorService, 30)
    ));
  }

  @Test
  public void testRemove() throws SQLException, InterruptedException {
    spyMonitorService.registerMonitorTypeIfAbsent(
        NoOpMonitor.class,
        TimeUnit.MINUTES.toNanos(1),
        TimeUnit.MINUTES.toNanos(1),
        // even though we pass a re-create policy, we should not re-create it if the monitor is expired since this
        // indicates it is not being used.
        new HashSet<>(Collections.singletonList(MonitorErrorResponse.RECREATE)),
        null
    );

    String key = "testMonitor";
    NoOpMonitor monitor = spyMonitorService.runIfAbsent(
        NoOpMonitor.class,
        key,
        mockStorageService,
        mockTelemetryFactory,
        mockConnectionProvider,
        "jdbc:postgresql://somehost/somedb",
        "someProtocol",
        mockTargetDriverDialect,
        mockDbDialect,
        new Properties(),
        (connectionService, pluginService) -> new NoOpMonitor(spyMonitorService, 30)
    );
    assertNotNull(monitor);

    // need to wait to give time for the monitor executor to start the monitor thread.
    TimeUnit.MILLISECONDS.sleep(250);
    Monitor removedMonitor = spyMonitorService.remove(NoOpMonitor.class, key);
    assertEquals(monitor, removedMonitor);
    assertEquals(MonitorState.RUNNING, monitor.getState());
  }

  @Test
  public void testStopAndRemove() throws SQLException, InterruptedException {
    spyMonitorService.registerMonitorTypeIfAbsent(
        NoOpMonitor.class,
        TimeUnit.MINUTES.toNanos(1),
        TimeUnit.MINUTES.toNanos(1),
        // even though we pass a re-create policy, we should not re-create it if the monitor is expired since this
        // indicates it is not being used.
        new HashSet<>(Collections.singletonList(MonitorErrorResponse.RECREATE)),
        null
    );

    String key = "testMonitor";
    NoOpMonitor monitor = spyMonitorService.runIfAbsent(
        NoOpMonitor.class,
        key,
        mockStorageService,
        mockTelemetryFactory,
        mockConnectionProvider,
        "jdbc:postgresql://somehost/somedb",
        "someProtocol",
        mockTargetDriverDialect,
        mockDbDialect,
        new Properties(),
        (connectionService, pluginService) -> new NoOpMonitor(spyMonitorService, 30)
    );
    assertNotNull(monitor);

    // need to wait to give time for the monitor executor to start the monitor thread.
    TimeUnit.MILLISECONDS.sleep(250);
    spyMonitorService.stopAndRemove(NoOpMonitor.class, key);
    assertNull(spyMonitorService.get(NoOpMonitor.class, key));
    assertEquals(MonitorState.STOPPED, monitor.getState());
  }

  static class NoOpMonitor extends AbstractMonitor {
    protected NoOpMonitor(
        MonitorService monitorService,
        long terminationTimeoutSec) {
      super(terminationTimeoutSec);
    }

    @Override
    public void monitor() {
      // do nothing.
    }
  }
}
>>>>>>> 104d3039
<|MERGE_RESOLUTION|>--- conflicted
+++ resolved
@@ -1,311 +1,3 @@
-<<<<<<< HEAD
-// /*
-//  * Copyright Amazon.com, Inc. or its affiliates. All Rights Reserved.
-//  *
-//  * Licensed under the Apache License, Version 2.0 (the "License").
-//  * You may not use this file except in compliance with the License.
-//  * You may obtain a copy of the License at
-//  *
-//  * http://www.apache.org/licenses/LICENSE-2.0
-//  *
-//  * Unless required by applicable law or agreed to in writing, software
-//  * distributed under the License is distributed on an "AS IS" BASIS,
-//  * WITHOUT WARRANTIES OR CONDITIONS OF ANY KIND, either express or implied.
-//  * See the License for the specific language governing permissions and
-//  * limitations under the License.
-//  */
-//
-// package software.amazon.jdbc.util.monitoring;
-//
-// import static org.junit.jupiter.api.Assertions.assertEquals;
-// import static org.junit.jupiter.api.Assertions.assertNotEquals;
-// import static org.junit.jupiter.api.Assertions.assertNotNull;
-// import static org.junit.jupiter.api.Assertions.assertNull;
-// import static org.junit.jupiter.api.Assertions.assertThrows;
-// import static org.mockito.ArgumentMatchers.any;
-// import static org.mockito.ArgumentMatchers.anyInt;
-// import static org.mockito.Mockito.doNothing;
-// import static org.mockito.Mockito.doReturn;
-// import static org.mockito.Mockito.spy;
-//
-// import java.sql.SQLException;
-// import java.util.Collections;
-// import java.util.HashSet;
-// import java.util.Properties;
-// import java.util.concurrent.TimeUnit;
-// import org.junit.jupiter.api.AfterEach;
-// import org.junit.jupiter.api.Assertions;
-// import org.junit.jupiter.api.BeforeEach;
-// import org.junit.jupiter.api.Test;
-// import org.mockito.Mock;
-// import org.mockito.MockitoAnnotations;
-// import software.amazon.jdbc.dialect.Dialect;
-// import software.amazon.jdbc.plugin.customendpoint.CustomEndpointMonitorImpl;
-// import software.amazon.jdbc.targetdriverdialect.TargetDriverDialect;
-// import software.amazon.jdbc.util.connection.ConnectionService;
-// import software.amazon.jdbc.util.events.EventPublisher;
-// import software.amazon.jdbc.util.storage.StorageService;
-// import software.amazon.jdbc.util.telemetry.TelemetryFactory;
-//
-// class MonitorServiceImplTest {
-//   @Mock StorageService mockStorageService;
-//   @Mock ConnectionService mockConnectionService;
-//   @Mock TelemetryFactory mockTelemetryFactory;
-//   @Mock TargetDriverDialect mockTargetDriverDialect;
-//   @Mock Dialect mockDbDialect;
-//   @Mock EventPublisher mockPublisher;
-//   MonitorServiceImpl spyMonitorService;
-//   private AutoCloseable closeable;
-//
-//   @BeforeEach
-//   void setUp() {
-//     closeable = MockitoAnnotations.openMocks(this);
-//     spyMonitorService = spy(new MonitorServiceImpl(mockPublisher));
-//     doNothing().when(spyMonitorService).initCleanupThread(anyInt());
-//
-//     try {
-//       doReturn(mockConnectionService).when(spyMonitorService)
-//           .getConnectionService(any(), any(), any(), any(), any(), any(), any());
-//     } catch (SQLException e) {
-//       Assertions.fail(
-//           "Encountered exception while stubbing MonitorServiceImpl#getConnectionService: " + e.getMessage());
-//     }
-//   }
-//
-//   @AfterEach
-//   void tearDown() throws Exception {
-//     closeable.close();
-//     spyMonitorService.releaseResources();
-//   }
-//
-//   @Test
-//   public void testMonitorError_monitorReCreated() throws SQLException, InterruptedException {
-//     spyMonitorService.registerMonitorTypeIfAbsent(
-//         NoOpMonitor.class,
-//         TimeUnit.MINUTES.toNanos(1),
-//         TimeUnit.MINUTES.toNanos(1),
-//         new HashSet<>(Collections.singletonList(MonitorErrorResponse.RECREATE)),
-//         null
-//     );
-//     String key = "testMonitor";
-//     NoOpMonitor monitor = spyMonitorService.runIfAbsent(
-//         NoOpMonitor.class,
-//         key,
-//         mockStorageService,
-//         mockTelemetryFactory,
-//         "jdbc:postgresql://somehost/somedb",
-//         "someProtocol",
-//         mockTargetDriverDialect,
-//         mockDbDialect,
-//         new Properties(),
-//         (connectionService, pluginService) -> new NoOpMonitor(spyMonitorService, 30)
-//     );
-//
-//     Monitor storedMonitor = spyMonitorService.get(NoOpMonitor.class, key);
-//     assertNotNull(storedMonitor);
-//     assertEquals(monitor, storedMonitor);
-//     // need to wait to give time for the monitor executor to start the monitor thread.
-//     TimeUnit.MILLISECONDS.sleep(250);
-//     assertEquals(MonitorState.RUNNING, monitor.getState());
-//
-//     monitor.state.set(MonitorState.ERROR);
-//     spyMonitorService.checkMonitors();
-//
-//     assertEquals(MonitorState.STOPPED, monitor.getState());
-//
-//     Monitor newMonitor = spyMonitorService.get(NoOpMonitor.class, key);
-//     assertNotNull(newMonitor);
-//     assertNotEquals(monitor, newMonitor);
-//     // need to wait to give time for the monitor executor to start the monitor thread.
-//     TimeUnit.MILLISECONDS.sleep(250);
-//     assertEquals(MonitorState.RUNNING, newMonitor.getState());
-//   }
-//
-//   @Test
-//   public void testMonitorStuck_monitorReCreated() throws SQLException, InterruptedException {
-//     spyMonitorService.registerMonitorTypeIfAbsent(
-//         NoOpMonitor.class,
-//         TimeUnit.MINUTES.toNanos(1),
-//         1, // heartbeat times out immediately
-//         new HashSet<>(Collections.singletonList(MonitorErrorResponse.RECREATE)),
-//         null
-//     );
-//     String key = "testMonitor";
-//     NoOpMonitor monitor = spyMonitorService.runIfAbsent(
-//         NoOpMonitor.class,
-//         key,
-//         mockStorageService,
-//         mockTelemetryFactory,
-//         "jdbc:postgresql://somehost/somedb",
-//         "someProtocol",
-//         mockTargetDriverDialect,
-//         mockDbDialect,
-//         new Properties(),
-//         (connectionService, pluginService) -> new NoOpMonitor(spyMonitorService, 30)
-//     );
-//
-//     Monitor storedMonitor = spyMonitorService.get(NoOpMonitor.class, key);
-//     assertNotNull(storedMonitor);
-//     assertEquals(monitor, storedMonitor);
-//     // need to wait to give time for the monitor executor to start the monitor thread.
-//     TimeUnit.MILLISECONDS.sleep(250);
-//     assertEquals(MonitorState.RUNNING, monitor.getState());
-//
-//     // checkMonitors() should detect the heartbeat/inactivity timeout, stop the monitor, and re-create a new one.
-//     spyMonitorService.checkMonitors();
-//
-//     assertEquals(MonitorState.STOPPED, monitor.getState());
-//
-//     Monitor newMonitor = spyMonitorService.get(NoOpMonitor.class, key);
-//     assertNotNull(newMonitor);
-//     assertNotEquals(monitor, newMonitor);
-//     // need to wait to give time for the monitor executor to start the monitor thread.
-//     TimeUnit.MILLISECONDS.sleep(250);
-//     assertEquals(MonitorState.RUNNING, newMonitor.getState());
-//   }
-//
-//   @Test
-//   public void testMonitorExpired() throws SQLException, InterruptedException {
-//     spyMonitorService.registerMonitorTypeIfAbsent(
-//         NoOpMonitor.class,
-//         TimeUnit.MILLISECONDS.toNanos(200), // monitor expires after 200ms
-//         TimeUnit.MINUTES.toNanos(1),
-//         // even though we pass a re-create policy, we should not re-create it if the monitor is expired since this
-//         // indicates it is not being used.
-//         new HashSet<>(Collections.singletonList(MonitorErrorResponse.RECREATE)),
-//         null
-//     );
-//     String key = "testMonitor";
-//     NoOpMonitor monitor = spyMonitorService.runIfAbsent(
-//         NoOpMonitor.class,
-//         key,
-//         mockStorageService,
-//         mockTelemetryFactory,
-//         "jdbc:postgresql://somehost/somedb",
-//         "someProtocol",
-//         mockTargetDriverDialect,
-//         mockDbDialect,
-//         new Properties(),
-//         (connectionService, pluginService) -> new NoOpMonitor(spyMonitorService, 30)
-//     );
-//
-//     Monitor storedMonitor = spyMonitorService.get(NoOpMonitor.class, key);
-//     assertNotNull(storedMonitor);
-//     assertEquals(monitor, storedMonitor);
-//     // need to wait to give time for the monitor executor to start the monitor thread.
-//     TimeUnit.MILLISECONDS.sleep(250);
-//     assertEquals(MonitorState.RUNNING, monitor.getState());
-//
-//     // checkMonitors() should detect the expiration timeout and stop/remove the monitor.
-//     spyMonitorService.checkMonitors();
-//
-//     assertEquals(MonitorState.STOPPED, monitor.getState());
-//
-//     Monitor newMonitor = spyMonitorService.get(NoOpMonitor.class, key);
-//     // monitor should have been removed when checkMonitors() was called.
-//     assertNull(newMonitor);
-//   }
-//
-//   @Test
-//   public void testMonitorMismatch() {
-//     assertThrows(IllegalStateException.class, () -> spyMonitorService.runIfAbsent(
-//         CustomEndpointMonitorImpl.class,
-//         "testMonitor",
-//         mockStorageService,
-//         mockTelemetryFactory,
-//         "jdbc:postgresql://somehost/somedb",
-//         "someProtocol",
-//         mockTargetDriverDialect,
-//         mockDbDialect,
-//         new Properties(),
-//         // indicated monitor class is CustomEndpointMonitorImpl, but actual monitor is NoOpMonitor. The monitor
-//         // service should detect this and throw an exception.
-//         (connectionService, pluginService) -> new NoOpMonitor(spyMonitorService, 30)
-//     ));
-//   }
-//
-//   @Test
-//   public void testRemove() throws SQLException, InterruptedException {
-//     spyMonitorService.registerMonitorTypeIfAbsent(
-//         NoOpMonitor.class,
-//         TimeUnit.MINUTES.toNanos(1),
-//         TimeUnit.MINUTES.toNanos(1),
-//         // even though we pass a re-create policy, we should not re-create it if the monitor is expired since this
-//         // indicates it is not being used.
-//         new HashSet<>(Collections.singletonList(MonitorErrorResponse.RECREATE)),
-//         null
-//     );
-//
-//     String key = "testMonitor";
-//     NoOpMonitor monitor = spyMonitorService.runIfAbsent(
-//         NoOpMonitor.class,
-//         key,
-//         mockStorageService,
-//         mockTelemetryFactory,
-//         "jdbc:postgresql://somehost/somedb",
-//         "someProtocol",
-//         mockTargetDriverDialect,
-//         mockDbDialect,
-//         new Properties(),
-//         (connectionService, pluginService) -> new NoOpMonitor(spyMonitorService, 30)
-//     );
-//     assertNotNull(monitor);
-//
-//     // need to wait to give time for the monitor executor to start the monitor thread.
-//     TimeUnit.MILLISECONDS.sleep(250);
-//     Monitor removedMonitor = spyMonitorService.remove(NoOpMonitor.class, key);
-//     assertEquals(monitor, removedMonitor);
-//     assertEquals(MonitorState.RUNNING, monitor.getState());
-//   }
-//
-//   @Test
-//   public void testStopAndRemove() throws SQLException, InterruptedException {
-//     spyMonitorService.registerMonitorTypeIfAbsent(
-//         NoOpMonitor.class,
-//         TimeUnit.MINUTES.toNanos(1),
-//         TimeUnit.MINUTES.toNanos(1),
-//         // even though we pass a re-create policy, we should not re-create it if the monitor is expired since this
-//         // indicates it is not being used.
-//         new HashSet<>(Collections.singletonList(MonitorErrorResponse.RECREATE)),
-//         null
-//     );
-//
-//     String key = "testMonitor";
-//     NoOpMonitor monitor = spyMonitorService.runIfAbsent(
-//         NoOpMonitor.class,
-//         key,
-//         mockStorageService,
-//         mockTelemetryFactory,
-//         "jdbc:postgresql://somehost/somedb",
-//         "someProtocol",
-//         mockTargetDriverDialect,
-//         mockDbDialect,
-//         new Properties(),
-//         (connectionService, pluginService) -> new NoOpMonitor(spyMonitorService, 30)
-//     );
-//     assertNotNull(monitor);
-//
-//     // need to wait to give time for the monitor executor to start the monitor thread.
-//     TimeUnit.MILLISECONDS.sleep(250);
-//     spyMonitorService.stopAndRemove(NoOpMonitor.class, key);
-//     assertNull(spyMonitorService.get(NoOpMonitor.class, key));
-//     assertEquals(MonitorState.STOPPED, monitor.getState());
-//   }
-//
-//   static class NoOpMonitor extends AbstractMonitor {
-//     protected NoOpMonitor(
-//         MonitorService monitorService,
-//         long terminationTimeoutSec) {
-//       super(terminationTimeoutSec);
-//     }
-//
-//     @Override
-//     public void monitor() {
-//       // do nothing.
-//     }
-//   }
-// }
-=======
 /*
  * Copyright Amazon.com, Inc. or its affiliates. All Rights Reserved.
  *
@@ -619,5 +311,4 @@
       // do nothing.
     }
   }
-}
->>>>>>> 104d3039
+}