--- conflicted
+++ resolved
@@ -75,11 +75,6 @@
   @Mock private ConnectionPluginManager mockPluginManager;
   @Mock private TargetDriverDialect mockTargetDriverDialect;
   @Mock private ResultSetMetaData mockResultSetMetaData;
-<<<<<<< HEAD
-=======
-  private final Properties props = new Properties();
-  private AutoCloseable closeable;
->>>>>>> 7c403773
 
   @BeforeEach
   void setUp() throws SQLException {
