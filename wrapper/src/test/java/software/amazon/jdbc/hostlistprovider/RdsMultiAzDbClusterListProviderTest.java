--- conflicted
+++ resolved
@@ -202,11 +202,7 @@
   }
 
   @Test
-<<<<<<< HEAD
-  void testTopologyCache_NoSuggestedClusterId() throws SQLException {
-=======
   void testTopologyCache() throws SQLException {
->>>>>>> 43779689
     RdsMultiAzDbClusterListProvider.clearAll();
 
     RdsMultiAzDbClusterListProvider provider1 =
@@ -230,12 +226,7 @@
 
     RdsMultiAzDbClusterListProvider provider2 =
         Mockito.spy(getRdsMazDbClusterHostListProvider("jdbc:something://cluster-b.domain.com/"));
-<<<<<<< HEAD
-    provider2.init();
-    assertNull(provider2.getStoredTopology());
-=======
     assertNotNull(provider2.getStoredTopology());
->>>>>>> 43779689
 
     final List<HostSpec> topologyClusterB = Arrays.asList(
         new HostSpecBuilder(new SimpleHostAvailabilityStrategy())
@@ -246,172 +237,11 @@
             .host("instance-b-3.domain.com").port(HostSpec.NO_PORT).role(HostRole.READER).build());
     doReturn(topologyClusterB).when(provider2).queryForTopology(any(Connection.class));
 
-<<<<<<< HEAD
-    final List<HostSpec> topologyProvider2 = provider2.refresh(Mockito.mock(Connection.class));
-    assertEquals(topologyClusterB, topologyProvider2);
-
-    assertEquals(2, storageService.size(Topology.class));
-  }
-
-  @Test
-  void testTopologyCache_SuggestedClusterIdForRds() throws SQLException {
-    RdsMultiAzDbClusterListProvider.clearAll();
-
-    RdsMultiAzDbClusterListProvider provider1 =
-        Mockito.spy(getRdsMazDbClusterHostListProvider(
-            "jdbc:something://cluster-a.cluster-xyz.us-east-2.rds.amazonaws.com/"));
-    provider1.init();
-    final List<HostSpec> topologyClusterA = Arrays.asList(
-        new HostSpecBuilder(new SimpleHostAvailabilityStrategy())
-            .host("instance-a-1.xyz.us-east-2.rds.amazonaws.com")
-            .port(HostSpec.NO_PORT)
-            .role(HostRole.WRITER)
-            .build(),
-        new HostSpecBuilder(new SimpleHostAvailabilityStrategy())
-            .host("instance-a-2.xyz.us-east-2.rds.amazonaws.com")
-            .port(HostSpec.NO_PORT)
-            .role(HostRole.READER)
-            .build(),
-        new HostSpecBuilder(new SimpleHostAvailabilityStrategy())
-            .host("instance-a-3.xyz.us-east-2.rds.amazonaws.com")
-            .port(HostSpec.NO_PORT)
-            .role(HostRole.READER)
-            .build());
-
-    doReturn(topologyClusterA).when(provider1).queryForTopology(any(Connection.class));
-
-    assertEquals(0, storageService.size(Topology.class));
-
-    final List<HostSpec> topologyProvider1 = provider1.refresh(Mockito.mock(Connection.class));
-    assertEquals(topologyClusterA, topologyProvider1);
-
-    RdsMultiAzDbClusterListProvider provider2 =
-        Mockito.spy(getRdsMazDbClusterHostListProvider(
-            "jdbc:something://cluster-a.cluster-xyz.us-east-2.rds.amazonaws.com/"));
-    provider2.init();
-
-    assertEquals(provider1.clusterId, provider2.clusterId);
-    assertTrue(provider1.isPrimaryClusterId);
-    assertTrue(provider2.isPrimaryClusterId);
-
-    final List<HostSpec> topologyProvider2 = provider2.refresh(Mockito.mock(Connection.class));
-    assertEquals(topologyClusterA, topologyProvider2);
-
-    assertEquals(1, storageService.size(Topology.class));
-  }
-
-  @Test
-  void testTopologyCache_SuggestedClusterIdForInstance() throws SQLException {
-    RdsMultiAzDbClusterListProvider.clearAll();
-
-    RdsMultiAzDbClusterListProvider provider1 =
-        Mockito.spy(getRdsMazDbClusterHostListProvider(
-            "jdbc:something://cluster-a.cluster-xyz.us-east-2.rds.amazonaws.com/"));
-    provider1.init();
-    final List<HostSpec> topologyClusterA = Arrays.asList(
-        new HostSpecBuilder(new SimpleHostAvailabilityStrategy())
-            .host("instance-a-1.xyz.us-east-2.rds.amazonaws.com")
-            .port(HostSpec.NO_PORT)
-            .role(HostRole.WRITER)
-            .build(),
-        new HostSpecBuilder(new SimpleHostAvailabilityStrategy())
-            .host("instance-a-2.xyz.us-east-2.rds.amazonaws.com")
-            .port(HostSpec.NO_PORT)
-            .role(HostRole.READER)
-            .build(),
-        new HostSpecBuilder(new SimpleHostAvailabilityStrategy())
-            .host("instance-a-3.xyz.us-east-2.rds.amazonaws.com")
-            .port(HostSpec.NO_PORT)
-            .role(HostRole.READER)
-            .build());
-
-    doReturn(topologyClusterA).when(provider1).queryForTopology(any(Connection.class));
-
-    assertEquals(0, storageService.size(Topology.class));
-
-    final List<HostSpec> topologyProvider1 = provider1.refresh(Mockito.mock(Connection.class));
-    assertEquals(topologyClusterA, topologyProvider1);
-
-    RdsMultiAzDbClusterListProvider provider2 =
-        Mockito.spy(getRdsMazDbClusterHostListProvider(
-            "jdbc:something://instance-a-3.xyz.us-east-2.rds.amazonaws.com/"));
-    provider2.init();
-
-    assertEquals(provider1.clusterId, provider2.clusterId);
-    assertTrue(provider1.isPrimaryClusterId);
-    assertTrue(provider2.isPrimaryClusterId);
-
-    final List<HostSpec> topologyProvider2 = provider2.refresh(Mockito.mock(Connection.class));
-    assertEquals(topologyClusterA, topologyProvider2);
-
-    assertEquals(1, storageService.size(Topology.class));
-  }
-
-  @Test
-  void testTopologyCache_AcceptSuggestion() throws SQLException {
-    RdsMultiAzDbClusterListProvider.clearAll();
-
-    RdsMultiAzDbClusterListProvider provider1 =
-        Mockito.spy(getRdsMazDbClusterHostListProvider(
-            "jdbc:something://instance-a-2.xyz.us-east-2.rds.amazonaws.com/"));
-    provider1.init();
-    final List<HostSpec> topologyClusterA = Arrays.asList(
-        new HostSpecBuilder(new SimpleHostAvailabilityStrategy())
-            .host("instance-a-1.xyz.us-east-2.rds.amazonaws.com")
-            .port(HostSpec.NO_PORT)
-            .role(HostRole.WRITER)
-            .build(),
-        new HostSpecBuilder(new SimpleHostAvailabilityStrategy())
-            .host("instance-a-2.xyz.us-east-2.rds.amazonaws.com")
-            .port(HostSpec.NO_PORT)
-            .role(HostRole.READER)
-            .build(),
-        new HostSpecBuilder(new SimpleHostAvailabilityStrategy())
-            .host("instance-a-3.xyz.us-east-2.rds.amazonaws.com")
-            .port(HostSpec.NO_PORT)
-            .role(HostRole.READER)
-            .build());
-
-    doAnswer(a -> topologyClusterA).when(provider1).queryForTopology(any(Connection.class));
-
-    assertEquals(0, storageService.size(Topology.class));
-
-    List<HostSpec> topologyProvider1 = provider1.refresh(Mockito.mock(Connection.class));
-    assertEquals(topologyClusterA, topologyProvider1);
-
-    // RdsMultiAzDbClusterListProvider.logCache();
-
-    RdsMultiAzDbClusterListProvider provider2 =
-        Mockito.spy(getRdsMazDbClusterHostListProvider(
-            "jdbc:something://cluster-a.cluster-xyz.us-east-2.rds.amazonaws.com/"));
-    provider2.init();
-
-    doAnswer(a -> topologyClusterA).when(provider2).queryForTopology(any(Connection.class));
-
-    final List<HostSpec> topologyProvider2 = provider2.refresh(Mockito.mock(Connection.class));
-    assertEquals(topologyClusterA, topologyProvider2);
-
-    assertNotEquals(provider1.clusterId, provider2.clusterId);
-    assertFalse(provider1.isPrimaryClusterId);
-    assertTrue(provider2.isPrimaryClusterId);
-    assertEquals(2, storageService.size(Topology.class));
-    assertEquals("cluster-a.cluster-xyz.us-east-2.rds.amazonaws.com",
-        RdsMultiAzDbClusterListProvider.suggestedPrimaryClusterIdCache.get(provider1.clusterId));
-
-    // RdsMultiAzDbClusterListProvider.logCache();
-
-    topologyProvider1 = provider1.forceRefresh(Mockito.mock(Connection.class));
-    assertEquals(topologyClusterA, topologyProvider1);
-    assertEquals(provider1.clusterId, provider2.clusterId);
-    assertTrue(provider1.isPrimaryClusterId);
-    assertTrue(provider2.isPrimaryClusterId);
-=======
     List<HostSpec> topologyProvider2 = provider2.refresh(Mockito.mock(Connection.class));
     assertNotEquals(topologyClusterB, topologyProvider2);
 
     topologyProvider2 = provider2.forceRefresh(Mockito.mock(Connection.class));
     assertEquals(topologyClusterB, topologyProvider2);
->>>>>>> 43779689
 
     assertEquals(1, storageService.size(Topology.class));
   }
