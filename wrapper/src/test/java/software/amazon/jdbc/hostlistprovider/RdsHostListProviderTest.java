--- conflicted
+++ resolved
@@ -17,10 +17,6 @@
 package software.amazon.jdbc.hostlistprovider;
 
 import static org.junit.jupiter.api.Assertions.assertEquals;
-<<<<<<< HEAD
-import static org.junit.jupiter.api.Assertions.assertNotEquals;
-=======
->>>>>>> f588beee
 import static org.junit.jupiter.api.Assertions.assertNotNull;
 import static org.junit.jupiter.api.Assertions.assertNull;
 import static org.junit.jupiter.api.Assertions.assertThrows;
@@ -206,51 +202,6 @@
   }
 
   @Test
-<<<<<<< HEAD
-  void testTopologyCache() throws SQLException {
-
-    RdsHostListProvider provider1 = Mockito.spy(getRdsHostListProvider("jdbc:something://cluster-a.domain.com/"));
-    provider1.init();
-    final List<HostSpec> topologyClusterA = Arrays.asList(
-        new HostSpecBuilder(new SimpleHostAvailabilityStrategy())
-            .host("instance-a-1.domain.com").port(HostSpec.NO_PORT).role(HostRole.WRITER).build(),
-        new HostSpecBuilder(new SimpleHostAvailabilityStrategy())
-            .host("instance-a-2.domain.com").port(HostSpec.NO_PORT).role(HostRole.READER).build(),
-        new HostSpecBuilder(new SimpleHostAvailabilityStrategy())
-            .host("instance-a-3.domain.com").port(HostSpec.NO_PORT).role(HostRole.READER).build());
-
-    doReturn(topologyClusterA)
-        .when(provider1).queryForTopology(any(Connection.class));
-
-    assertEquals(0, storageService.size(Topology.class));
-
-    final List<HostSpec> topologyProvider1 = provider1.refresh(mock(Connection.class));
-    assertEquals(topologyClusterA, topologyProvider1);
-
-    RdsHostListProvider provider2 = Mockito.spy(getRdsHostListProvider("jdbc:something://cluster-b.domain.com/"));
-    assertNotNull(provider2.getStoredTopology());
-
-    final List<HostSpec> topologyClusterB = Arrays.asList(
-        new HostSpecBuilder(new SimpleHostAvailabilityStrategy())
-            .host("instance-b-1.domain.com").port(HostSpec.NO_PORT).role(HostRole.WRITER).build(),
-        new HostSpecBuilder(new SimpleHostAvailabilityStrategy())
-            .host("instance-b-2.domain.com").port(HostSpec.NO_PORT).role(HostRole.READER).build(),
-        new HostSpecBuilder(new SimpleHostAvailabilityStrategy())
-            .host("instance-b-3.domain.com").port(HostSpec.NO_PORT).role(HostRole.READER).build());
-    doReturn(topologyClusterB).when(provider2).queryForTopology(any(Connection.class));
-
-    List<HostSpec> topologyProvider2 = provider2.refresh(mock(Connection.class));
-    assertNotEquals(topologyClusterB, topologyProvider2);
-
-    topologyProvider2 = provider2.forceRefresh(mock(Connection.class));
-    assertEquals(topologyClusterB, topologyProvider2);
-
-    assertEquals(1, storageService.size(Topology.class));
-  }
-
-  @Test
-=======
->>>>>>> f588beee
   void testIdentifyConnectionWithInvalidNodeIdQuery() throws SQLException {
     rdsHostListProvider = Mockito.spy(getRdsHostListProvider("jdbc:someprotocol://url"));
 
@@ -309,125 +260,4 @@
     assertEquals("instance-a-1.xyz.us-east-2.rds.amazonaws.com", actual.getHost());
     assertEquals("instance-a-1", actual.getHostId());
   }
-<<<<<<< HEAD
-
-  @Test
-  void testGetTopology_StaleRecord() throws SQLException {
-    rdsHostListProvider = Mockito.spy(getRdsHostListProvider("jdbc:someprotocol://url"));
-    rdsHostListProvider.isInitialized = true;
-
-    final String hostName1 = "hostName1";
-    final String hostName2 = "hostName2";
-    final Double cpuUtilization = 11.1D;
-    final Double nodeLag = 0.123D;
-    final Timestamp firstTimestamp = Timestamp.from(Instant.now());
-    final Timestamp secondTimestamp = new Timestamp(firstTimestamp.getTime() + 100);
-    when(mockResultSet.next()).thenReturn(true, true, false);
-    when(mockResultSet.getString(1)).thenReturn(hostName1).thenReturn(hostName2);
-    when(mockResultSet.getBoolean(2)).thenReturn(true).thenReturn(true);
-    when(mockResultSet.getDouble(3)).thenReturn(cpuUtilization).thenReturn(cpuUtilization);
-    when(mockResultSet.getDouble(4)).thenReturn(nodeLag).thenReturn(nodeLag);
-    when(mockResultSet.getTimestamp(5)).thenReturn(firstTimestamp).thenReturn(secondTimestamp);
-    long weight = Math.round(nodeLag) * 100L + Math.round(cpuUtilization);
-    final HostSpec expectedWriter = new HostSpecBuilder(new SimpleHostAvailabilityStrategy())
-        .host(hostName2)
-        .port(-1)
-        .role(HostRole.WRITER)
-        .availability(HostAvailability.AVAILABLE)
-        .weight(weight)
-        .lastUpdateTime(secondTimestamp)
-        .build();
-
-    final FetchTopologyResult result = rdsHostListProvider.getTopology(mockConnection, true);
-    verify(rdsHostListProvider, atMostOnce()).queryForTopology(mockConnection);
-    assertEquals(1, result.hosts.size());
-    assertEquals(expectedWriter, result.hosts.get(0));
-  }
-
-  @Test
-  void testGetTopology_InvalidLastUpdatedTimestamp() throws SQLException {
-    rdsHostListProvider = Mockito.spy(getRdsHostListProvider("jdbc:someprotocol://url"));
-    rdsHostListProvider.isInitialized = true;
-
-    final String hostName = "hostName";
-    final Double cpuUtilization = 11.1D;
-    final Double nodeLag = 0.123D;
-    when(mockResultSet.next()).thenReturn(true, false);
-    when(mockResultSet.getString(1)).thenReturn(hostName);
-    when(mockResultSet.getBoolean(2)).thenReturn(true);
-    when(mockResultSet.getDouble(3)).thenReturn(cpuUtilization);
-    when(mockResultSet.getDouble(4)).thenReturn(nodeLag);
-    when(mockResultSet.getTimestamp(5)).thenThrow(WrongArgumentException.class);
-
-    final FetchTopologyResult result = rdsHostListProvider.getTopology(mockConnection, true);
-    verify(rdsHostListProvider, atMostOnce()).queryForTopology(mockConnection);
-
-    final String expectedLastUpdatedTimeStampRounded = Timestamp.from(Instant.now()).toString().substring(0, 16);
-    assertEquals(1, result.hosts.size());
-    assertEquals(
-        expectedLastUpdatedTimeStampRounded,
-        result.hosts.get(0).getLastUpdateTime().toString().substring(0, 16));
-  }
-
-  @Test
-  void testGetTopology_returnsLatestWriter() throws SQLException {
-    rdsHostListProvider = Mockito.spy(getRdsHostListProvider("jdbc:someprotocol://url"));
-    rdsHostListProvider.isInitialized = true;
-
-    HostSpec expectedWriterHost = new HostSpecBuilder(new SimpleHostAvailabilityStrategy())
-        .host("expectedWriterHost")
-        .role(HostRole.WRITER)
-        .lastUpdateTime(Timestamp.valueOf("3000-01-01 00:00:00"))
-        .build();
-
-    HostSpec unexpectedWriterHost0 = new HostSpecBuilder(new SimpleHostAvailabilityStrategy())
-        .host("unexpectedWriterHost0")
-        .role(HostRole.WRITER)
-        .lastUpdateTime(Timestamp.valueOf("1000-01-01 00:00:00"))
-        .build();
-
-    HostSpec unexpectedWriterHost1 = new HostSpecBuilder(new SimpleHostAvailabilityStrategy())
-        .host("unexpectedWriterHost1")
-        .role(HostRole.WRITER)
-        .lastUpdateTime(Timestamp.valueOf("2000-01-01 00:00:00"))
-        .build();
-
-    HostSpec unexpectedWriterHostWithNullLastUpdateTime0 = new HostSpecBuilder(new SimpleHostAvailabilityStrategy())
-        .host("unexpectedWriterHostWithNullLastUpdateTime0")
-        .role(HostRole.WRITER)
-        .lastUpdateTime(null)
-        .build();
-
-    HostSpec unexpectedWriterHostWithNullLastUpdateTime1 = new HostSpecBuilder(new SimpleHostAvailabilityStrategy())
-        .host("unexpectedWriterHostWithNullLastUpdateTime1")
-        .role(HostRole.WRITER)
-        .lastUpdateTime(null)
-        .build();
-
-    when(mockResultSet.next()).thenReturn(true, true, true, true, true, false);
-
-    when(mockResultSet.getString(1)).thenReturn(
-        unexpectedWriterHostWithNullLastUpdateTime0.getHost(),
-        unexpectedWriterHost0.getHost(),
-        expectedWriterHost.getHost(),
-        unexpectedWriterHost1.getHost(),
-        unexpectedWriterHostWithNullLastUpdateTime1.getHost());
-    when(mockResultSet.getBoolean(2)).thenReturn(true, true, true, true, true);
-    when(mockResultSet.getFloat(3)).thenReturn((float) 0, (float) 0, (float) 0, (float) 0, (float) 0);
-    when(mockResultSet.getFloat(4)).thenReturn((float) 0, (float) 0, (float) 0, (float) 0, (float) 0);
-    when(mockResultSet.getTimestamp(5)).thenReturn(
-        unexpectedWriterHostWithNullLastUpdateTime0.getLastUpdateTime(),
-        unexpectedWriterHost0.getLastUpdateTime(),
-        expectedWriterHost.getLastUpdateTime(),
-        unexpectedWriterHost1.getLastUpdateTime(),
-        unexpectedWriterHostWithNullLastUpdateTime1.getLastUpdateTime()
-    );
-
-    final FetchTopologyResult result = rdsHostListProvider.getTopology(mockConnection, true);
-    verify(rdsHostListProvider, atMostOnce()).queryForTopology(mockConnection);
-
-    assertEquals(expectedWriterHost.getHost(), result.hosts.get(0).getHost());
-  }
-=======
->>>>>>> f588beee
 }