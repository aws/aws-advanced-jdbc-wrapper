--- conflicted
+++ resolved
@@ -406,18 +406,6 @@
 
   @Test
   public void testExecuteAgainstOldConnection() throws Exception {
-<<<<<<< HEAD
-    ArrayList<ConnectionPlugin> testPlugins = new ArrayList<>();
-    Properties testProperties = new Properties();
-
-    PluginService mockPluginService = mock(PluginService.class);
-    ConnectionProvider mockConnectionProvider = mock(ConnectionProvider.class);
-    ConnectionWrapper mockConnectionWrapper = mock(ConnectionWrapper.class);
-    Connection mockOldConnection = mock(Connection.class);
-    Connection mockCurrentConnection = mock(Connection.class);
-    Statement mockOldStatement = mock(Statement.class);
-    ResultSet mockOldResultSet = mock(ResultSet.class);
-=======
     final ArrayList<String> calls = new ArrayList<>();
 
     final ArrayList<ConnectionPlugin> testPlugins = new ArrayList<>();
@@ -434,17 +422,12 @@
     final Connection mockCurrentConnection = mock(Connection.class);
     final Statement mockOldStatement = mock(Statement.class);
     final ResultSet mockOldResultSet = mock(ResultSet.class);
->>>>>>> 1a472893
 
     when(mockPluginService.getCurrentConnection()).thenReturn(mockCurrentConnection);
     when(mockOldStatement.getConnection()).thenReturn(mockOldConnection);
     when(mockOldResultSet.getStatement()).thenReturn(mockOldStatement);
 
-<<<<<<< HEAD
-    ConnectionPluginManager target =
-=======
-    final ConnectionPluginManager target =
->>>>>>> 1a472893
+    final ConnectionPluginManager target =
         new ConnectionPluginManager(mockConnectionProvider, testProperties, testPlugins, mockConnectionWrapper,
             mockPluginService);
 
@@ -454,10 +437,6 @@
         () -> target.execute(String.class, Exception.class, mockOldStatement, "testJdbcCall_A", () -> "result", null));
     assertThrows(SQLException.class,
         () -> target.execute(String.class, Exception.class, mockOldResultSet, "testJdbcCall_A", () -> "result", null));
-<<<<<<< HEAD
-  }
-
-=======
 
     assertDoesNotThrow(
         () -> target.execute(Void.class, SQLException.class, mockOldConnection, "Connection.close", mockSqlFunction,
@@ -472,5 +451,4 @@
         () -> target.execute(Void.class, SQLException.class, mockOldResultSet, "ResultSet.close", mockSqlFunction,
             null));
   }
->>>>>>> 1a472893
 }