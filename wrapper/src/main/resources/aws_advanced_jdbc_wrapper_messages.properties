#
# Copyright Amazon.com, Inc. or its affiliates. All Rights Reserved.
#
# Licensed under the Apache License, Version 2.0 (the "License").
# You may not use this file except in compliance with the License.
# You may obtain a copy of the License at
#
# http://www.apache.org/licenses/LICENSE-2.0
#
# Unless required by applicable law or agreed to in writing, software
# distributed under the License is distributed on an "AS IS" BASIS,
# WITHOUT WARRANTIES OR CONDITIONS OF ANY KIND, either express or implied.
# See the License for the specific language governing permissions and
# limitations under the License.
#

# ADFS Credentials Provider Getter
AdfsCredentialsProviderFactory.failedLogin=Failed login. Could not obtain SAML Assertion from ADFS SignOn Page POST response: \n''{0}''
AdfsCredentialsProviderFactory.invalidHttpsUrl=Invalid HTTPS URL: ''{0}''
AdfsCredentialsProviderFactory.signOnPagePostActionUrl=ADFS SignOn Action URL: ''{0}''
AdfsCredentialsProviderFactory.signOnPagePostActionRequestFailed=ADFS SignOn Page POST action failed with HTTP status ''{0}'', reason phrase ''{1}'', and response ''{2}''
AdfsCredentialsProviderFactory.signOnPageRequestFailed=ADFS SignOn Page Request Failed with HTTP status ''{0}'', reason phrase ''{1}'', and response ''{2}''
AdfsCredentialsProviderFactory.signOnPageUrl=ADFS SignOn URL: ''{0}''

# Aurora Host List Connection Plugin
AuroraHostListConnectionPlugin.providerAlreadySet=Another dynamic host list provider has already been set: {0}.

Authentication.unsupportedHostname=Unsupported AWS hostname {0}. Amazon domain name in format *.AWS-Region.rds.amazonaws.com or *.rds.AWS-Region.amazonaws.com.cn is expected.
AuthenticationToken.useCachedToken=Use cached authentication token = ''{0}''
AuthenticationToken.generatedNewToken=Generated new authentication token = ''{0}''
AuthenticationToken.javaSdkNotInClasspath=Required dependency 'AWS Java SDK RDS v2.x' is not on the classpath.

# Aurora Host List Provider
RdsHostListProvider.clusterInstanceHostPatternNotSupportedForRDSProxy=An RDS Proxy url can''t be used as the 'clusterInstanceHostPattern' configuration setting.
RdsHostListProvider.clusterInstanceHostPatternNotSupportedForRdsCustom=A custom RDS url can''t be used as the 'clusterInstanceHostPattern' configuration setting.
RdsHostListProvider.invalidPattern=Invalid value for the 'clusterInstanceHostPattern' configuration setting - the host pattern must contain a '?' character as a placeholder for the DB instance identifiers of the instances in the cluster.
RdsHostListProvider.invalidTopology=The topology query returned an invalid topology - no writer instance detected.
RdsHostListProvider.suggestedClusterId=ClusterId ''{0}'' is suggested for url ''{1}''.
RdsHostListProvider.parsedListEmpty=Can''t parse connection string: ''{0}''
RdsHostListProvider.invalidQuery=Error obtaining host list. Provided database might not be an Aurora Db cluster
RdsHostListProvider.errorGettingHostRole=An error occurred while obtaining the connected host's role. This could occur if the connection is broken or if you are not connected to an Aurora database.
RdsHostListProvider.errorIdentifyConnection=An error occurred while obtaining the connection's host ID.
RdsHostListProvider.errorGettingNetworkTimeout=An error occurred while getting the connection network timeout: {0}

# AWS SDK
AwsSdk.unsupportedRegion=Unsupported AWS region ''{0}''. For supported regions please read https://docs.aws.amazon.com/AmazonRDS/latest/UserGuide/Concepts.RegionsAndAvailabilityZones.html

# AWS Secrets Manager Connection Plugin
AwsSecretsManagerConnectionPlugin.endpointOverrideMisconfigured=The provided endpoint is invalid and could not be used to create a URI: `{0}`.
AwsSecretsManagerConnectionPlugin.endpointOverrideInvalidConnection=A connection to the provided endpoint could not be established: `{0}`.
AwsSecretsManagerConnectionPlugin.javaSdkNotInClasspath=Required dependency 'AWS Java SDK for AWS Secrets Manager' is not on the classpath.
AwsSecretsManagerConnectionPlugin.jacksonDatabindNotInClasspath=Required dependency 'Jackson Databind' is not on the classpath.
AwsSecretsManagerConnectionPlugin.failedToFetchDbCredentials=Was not able to either fetch or read the database credentials from AWS Secrets Manager. Ensure the correct secretId and region properties have been provided.
AwsSecretsManagerConnectionPlugin.missingRequiredConfigParameter=Configuration parameter ''{0}'' is required.
AwsSecretsManagerConnectionPlugin.unhandledException=Unhandled exception: ''{0}''

# AWS Wrapper Data Source
AwsWrapperDataSource.missingJdbcProtocol=Missing JDBC protocol. Could not construct URL.
AwsWrapperDataSource.missingTarget=JDBC url or Server name is required.
AwsWrapperDataSource.configurationProfileNotFound=Configuration profile ''{0}'' not found.

# Cluster Aware Reader Failover Handler
ClusterAwareReaderFailoverHandler.interruptedThread=Thread was interrupted.
ClusterAwareReaderFailoverHandler.attemptingReaderConnection=Trying to connect to host: ''{0}'', with properties ''{1}''
ClusterAwareReaderFailoverHandler.readerRequired=Connected to host ''{0}'' but it has a host role of ''{1}'' and does not meet the strict-reader requirement. The connection will be closed.
ClusterAwareReaderFailoverHandler.errorGettingHostRole=An error occurred while trying to determine the role of the host candidate: {0}
ClusterAwareReaderFailoverHandler.successfulReaderConnection=Connected to host: ''{0}''
ClusterAwareReaderFailoverHandler.failedReaderConnection=Failed to connect to host: ''{0}''
ClusterAwareReaderFailoverHandler.invalidTopology=''{0}'' was called with an invalid (null or empty) topology.
ClusterAwareReaderFailoverHandler.timeout=Reader failover timed out after {0}ms.

# Cluster Aware Writer Failover Handler
ClusterAwareWriterFailoverHandler.interruptedThread=Thread was interrupted.
ClusterAwareWriterFailoverHandler.successfullyReconnectedToWriterInstance=Successfully re-connected to the current writer instance: ''{0}''
ClusterAwareWriterFailoverHandler.failedToConnectToWriterInstance=Failed to connect to the writer instance.
ClusterAwareWriterFailoverHandler.successfullyConnectedToNewWriterInstance=Successfully connected to the new writer instance: ''{0}''
ClusterAwareWriterFailoverHandler.successfulConnectionInvalidTopology={0} successfully established a connection but doesn't contain a valid topology.
ClusterAwareWriterFailoverHandler.taskAAttemptReconnectToWriterInstance=[TaskA] Attempting to re-connect to the current writer instance: ''{0}'', with properties ''{1}''
ClusterAwareWriterFailoverHandler.failoverCalledWithInvalidTopology=Failover was called with an invalid (null or empty) topology.
ClusterAwareWriterFailoverHandler.taskAFinished=[TaskA] Finished
ClusterAwareWriterFailoverHandler.taskBAttemptConnectionToNewWriterInstance=[TaskB] Attempting to connect to a new writer instance, with properties ''{0}''
ClusterAwareWriterFailoverHandler.taskBFinished=[TaskB] Finished
ClusterAwareWriterFailoverHandler.taskBConnectedToReader=[TaskB] Connected to reader: ''{0}''
ClusterAwareWriterFailoverHandler.taskBFailedToConnectToAnyReader=[TaskB] Failed to connect to any reader.
ClusterAwareWriterFailoverHandler.taskBTopologyObtained=[TaskB] Topology obtained: {0}
ClusterAwareWriterFailoverHandler.taskBAttemptConnectionToNewWriter=[TaskB] Trying to connect to a new writer: ''{0}''
ClusterAwareWriterFailoverHandler.taskBEncounteredException=[TaskB] encountered an exception: {0}
ClusterAwareWriterFailoverHandler.taskAEncounteredException=[TaskA] encountered an exception: {0}
ClusterAwareWriterFailoverHandler.standaloneNode=[TaskB] Host {0} is not yet connected to a cluster. The cluster is still being reconfigured.
ClusterAwareWriterFailoverHandler.alreadyWriter=Current reader connection is actually a new writer connection.

# Connection String Host List Provider
ConnectionStringHostListProvider.parsedListEmpty=Can''t parse connection string: ''{0}''.
ConnectionStringHostListProvider.unsupportedIdentifyConnection=ConnectionStringHostListProvider does not support identifyConnection.

# Connection Plugin Manager
ConnectionPluginManager.releaseResources=Releasing resources.
ConnectionPluginManager.unknownPluginCode=Unknown plugin code: ''{0}''.
ConnectionPluginManager.unableToLoadPlugin=Unable to load connection plugin factory: ''{0}''.
ConnectionPluginManager.invokedAgainstOldConnection=The internal connection has changed since ''{0}'' was created. This is likely due to failover or read-write splitting functionality. To ensure you are using the updated connection, please re-create Statement and ResultSet objects after failover and/or calling setReadOnly.

# Connection Provider
ConnectionProvider.noConnection=The target driver did not return a connection.
ConnectionProvider.unsupportedHostSpecSelectorStrategy=Unsupported host selection strategy ''{0}'' specified for this connection provider ''{1}''. Please visit the documentation for all supported strategies.

# Connection Url Builder
ConnectionUrlBuilder.missingJdbcProtocol=Missing JDBC protocol and/or host name. Could not construct URL.

# Connection Url Parser
ConnectionUrlParser.protocolNotFound=Url should contain a driver protocol. Protocol is not found in url: ''{0}''

# Connect Time Connection Plugin
ConnectTimeConnectionPlugin.connectTime=Connected in {0} nanos.

# Connection Wrapper
ConnectionWrapper.unclosedConnectionInstantiated=Unclosed connection was instantiated at this point:
ConnectionWrapper.connectionNotOpen=Initial connection isn't open.
ConnectionWrapper.finalizingUnclosedConnection=Finalizing a connection that was never closed.

# Console Consumer
ConsoleConsumer.unexpectedOutputType=Unexpected outputType: ''{0}''.

CredentialsProviderFactory.failedToInitializeHttpClient=Failed to initialize HttpClient.
CredentialsProviderFactory.unsupportedIdp=Unsupported Identity Provider ''{0}''. Please visit to the documentation for supported Identity Providers.

# Custom Endpoint Monitor Impl
CustomEndpointMonitorImpl.clearCache=Clearing info in the custom endpoint monitor info cache.
CustomEndpointMonitorImpl.detectedChangeInCustomEndpointInfo=Detected change in custom endpoint info for ''{0}'':\n{1}
CustomEndpointMonitorImpl.exception=Encountered an exception while monitoring custom endpoint ''{0}''.
CustomEndpointMonitorImpl.interrupted=Custom endpoint monitor for ''{0}'' was interrupted.
CustomEndpointMonitorImpl.interruptedWhileTerminating=Interrupted while awaiting termination of custom endpoint monitor for ''{0}''. The monitor will be forcefully shut down.
CustomEndpointMonitorImpl.monitorTerminationTimeout=Timed out after waiting {0} seconds for custom endpoint monitor for ''{1}'' to terminate gracefully. The monitor will be forcefully shut down.
CustomEndpointMonitorImpl.startingMonitor=Starting custom endpoint monitor for ''{0}''.
CustomEndpointMonitorImpl.stoppedMonitor=Stopped custom endpoint monitor for ''{0}''.
CustomEndpointMonitorImpl.stoppingMonitor=Stopping custom endpoint monitor for ''{0}''.
CustomEndpointMonitorImpl.unexpectedNumberOfEndpoints=Unexpected number of custom endpoints with endpoint identifier ''{0}'' in region ''{1}''. Expected 1, but found {2}. Endpoints:\n{3}.

# Custom Endpoint Plugin
CustomEndpointPlugin.timedOutWaitingForCustomEndpointInfo=The custom endpoint plugin timed out after {0}ms while waiting for custom endpoint info for host ''{1}''.
CustomEndpointPlugin.closeMonitors=Closing custom endpoint monitors. Active custom endpoint monitors will be stopped, closed, and removed from the monitors cache.
CustomEndpointPlugin.connectionRequestToCustomEndpoint=Detected a connection request to a custom endpoint URL: ''{0}''.
CustomEndpointPlugin.errorParsingEndpointIdentifier=Unable to parse custom endpoint identifier from URL: ''{0}''.
CustomEndpointPlugin.foundInfoInCache=Done waiting for custom endpoint info for ''{0}'':\n{1}
CustomEndpointPlugin.interruptedThread=The custom endpoint plugin was interrupted while waiting for custom endpoint info for host ''{0}''.
CustomEndpointPlugin.unableToDetermineRegion=Unable to determine connection region. If you are using a non-standard RDS URL, please set the ''{0}'' property.
CustomEndpointPlugin.waitingForCustomEndpointInfo=Custom endpoint info for ''{0}'' was not found. Waiting {1}ms for the endpoint monitor to fetch info...

# Custom Endpoint Plugin Factory
CustomEndpointPluginFactory.awsSdkNotInClasspath=Required dependency 'AWS Java SDK RDS v2.x' is not on the classpath.

# Data Cache Connection Plugin
DataCacheConnectionPlugin.queryResultsCached=[{0}] Query results will be cached: {1}

# Default Connection Plugin
DefaultConnectionPlugin.executingMethod=Executing method: ''{0}''
DefaultConnectionPlugin.noHostsAvailable=The default connection plugin received an empty host list from the plugin service.
DefaultConnectionPlugin.unknownRoleRequested=A HostSpec with a role of HostRole.UNKNOWN was requested via getHostSpecByStrategy. The requested role must be either HostRole.WRITER or HostRole.READER

# Driver
Driver.nullUrl=Url is null.
Driver.alreadyRegistered=Driver is already registered. It can only be registered once.
Driver.missingDriver=Can''t find the target driver for ''{0}''. Please ensure the target driver is in the classpath and is registered. Here is the list of registered drivers in the classpath: {1}
Driver.notRegistered=Driver is not registered (or it has not been registered using Driver.register() method).
Driver.urlParsingFailed=Url [{0}] parsing failed with error: [{1}]
Driver.configurationProfileNotFound=Configuration profile ''{0}'' not found.

# DataSource
DataSource.failedToSetProperty=Failed to set property ''{0}'' on target datasource ''{1}''.

# Execution Time Connection Plugin
ExecutionTimeConnectionPlugin.executionTime=Executed {0} in {1} nanos.

# Failover Connection Plugin
Failover.transactionResolutionUnknownError=Transaction resolution unknown. Please re-configure session state if required and try restarting the transaction.
Failover.connectionClosedExplicitly=Unable to failover, the connection has been explicitly closed.
Failover.connectionChangedError=The active SQL connection has changed due to a connection failure. Please re-configure session state if required.
Failover.exceptionConnectingToWriter=An exception occurred while trying to connect to the new writer ''{0}''.
Failover.failoverReaderTimeout=The reader failover process was not able to establish a connection before timing out.
Failover.failoverReaderUnableToRefreshHostList=The request to discover the new topology was unsuccessful.
Failover.noWriterHostAfterReconnecting=The writer failover process successfully reconnected, but no writer was found in the updated topology: {0}
Failover.nullReaderFailoverHandlerSupplier=The failover plugin was unable to create a reader failover handler because the supplier was unexpectedly null.
Failover.nullWriterFailoverHandlerSupplier=The failover plugin was unable to create a writer failover handler because the supplier was unexpectedly null.
Failover.parameterValue={0}={1}
Failover.unableToConnect=Unable to establish a SQL connection due to an unexpected error.
Failover.unableToConnectToWriter=Unable to establish SQL connection to the writer instance.
Failover.unableToConnectToReader=Unable to establish SQL connection to the reader instance.
Failover.unableToRefreshHostList=The request to discover the new topology timed out or was unsuccessful.
Failover.unexpectedReaderRole=The new writer was identified to be ''{0}'', but querying the instance for its role returned a role of {1}.
Failover.strictReaderUnknownHostRole=Unable to determine host role for ''{0}''. Since failover mode is set to STRICT_READER and the host may be a writer, it will not be selected for reader failover.
Failover.detectedException=Detected an exception while executing a command: {0}
Failover.failoverDisabled=Cluster-aware failover is disabled.
Failover.establishedConnection=Connected to: {0}
Failover.startWriterFailover=Starting writer failover procedure.
Failover.startReaderFailover=Starting reader failover procedure.
Failover.invalidNode=Node is no longer available in the topology: {0}
Failover.newWriterNotAllowed=The failover process identified the new writer but the host is not in the list of allowed hosts. New writer host: ''{0}''. Allowed hosts: {1}
Failover.noOperationsAfterConnectionClosed=No operations allowed after connection closed.
Failover.noWriterHost=Unable to find writer in updated host list:
Failover.readerFailoverElapsed=Reader failover elapsed in {0} ms.
Failover.writerFailoverElapsed=Writer failover elapsed in {0} ms.
Failover.failedReaderConnection=[Reader Failover] Failed to connect to host: ''{0}''
Failover.errorSelectingReaderHost=An error occurred while attempting to select a reader host candidate: ''{0}''. Candidates:

# Federated Auth Plugin
FederatedAuthPlugin.unableToDetermineRegion=Unable to determine connection region. If you are using a non-standard RDS URL, please set the ''{0}'' property.

# HikariPooledConnectionProvider
HikariPooledConnectionProvider.errorConnectingWithDataSource=Unable to connect to ''{0}'' using the Hikari data source.
HikariPooledConnectionProvider.errorConnectingWithDataSourceWithCause=Unable to connect to ''{0}'' using the Hikari data source. Exception message: ''{1}''

# Host Availability Strategy
HostAvailabilityStrategy.invalidMaxRetries=Invalid value of {0} for configuration parameter `hostAvailabilityStrategyMaxRetries`. It must be an integer greater than 1.
HostAvailabilityStrategy.invalidInitialBackoffTime=Invalid value of {0}  for configuration parameter `hostAvailabilityStrategyInitialBackoffTime`. It must be an integer greater than 1.

# Host Monitoring Connection Plugin
HostMonitoringConnectionPlugin.activatedMonitoring=Executing method ''{0}'', monitoring is activated.
HostMonitoringConnectionPlugin.monitoringDeactivated=Monitoring deactivated for method ''{0}''.
HostMonitoringConnectionPlugin.unavailableNode=Node ''{0}'' is unavailable.
HostMonitoringConnectionPlugin.errorIdentifyingConnection=Error occurred while identifying connection: ''{0}''.
HostMonitoringConnectionPlugin.unableToIdentifyConnection=Unable to identify the given connection: ''{0}'', please ensure the correct host list provider is specified. The host list provider in use is: ''{1}''.

# HostSelector
HostSelector.noHostsMatchingRole=No hosts were found matching the requested ''{0}'' role.
HostSelector.roundRobinInvalidHostWeightPairs=The provided host weight pairs have not been configured correctly. Please ensure the provided host weight pairs is a comma separated list of pairs, each pair in the format of <host>:<weight>. Weight values must be an integer greater than or equal to the default weight value of 1.
HostSelector.roundRobinInvalidDefaultWeight=The provided default weight value is not valid. Weight values must be an integer greater than or equal to the default weight value of 1.

# IAM Auth Connection Plugin
IamAuthConnectionPlugin.unhandledException=Unhandled exception: ''{0}''
IamAuthConnectionPlugin.connectException=Error occurred while opening a connection: ''{0}''
IamAuthConnectionPlugin.unableToDetermineRegion=Unable to determine connection region. If you are using a non-standard RDS URL, please set the ''{0}'' property.

# Limitless Connection Plugin
LimitlessConnectionPlugin.failedToConnectToHost=Failed to connect to host {0}.
LimitlessConnectionPlugin.unsupportedDialectOrDatabase=Unsupported dialect ''{0}'' encountered. Please ensure JDBC connection parameters are correct, and refer to the documentation to ensure that the connecting database is compatible with the Limitless Connection Plugin.

# Limitless Query Helper
LimitlessQueryHelper.unsupportedDialectOrDatabase=Unsupported dialect ''{0}'' encountered. Please ensure JDBC connection parameters are correct, and refer to the documentation to ensure that the connecting database is compatible with the Limitless Connection Plugin.

# Limitless Router Monitor
LimitlessRouterMonitor.exceptionDuringMonitoringStop=Unhandled exception was thrown in Limitless Router Monitoring thread for node {0}.
LimitlessRouterMonitor.interruptedExceptionDuringMonitoring=Limitless Router Monitoring thread for node {0} was interrupted.
LimitlessRouterMonitor.invalidQuery=Limitless Connection Plugin has encountered an error obtaining Limitless Router endpoints. Please ensure that you are connecting to an Aurora Limitless Database Shard Group Endpoint URL.
LimitlessRouterMonitor.invalidRouterLoad=Invalid load metric value of ''{1}''from the transaction router query aurora_limitless_router_endpoints() for transaction router ''{0}''. The load metric value must be a decimal value between 0 and 1. Host weight be assigned a default weight of 1.
LimitlessRouterMonitor.getNetworkTimeoutError=An error occurred while getting the connection network timeout: {0}
LimitlessRouterMonitor.openingConnection=Opening Limitless Router Monitor connection to ''{0}''.
LimitlessRouterMonitor.openedConnection=Opened Limitless Router Monitor connection: {0}.
LimitlessRouterMonitor.running=Limitless Router Monitor thread running on node {0}.
LimitlessRouterMonitor.stopped=Limitless Router Monitor thread stopped on node {0].

# Limitless Router Service
LimitlessRouterServiceImpl.connectWithHost=Connecting to host {0}.
LimitlessRouterServiceImpl.errorStartingMonitor=An error occurred while starting Limitless Router Monitor. {0}
LimitlessRouterServiceImpl.failedToConnectToHost=Failed to connect to host {0}.
LimitlessRouterServiceImpl.fetchedEmptyRouterList=Empty router list was fetched.
LimitlessRouterServiceImpl.getLimitlessRoutersException=Exception encountered getting Limitless Routers. {0}
LimitlessRouterServiceImpl.incorrectConfiguration=Limitless Connection Plugin is unable to run. Please ensure the connection settings are correct.
LimitlessRouterServiceImpl.interruptedSynchronousGetRouter=Limitless Router Service thread was interrupted while waiting to fetch Limitless Transaction Routers.
LimitlessRouterServiceImpl.limitlessRouterCacheEmpty=Limitless Router cache is empty. This normal during application start up when the cache is not yet populated.
LimitlessRouterServiceImpl.maxRetriesExceeded=Max number of connection retries has been exceeded.
LimitlessRouterServiceImpl.noRoutersAvailable=No transaction routers available.
LimitlessRouterServiceImpl.noRoutersAvailableForRetry=No transaction routers available for connection retry. Retrying with original connection.
LimitlessRouterServiceImpl.selectedHost=Host {0} has been selected.
LimitlessRouterServiceImpl.selectedHostForRetry=Host {0} has been selected for connection retry.
LimitlessRouterServiceImpl.synchronouslyGetLimitlessRouters=Fetching Limitless Routers synchronously.
LimitlessRouterServiceImpl.usingProvidedConnectUrl=Connecting using provided connection URL.

# Log Query Connection Plugin
LogQueryConnectionPlugin.executingQuery=[{0}] Executing query: {1}

# Monitor Connection Context
MonitorConnectionContext.exceptionAbortingConnection=Exception during aborting connection: {0}
MonitorConnectionContext.hostDead=Host {0} is *dead*.
MonitorConnectionContext.hostNotResponding=Host {0} is not *responding* {1}.
MonitorConnectionContext.hostAlive=Host {0} is *alive*.

# Monitor Thread Container
MonitorThreadContainer.emptyNodeKeys=Provided node keys are empty.

# Monitor Impl
MonitorImpl.contextNullWarning=Parameter 'context' should not be null.
MonitorImpl.interruptedExceptionDuringMonitoring=Monitoring thread for node {0} was interrupted.
MonitorImpl.exceptionDuringMonitoringContinue=Continuing monitoring after unhandled exception was thrown in monitoring thread for node {0}.
MonitorImpl.exceptionDuringMonitoringStop=Stopping monitoring after unhandled exception was thrown in monitoring thread for node {0}.
MonitorImpl.monitorIsStopped=Monitoring was already stopped for node {0}.
MonitorImpl.stopped=Stopped monitoring thread for node ''{0}''.
MonitorImpl.startMonitoringThreadNewContext=Start monitoring thread for checking new contexts for {0}.
MonitorImpl.stopMonitoringThreadNewContext=Stop monitoring thread for checking new contexts for {0}.
MonitorImpl.startMonitoringThread=Start monitoring thread for {0}.
MonitorImpl.stopMonitoringThread=Stop monitoring thread for {0}.

# Monitor Service Impl
MonitorServiceImpl.emptyAliasSet=Empty alias set passed for ''{0}''. Set should not be empty.

NodeMonitoringThread.detectedWriter=Writer detected by node monitoring thread: ''{0}''.
NodeMonitoringThread.invalidWriterQuery=The writer topology query is invalid: {0}
NodeMonitoringThread.threadCompleted=Node monitoring thread completed in {0} ms.
NodeMonitoringThread.writerNodeChanged=Writer node changed from ''{0}'' to node ''{1}''.

OktaAuthPlugin.unableToDetermineRegion=Unable to determine connection region. If you are using a non-standard RDS URL, please set the ''{0}'' property.
OktaAuthPlugin.requiredDependenciesMissing=OktaAuthPlugin requires the 'AWS Java SDK for AWS Secret Token Service' and 'JSoup' dependencies. Both of these dependencies must be registered on the classpath.
OktaCredentialsProviderFactory.sessionTokenRequestFailed=Failed to retrieve session token from Okta, please ensure the provided Okta username, password and endpoint are correct.
OktaCredentialsProviderFactory.invalidSessionToken=Invalid response from session token request to Okta.
OktaCredentialsProviderFactory.unableToOpenHttpClient=Unable to open an HTTP client to sent requests.
OktaCredentialsProviderFactory.invalidSamlResponse=The SAML Assertion request did not return a valid response containing a SAMLResponse.
OktaCredentialsProviderFactory.samlRequestFailed=Okta SAML Assertion request failed with HTTP status ''{0}'', reason phrase ''{1}'', and response ''{2}''

# Plugin Service Impl
PluginServiceImpl.currentHostNotAllowed=The current host is not in the list of allowed hosts. Current host: ''{0}''. Allowed hosts: {1}
PluginServiceImpl.hostListEmpty=Current host list is empty.
PluginServiceImpl.releaseResources=Releasing resources.
PluginServiceImpl.forceRefreshTimeout=A timeout exception occurred after waiting {0}ms for refreshed topology.
PluginServiceImpl.hostsChangelistEmpty=There are no changes in the hosts' availability.
PluginServiceImpl.failedToRetrieveHostPort=Could not retrieve Host:Port for connection.
PluginServiceImpl.nonEmptyAliases=fillAliases called when HostSpec already contains the following aliases: ''{0}''.
PluginServiceImpl.requiredBlockingHostListProvider=The detected host list provider is not a BlockingHostListProvider. A BlockingHostListProvider is required to force refresh the host list. Detected host list provider: {0}

# Property Utils
PropertyUtils.setMethodDoesNotExistOnTarget=Set method for property ''{0}'' does not exist on target ''{1}''.
PropertyUtils.failedToSetProperty=Failed to set property ''{0}'' on target ''{1}''.
PropertyUtils.failedToSetPropertyWithReason=Failed to set property ''{0}'' on target ''{1}''. {2}

# Read Write Splitting Plugin
ReadWriteSplittingPlugin.setReadOnlyOnClosedConnection=setReadOnly cannot be called on a closed connection.
ReadWriteSplittingPlugin.errorSwitchingToCachedReader=An error occurred while trying to switch to a cached reader connection: ''{0}''. The driver will attempt to establish a new reader connection.
ReadWriteSplittingPlugin.errorSwitchingToCachedReaderWithCause=An error occurred while trying to switch to a cached reader connection: ''{0}''. Error message: ''{1}''. The driver will attempt to establish a new reader connection.
ReadWriteSplittingPlugin.errorSwitchingToReader=An error occurred while trying to switch to a reader connection. {0}
ReadWriteSplittingPlugin.errorSwitchingToWriter=An error occurred while trying to switch to a writer connection.
ReadWriteSplittingPlugin.closingInternalConnections=Closing all internal connections except for the current one.
ReadWriteSplittingPlugin.setReaderConnection=Reader connection set to ''{0}''
ReadWriteSplittingPlugin.setWriterConnection=Writer connection set to ''{0}''
ReadWriteSplittingPlugin.setReadOnlyFalseInTransaction=setReadOnly(false) was called on a read-only connection inside a transaction. Please complete the transaction before calling setReadOnly(false).
ReadWriteSplittingPlugin.fallbackToWriter=Failed to switch to a reader. {0}. The current writer will be used as a fallback: ''{1}''
ReadWriteSplittingPlugin.switchedFromWriterToReader=Switched from a writer to a reader host. New reader host: ''{0}''
ReadWriteSplittingPlugin.switchedFromReaderToWriter=Switched from a reader to a writer host. New writer host: ''{0}''
ReadWriteSplittingPlugin.settingCurrentConnection=Setting the current connection to ''{0}''
ReadWriteSplittingPlugin.noWriterFound=No writer was found in the current host list. This may occur if the writer is not in the list of allowed hosts.
ReadWriteSplittingPlugin.noReadersFound=A reader instance was requested via setReadOnly, but there are no readers in the host list. The current writer will be used as a fallback: ''{0}''
ReadWriteSplittingPlugin.emptyHostList=Host list is empty.
ReadWriteSplittingPlugin.exceptionWhileExecutingCommand=Detected an exception while executing a command: ''{0}''
ReadWriteSplittingPlugin.failoverExceptionWhileExecutingCommand=Detected a failover exception while executing a command: ''{0}''
ReadWriteSplittingPlugin.executingAgainstOldConnection=Executing method against old connection: ''{0}''
ReadWriteSplittingPlugin.noReadersAvailable=The plugin was unable to establish a reader connection to any reader instance.
ReadWriteSplittingPlugin.successfullyConnectedToReader=Successfully connected to a new reader host: ''{0}''
ReadWriteSplittingPlugin.failedToConnectToReader=Failed to connect to reader host: ''{0}''
ReadWriteSplittingPlugin.unsupportedHostSpecSelectorStrategy=Unsupported host selection strategy ''{0}'' specified in plugin configuration parameter ''readerHostSelectorStrategy''. Please visit the Read/Write Splitting Plugin documentation for all supported strategies.
ReadWriteSplittingPlugin.errorVerifyingInitialHostSpecRole=An error occurred while obtaining the connected host's role. This could occur if the connection is broken or if you are not connected to an Aurora database.

SAMLCredentialsProviderFactory.getSamlAssertionFailed=Failed to get SAML Assertion due to exception: ''{0}''
SamlAuthPlugin.javaStsSdkNotInClasspath=Required dependency 'AWS Java SDK for AWS Secret Token Service' is not on the classpath.
SamlAuthPlugin.unhandledException=Unhandled exception: ''{0}''

# Wrapper Utils
WrapperUtils.noWrapperClassExists=No wrapper class exists for ''{0}''.
WrapperUtils.failedToInitializeClass=Can''t initialize class ''{0}''.

# Aurora Stale DNS
AuroraStaleDnsPlugin.requireDynamicProvider=Dynamic host list provider is required.
AuroraStaleDnsHelper.clusterEndpointDns=Cluster endpoint resolves to {0}.
AuroraStaleDnsHelper.currentWriterNotAllowed=The current writer is not in the list of allowed hosts. Current host: ''{0}''. Allowed hosts: {1}
AuroraStaleDnsHelper.writerHostSpec=Writer host: {0}
AuroraStaleDnsHelper.writerInetAddress=Writer host address: {0}
AuroraStaleDnsHelper.staleDnsDetected=Stale DNS data detected. Opening a connection to ''{0}''.
AuroraStaleDnsHelper.reset=Reset stored writer host.

# Opened Connection Tracker
OpenedConnectionTracker.unableToPopulateOpenedConnectionQueue=The driver is unable to track this opened connection because the instance endpoint is unknown: ''{0}''
OpenedConnectionTracker.invalidatingConnections=Invalidating opened connections to host: ''{0}''

# Util
Utils.topology={0} \n{1}

# Dialect Manager
DialectManager.unknownDialectCode=Unknown dialect code: ''{0}''.
DialectManager.unknownDialect=Database dialect can''t be identified. Use configuration parameter ''wrapperDialect'' to configure it.

# Target Driver Dialect Manager
TargetDriverDialectManager.unknownDialectCode=Unknown target driver dialect code: ''{0}''.
TargetDriverDialectManager.unknownProtocol=Can not find a driver to register for protocol ''{0}''.
TargetDriverDialectManager.customDialectNotSupported=Provided custom target driver dialect will be ignored.
TargetDriverDialectManager.useDialect=Target driver dialect set to: ''{0}'', {1}.
TargetDriverDialectManager.unexpectedClass=Unexpected DataSource class. Expected class(es): {0}, actual class: {1}.
TargetDriverDialect.unsupported=This target driver dialect does not support this operation.
MysqlConnectorJDriverHelper.canNotRegister=Can''t register driver  com.mysql.cj.jdbc.Driver.
MariadbDriverHelper.canNotRegister=Can''t register driver  org.mariadb.jdbc.Driver.

# Aurora Initial Connection Strategy Plugin
AuroraInitialConnectionStrategyPlugin.unsupportedStrategy=Unsupported host selection strategy ''{0}''.
AuroraInitialConnectionStrategyPlugin.requireDynamicProvider=Dynamic host list provider is required.

# Fastest Response Time Strategy Plugin
NodeResponseTimeMonitor.stopped=Stopped Response time thread for node ''{0}''.
NodeResponseTimeMonitor.responseTime=Response time for ''{0}'': {1} ms
NodeResponseTimeMonitor.interruptedExceptionDuringMonitoring=Response time thread for node {0} was interrupted.
NodeResponseTimeMonitor.exceptionDuringMonitoringStop=Stopping thread after unhandled exception was thrown in Response time thread for node {0}.
NodeResponseTimeMonitor.openingConnection=Opening a Response time connection to ''{0}''.
NodeResponseTimeMonitor.openedConnection=Opened Response time connection: {0}.

# Monitoring RDS HostList Provider
ClusterTopologyMonitorImpl.startMonitoringThread=Start cluster topology monitoring thread for ''{0}''.
ClusterTopologyMonitorImpl.stopMonitoringThread=Stop cluster topology monitoring thread for ''{0}''.
ClusterTopologyMonitorImpl.exceptionDuringMonitoringStop=Stopping cluster topology monitoring after unhandled exception was thrown in monitoring thread for node ''{0}''.
ClusterTopologyMonitorImpl.invalidQuery=An error occurred while attempting to obtain the topology because the topology query was invalid. Please ensure you are connecting to an Aurora or RDS Db cluster.
ClusterTopologyMonitorImpl.errorGettingNetworkTimeout=An error occurred while getting the connection network timeout: {0}
ClusterTopologyMonitorImpl.invalidTopology=The topology query returned an invalid topology - no writer instance detected.
ClusterTopologyMonitorImpl.topologyNotUpdated=Topology hasn't been updated after {0} ms.
ClusterTopologyMonitorImpl.openedMonitoringConnection=Opened monitoring connection to node ''{0}''.
ClusterTopologyMonitorImpl.ignoringTopologyRequest=A topology refresh was requested, but the topology was already updated recently. Returning cached hosts:
ClusterTopologyMonitorImpl.timeoutSetToZero=A topology refresh was requested, but the given timeout for the request was 0ms. Returning cached hosts:
ClusterTopologyMonitorImpl.interrupted=The thread was interrupted while waiting for updated topology.
ClusterTopologyMonitorImpl.startingNodeMonitoringThreads=Starting node monitoring threads.
ClusterTopologyMonitorImpl.writerPickedUpFromNodeMonitors=The writer host detected by the node monitors was picked up by the topology monitor: ''{0}''.
ClusterTopologyMonitorImpl.writerMonitoringConnection=The monitoring connection is connected to a writer: ''{0}''.
ClusterTopologyMonitorImpl.errorFetchingTopology=An error occurred while querying for topology: {0}
<<<<<<< HEAD
ClusterTopologyMonitorImpl.errorProcessingQueryResults=An error occurred while processing the results from the topology query: {0}
=======
ClusterTopologyMonitorImpl.errorProcessingQueryResults=An error occurred while processing the results from the topology query: {0}
ClusterTopologyMonitorImpl.unexpectedTopologyQueryColumnCount=Unexpected column count for topology query results - expected {0} columns, got {1} columns. Note that the server may return 0 columns if failover occurred.
>>>>>>> f86ad160
<|MERGE_RESOLUTION|>--- conflicted
+++ resolved
@@ -411,9 +411,5 @@
 ClusterTopologyMonitorImpl.writerPickedUpFromNodeMonitors=The writer host detected by the node monitors was picked up by the topology monitor: ''{0}''.
 ClusterTopologyMonitorImpl.writerMonitoringConnection=The monitoring connection is connected to a writer: ''{0}''.
 ClusterTopologyMonitorImpl.errorFetchingTopology=An error occurred while querying for topology: {0}
-<<<<<<< HEAD
 ClusterTopologyMonitorImpl.errorProcessingQueryResults=An error occurred while processing the results from the topology query: {0}
-=======
-ClusterTopologyMonitorImpl.errorProcessingQueryResults=An error occurred while processing the results from the topology query: {0}
-ClusterTopologyMonitorImpl.unexpectedTopologyQueryColumnCount=Unexpected column count for topology query results - expected {0} columns, got {1} columns. Note that the server may return 0 columns if failover occurred.
->>>>>>> f86ad160
+ClusterTopologyMonitorImpl.unexpectedTopologyQueryColumnCount=Unexpected column count for topology query results - expected {0} columns, got {1} columns. Note that the server may return 0 columns if failover occurred.