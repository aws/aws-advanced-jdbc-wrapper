/*
 * Copyright Amazon.com, Inc. or its affiliates. All Rights Reserved.
 *
 * Licensed under the Apache License, Version 2.0 (the "License").
 * You may not use this file except in compliance with the License.
 * You may obtain a copy of the License at
 *
 * http://www.apache.org/licenses/LICENSE-2.0
 *
 * Unless required by applicable law or agreed to in writing, software
 * distributed under the License is distributed on an "AS IS" BASIS,
 * WITHOUT WARRANTIES OR CONDITIONS OF ANY KIND, either express or implied.
 * See the License for the specific language governing permissions and
 * limitations under the License.
 */

package software.amazon.jdbc.hostlistprovider;

import java.sql.Connection;
import java.sql.ResultSet;
import java.sql.SQLException;
import java.sql.SQLSyntaxErrorException;
import java.sql.Statement;
import java.sql.Timestamp;
import java.time.Instant;
import java.util.ArrayList;
import java.util.Collections;
import java.util.Comparator;
import java.util.HashMap;
import java.util.HashSet;
import java.util.List;
import java.util.Map;
import java.util.Map.Entry;
import java.util.Objects;
import java.util.Properties;
import java.util.Set;
import java.util.UUID;
import java.util.concurrent.Executor;
import java.util.concurrent.TimeUnit;
import java.util.concurrent.locks.ReentrantLock;
import java.util.logging.Logger;
import java.util.stream.Collectors;
import org.checkerframework.checker.nullness.qual.NonNull;
import org.checkerframework.checker.nullness.qual.Nullable;
import software.amazon.jdbc.AwsWrapperProperty;
import software.amazon.jdbc.HostListProviderService;
import software.amazon.jdbc.HostRole;
import software.amazon.jdbc.HostSpec;
import software.amazon.jdbc.HostSpecBuilder;
import software.amazon.jdbc.PropertyDefinition;
import software.amazon.jdbc.hostavailability.HostAvailability;
import software.amazon.jdbc.util.ConnectionUrlParser;
import software.amazon.jdbc.util.FullServicesContainer;
import software.amazon.jdbc.util.Messages;
import software.amazon.jdbc.util.RdsUrlType;
import software.amazon.jdbc.util.RdsUtils;
import software.amazon.jdbc.util.StringUtils;
import software.amazon.jdbc.util.SynchronousExecutor;
import software.amazon.jdbc.util.Utils;
import software.amazon.jdbc.util.storage.CacheMap;

public class RdsHostListProvider implements DynamicHostListProvider {

  private static final Logger LOGGER = Logger.getLogger(RdsHostListProvider.class.getName());

  public static final AwsWrapperProperty CLUSTER_TOPOLOGY_REFRESH_RATE_MS =
      new AwsWrapperProperty(
          "clusterTopologyRefreshRateMs",
          "30000",
          "Cluster topology refresh rate in millis. "
              + "The cached topology for the cluster will be invalidated after the specified time, "
              + "after which it will be updated during the next interaction with the connection.");

  public static final AwsWrapperProperty CLUSTER_ID = new AwsWrapperProperty(
      "clusterId", "1",
      "A unique identifier for the cluster. "
          + "Connections with the same cluster id share a cluster topology cache. "
          + "If unspecified, a cluster id is '1'.");

  public static final AwsWrapperProperty CLUSTER_INSTANCE_HOST_PATTERN =
      new AwsWrapperProperty(
          "clusterInstanceHostPattern",
          null,
          "The cluster instance DNS pattern that will be used to build a complete instance endpoint. "
              + "A \"?\" character in this pattern should be used as a placeholder for cluster instance names. "
              + "This pattern is required to be specified for IP address or custom domain connections to AWS RDS "
              + "clusters. Otherwise, if unspecified, the pattern will be automatically created for AWS RDS clusters.");

  protected static final Executor networkTimeoutExecutor = new SynchronousExecutor();
  protected static final RdsUtils rdsHelper = new RdsUtils();
  protected static final ConnectionUrlParser connectionUrlParser = new ConnectionUrlParser();
  protected static final int defaultTopologyQueryTimeoutMs = 5000;
<<<<<<< HEAD
  protected static final long suggestedClusterIdRefreshRateNano = TimeUnit.MINUTES.toNanos(10);
  protected static final CacheMap<String, String> suggestedPrimaryClusterIdCache = new CacheMap<>();
  protected static final CacheMap<String, Boolean> primaryClusterIdCache = new CacheMap<>();
=======
  protected final FullServicesContainer servicesContainer;
>>>>>>> 43779689

  protected final FullServicesContainer servicesContainer;
  protected final HostListProviderService hostListProviderService;
  protected final String originalUrl;
  protected final String topologyQuery;
  protected final String nodeIdQuery;
  protected final String isReaderQuery;
  protected RdsUrlType rdsUrlType;
  protected long refreshRateNano = CLUSTER_TOPOLOGY_REFRESH_RATE_MS.defaultValue != null
      ? TimeUnit.MILLISECONDS.toNanos(Long.parseLong(CLUSTER_TOPOLOGY_REFRESH_RATE_MS.defaultValue))
      : TimeUnit.MILLISECONDS.toNanos(30000);
  protected List<HostSpec> hostList = new ArrayList<>();
  protected List<HostSpec> initialHostList = new ArrayList<>();
  protected HostSpec initialHostSpec;

  protected final ReentrantLock lock = new ReentrantLock();
  protected String clusterId;
  protected HostSpec clusterInstanceTemplate;

  protected volatile boolean isInitialized = false;

  protected Properties properties;

  static {
    PropertyDefinition.registerPluginProperties(RdsHostListProvider.class);
  }

  public RdsHostListProvider(
      final Properties properties,
      final String originalUrl,
      final FullServicesContainer servicesContainer,
      final String topologyQuery,
      final String nodeIdQuery,
      final String isReaderQuery) {
    this.properties = properties;
    this.originalUrl = originalUrl;
    this.servicesContainer = servicesContainer;
    this.hostListProviderService = servicesContainer.getHostListProviderService();
    this.topologyQuery = topologyQuery;
    this.nodeIdQuery = nodeIdQuery;
    this.isReaderQuery = isReaderQuery;
  }

  protected void init() throws SQLException {
    if (this.isInitialized) {
      return;
    }

    lock.lock();
    try {
      if (this.isInitialized) {
        return;
      }

      // initial topology is based on connection string
      this.initialHostList =
          connectionUrlParser.getHostsFromConnectionUrl(this.originalUrl, false,
              this.hostListProviderService::getHostSpecBuilder);
      if (this.initialHostList == null || this.initialHostList.isEmpty()) {
        throw new SQLException(Messages.get("RdsHostListProvider.parsedListEmpty",
            new Object[] {this.originalUrl}));
      }
      this.initialHostSpec = this.initialHostList.get(0);
      this.hostListProviderService.setInitialConnectionHostSpec(this.initialHostSpec);

      this.clusterId = CLUSTER_ID.getString(this.properties);
      this.refreshRateNano =
          TimeUnit.MILLISECONDS.toNanos(CLUSTER_TOPOLOGY_REFRESH_RATE_MS.getInteger(properties));

      HostSpecBuilder hostSpecBuilder = this.hostListProviderService.getHostSpecBuilder();
      String clusterInstancePattern = CLUSTER_INSTANCE_HOST_PATTERN.getString(this.properties);
      if (clusterInstancePattern != null) {
        this.clusterInstanceTemplate =
            ConnectionUrlParser.parseHostPortPair(clusterInstancePattern, () -> hostSpecBuilder);
      } else {
        this.clusterInstanceTemplate =
            hostSpecBuilder
                .host(rdsHelper.getRdsInstanceHostPattern(this.initialHostSpec.getHost()))
                .hostId(this.initialHostSpec.getHostId())
                .port(this.initialHostSpec.getPort())
                .build();
      }

      validateHostPatternSetting(this.clusterInstanceTemplate.getHost());

      this.rdsUrlType = rdsHelper.identifyRdsType(this.initialHostSpec.getHost());
      this.isInitialized = true;

    } finally {
      lock.unlock();
    }
  }

  /**
   * Get cluster topology. It may require an extra call to database to fetch the latest topology. A
   * cached copy of topology is returned if it's not yet outdated (controlled by {@link
   * #refreshRateNano}).
   *
   * @param conn A connection to database to fetch the latest topology, if needed.
   * @param forceUpdate If true, it forces a service to ignore cached copy of topology and to fetch
   *     a fresh one.
   * @return a list of hosts that describes cluster topology. A writer is always at position 0.
   *     Returns an empty list if isn't available or is invalid (doesn't contain a writer).
   * @throws SQLException if errors occurred while retrieving the topology.
   */
  protected FetchTopologyResult getTopology(final Connection conn, final boolean forceUpdate) throws SQLException {
    init();

    final List<HostSpec> storedHosts = this.getStoredTopology();

<<<<<<< HEAD
    // Change clusterId by accepting a suggested one
    if (!StringUtils.isNullOrEmpty(suggestedPrimaryClusterId)
        && !this.clusterId.equals(suggestedPrimaryClusterId)) {

      final String oldClusterId = this.clusterId;
      this.clusterId = suggestedPrimaryClusterId;
      this.isPrimaryClusterId = true;
      this.clusterIdChanged(oldClusterId);
    }

    final List<HostSpec> storedHosts = this.getStoredTopology();

    // This clusterId is a primary one and is about to create a new entry in the cache.
    // When a primary entry is created it needs to be suggested for other (non-primary) entries.
    // Remember a flag to do suggestion after cache is updated.
    final boolean needToSuggest = storedHosts == null && this.isPrimaryClusterId;

=======
>>>>>>> 43779689
    if (storedHosts == null || forceUpdate) {

      // need to re-fetch topology

      if (conn == null) {
        // can't fetch the latest topology since no connection
        // return original hosts parsed from connection string
        return new FetchTopologyResult(false, this.initialHostList);
      }

      // fetch topology from the DB
      final List<HostSpec> hosts = queryForTopology(conn);

      if (!Utils.isNullOrEmpty(hosts)) {
        this.servicesContainer.getStorageService().set(this.clusterId, new Topology(hosts));
<<<<<<< HEAD
        if (needToSuggest) {
          this.suggestPrimaryCluster(hosts);
        }
=======
>>>>>>> 43779689
        return new FetchTopologyResult(false, hosts);
      }
    }

    if (storedHosts == null) {
      return new FetchTopologyResult(false, this.initialHostList);
    } else {
      // use cached data
      return new FetchTopologyResult(true, storedHosts);
<<<<<<< HEAD
    }
  }

  protected void clusterIdChanged(final String oldClusterId) throws SQLException {
    // do nothing
  }

  protected ClusterSuggestedResult getSuggestedClusterId(final String url) {
    Map<String, Topology> entries = this.servicesContainer.getStorageService().getEntries(Topology.class);
    if (entries == null) {
      return null;
    }

    for (final Entry<String, Topology> entry : entries.entrySet()) {
      final String key = entry.getKey(); // clusterId
      final List<HostSpec> hosts = entry.getValue().getHosts();
      final boolean isPrimaryCluster = primaryClusterIdCache.get(key, false,
          suggestedClusterIdRefreshRateNano);
      if (key.equals(url)) {
        return new ClusterSuggestedResult(url, isPrimaryCluster);
      }
      if (hosts == null) {
        continue;
      }
      for (final HostSpec host : hosts) {
        if (host.getHostAndPort().equals(url)) {
          LOGGER.finest(() -> Messages.get("RdsHostListProvider.suggestedClusterId",
              new Object[] {key, url}));
          return new ClusterSuggestedResult(key, isPrimaryCluster);
        }
      }
    }
    return null;
  }

  protected void suggestPrimaryCluster(final @NonNull List<HostSpec> primaryClusterHosts) {
    if (Utils.isNullOrEmpty(primaryClusterHosts)) {
      return;
    }

    final Set<String> primaryClusterHostUrls = new HashSet<>();
    for (final HostSpec hostSpec : primaryClusterHosts) {
      primaryClusterHostUrls.add(hostSpec.getUrl());
    }

    Map<String, Topology> entries = this.servicesContainer.getStorageService().getEntries(Topology.class);
    if (entries == null) {
      return;
    }

    for (final Entry<String, Topology> entry : entries.entrySet()) {
      final String clusterId = entry.getKey();
      final List<HostSpec> clusterHosts = entry.getValue().getHosts();
      final boolean isPrimaryCluster = primaryClusterIdCache.get(clusterId, false,
          suggestedClusterIdRefreshRateNano);
      final String suggestedPrimaryClusterId = suggestedPrimaryClusterIdCache.get(clusterId);
      if (isPrimaryCluster
          || !StringUtils.isNullOrEmpty(suggestedPrimaryClusterId)
          || Utils.isNullOrEmpty(clusterHosts)) {
        continue;
      }

      // The entry is non-primary
      for (final HostSpec host : clusterHosts) {
        if (primaryClusterHostUrls.contains(host.getUrl())) {
          // Instance on this cluster matches with one of the instance on primary cluster
          // Suggest the primary clusterId to this entry
          suggestedPrimaryClusterIdCache.put(clusterId, this.clusterId,
              suggestedClusterIdRefreshRateNano);
          break;
        }
      }
=======
>>>>>>> 43779689
    }
  }

  /**
   * Obtain a cluster topology from database.
   *
   * @param conn A connection to database to fetch the latest topology.
   * @return a list of {@link HostSpec} objects representing the topology
   * @throws SQLException if errors occurred while retrieving the topology.
   */
  protected List<HostSpec> queryForTopology(final Connection conn) throws SQLException {
    int networkTimeout = -1;
    try {
      networkTimeout = conn.getNetworkTimeout();
      // The topology query is not monitored by the EFM plugin, so it needs a socket timeout
      if (networkTimeout == 0) {
        conn.setNetworkTimeout(networkTimeoutExecutor, defaultTopologyQueryTimeoutMs);
      }
    } catch (SQLException e) {
      LOGGER.warning(() -> Messages.get("RdsHostListProvider.errorGettingNetworkTimeout",
          new Object[] {e.getMessage()}));
    }

    try (final Statement stmt = conn.createStatement();
         final ResultSet resultSet = stmt.executeQuery(this.topologyQuery)) {
      return processQueryResults(resultSet);
    } catch (final SQLSyntaxErrorException e) {
      throw new SQLException(Messages.get("RdsHostListProvider.invalidQuery"), e);
    } finally {
      if (networkTimeout == 0 && !conn.isClosed()) {
        conn.setNetworkTimeout(networkTimeoutExecutor, networkTimeout);
      }
    }
  }

  /**
   * Form a list of hosts from the results of the topology query.
   *
   * @param resultSet The results of the topology query
   * @return a list of {@link HostSpec} objects representing
   *     the topology that was returned by the
   *     topology query. The list will be empty if the topology query returned an invalid topology
   *     (no writer instance).
   */
  private List<HostSpec> processQueryResults(final ResultSet resultSet) throws SQLException {

    final HashMap<String, HostSpec> hostMap = new HashMap<>();

    // Data is result set is ordered by last updated time so the latest records go last.
    // When adding hosts to a map, the newer records replace the older ones.
    while (resultSet.next()) {
      final HostSpec host = createHost(resultSet);
      hostMap.put(host.getHost(), host);
    }

    final List<HostSpec> hosts = new ArrayList<>();
    final List<HostSpec> writers = new ArrayList<>();

    for (final HostSpec host : hostMap.values()) {
      if (host.getRole() != HostRole.WRITER) {
        hosts.add(host);
      } else {
        writers.add(host);
      }
    }

    int writerCount = writers.size();

    if (writerCount == 0) {
      LOGGER.severe(
          () -> Messages.get(
              "RdsHostListProvider.invalidTopology"));
      hosts.clear();
    } else if (writerCount == 1) {
      hosts.add(writers.get(0));
    } else {
      // Take the latest updated writer node as the current writer. All others will be ignored.
      List<HostSpec> sortedWriters = writers.stream()
          .sorted(Comparator.comparing(HostSpec::getLastUpdateTime, Comparator.nullsLast(Comparator.reverseOrder())))
          .collect(Collectors.toList());
      hosts.add(sortedWriters.get(0));
    }

    return hosts;
  }

  /**
   * Creates an instance of HostSpec which captures details about a connectable host.
   *
   * @param resultSet the result set from querying the topology
   * @return a {@link HostSpec} instance for a specific instance from the cluster
   * @throws SQLException If unable to retrieve the hostName from the result set
   */
  protected HostSpec createHost(final ResultSet resultSet) throws SQLException {
    // According to the topology query the result set
    // should contain 4 columns: node ID, 1/0 (writer/reader), CPU utilization, node lag in time.
    String hostName = resultSet.getString(1);
    final boolean isWriter = resultSet.getBoolean(2);
    final double cpuUtilization = resultSet.getDouble(3);
    final double nodeLag = resultSet.getDouble(4);
    Timestamp lastUpdateTime;
    try {
      lastUpdateTime = resultSet.getTimestamp(5);
    } catch (Exception e) {
      lastUpdateTime = Timestamp.from(Instant.now());
    }

    // Calculate weight based on node lag in time and CPU utilization.
    final long weight = Math.round(nodeLag) * 100L + Math.round(cpuUtilization);

    return createHost(hostName, isWriter, weight, lastUpdateTime);
  }

  protected HostSpec createHost(
      String host,
      final boolean isWriter,
      final long weight,
      final Timestamp lastUpdateTime) {

    host = host == null ? "?" : host;
    final String endpoint = getHostEndpoint(host);
    final int port = this.clusterInstanceTemplate.isPortSpecified()
        ? this.clusterInstanceTemplate.getPort()
        : this.initialHostSpec.getPort();

    final HostSpec hostSpec = this.hostListProviderService.getHostSpecBuilder()
        .host(endpoint)
        .port(port)
        .role(isWriter ? HostRole.WRITER : HostRole.READER)
        .availability(HostAvailability.AVAILABLE)
        .weight(weight)
        .lastUpdateTime(lastUpdateTime)
        .build();
    hostSpec.addAlias(host);
    hostSpec.setHostId(host);
    return hostSpec;
  }

  /**
   * Build a host dns endpoint based on host/node name.
   *
   * @param nodeName A host name.
   * @return Host dns endpoint
   */
  protected String getHostEndpoint(final String nodeName) {
    final String host = this.clusterInstanceTemplate.getHost();
    return host.replace("?", nodeName);
  }

  /**
   * Get cached topology.
   *
   * @return list of hosts that represents topology. If there's no topology in the cache or the
   *     cached topology is outdated, it returns null.
   */
  public @Nullable List<HostSpec> getStoredTopology() {
    Topology topology = this.servicesContainer.getStorageService().get(Topology.class, this.clusterId);
    return topology == null ? null : topology.getHosts();
  }

  /**
   * Clear topology cache for all clusters.
   */
  public static void clearAll() {
<<<<<<< HEAD
    primaryClusterIdCache.clear();
    suggestedPrimaryClusterIdCache.clear();
=======
    // nothing to clear
    // TODO: consider to remove
>>>>>>> 43779689
  }

  /**
   * Clear topology cache for the current cluster.
   */
  public void clear() {
    this.servicesContainer.getStorageService().remove(Topology.class, this.clusterId);
  }

  @Override
  public List<HostSpec> refresh() throws SQLException {
    return this.refresh(null);
  }

  @Override
  public List<HostSpec> refresh(final Connection connection) throws SQLException {
    init();
    final Connection currentConnection = connection != null
        ? connection
        : this.hostListProviderService.getCurrentConnection();

    final FetchTopologyResult results = getTopology(currentConnection, false);
    LOGGER.finest(() -> Utils.logTopology(results.hosts, results.isCachedData ? "[From cache] Topology:" : null));

    this.hostList = results.hosts;
    return Collections.unmodifiableList(hostList);
  }

  @Override
  public List<HostSpec> forceRefresh() throws SQLException {
    return this.forceRefresh(null);
  }

  @Override
  public List<HostSpec> forceRefresh(final Connection connection) throws SQLException {
    init();
    final Connection currentConnection = connection != null
        ? connection
        : this.hostListProviderService.getCurrentConnection();

    final FetchTopologyResult results = getTopology(currentConnection, true);
    LOGGER.finest(() -> Utils.logTopology(results.hosts));
    this.hostList = results.hosts;
    return Collections.unmodifiableList(this.hostList);
  }

  public RdsUrlType getRdsUrlType() throws SQLException {
    init();
    return this.rdsUrlType;
  }

  private void validateHostPatternSetting(final String hostPattern) {
    if (!rdsHelper.isDnsPatternValid(hostPattern)) {
      // "Invalid value for the 'clusterInstanceHostPattern' configuration setting - the host
      // pattern must contain a '?'
      // character as a placeholder for the DB instance identifiers of the instances in the cluster"
      final String message = Messages.get("RdsHostListProvider.invalidPattern");
      LOGGER.severe(message);
      throw new RuntimeException(message);
    }

    final RdsUrlType rdsUrlType = rdsHelper.identifyRdsType(hostPattern);
    if (rdsUrlType == RdsUrlType.RDS_PROXY) {
      // "An RDS Proxy url can't be used as the 'clusterInstanceHostPattern' configuration setting."
      final String message =
          Messages.get("RdsHostListProvider.clusterInstanceHostPatternNotSupportedForRDSProxy");
      LOGGER.severe(message);
      throw new RuntimeException(message);
    }

    if (rdsUrlType == RdsUrlType.RDS_CUSTOM_CLUSTER) {
      // "An RDS Custom Cluster endpoint can't be used as the 'clusterInstanceHostPattern'
      // configuration setting."
      final String message =
          Messages.get("RdsHostListProvider.clusterInstanceHostPatternNotSupportedForRdsCustom");
      LOGGER.severe(message);
      throw new RuntimeException(message);
    }
  }

  protected static class FetchTopologyResult {

    public List<HostSpec> hosts;
    public boolean isCachedData;

    public FetchTopologyResult(final boolean isCachedData, final List<HostSpec> hosts) {
      this.isCachedData = isCachedData;
      this.hosts = hosts;
    }
  }

  @Override
  public HostRole getHostRole(Connection conn) throws SQLException {
    try (final Statement stmt = conn.createStatement();
         final ResultSet rs = stmt.executeQuery(this.isReaderQuery)) {
      if (rs.next()) {
        boolean isReader = rs.getBoolean(1);
        return isReader ? HostRole.READER : HostRole.WRITER;
      }
    } catch (SQLException e) {
      throw new SQLException(Messages.get("RdsHostListProvider.errorGettingHostRole"), e);
    }

    throw new SQLException(Messages.get("RdsHostListProvider.errorGettingHostRole"));
  }

  @Override
  public HostSpec identifyConnection(Connection connection) throws SQLException {
    try (final Statement stmt = connection.createStatement();
         final ResultSet resultSet = stmt.executeQuery(this.nodeIdQuery)) {
      if (resultSet.next()) {
        final String instanceName = resultSet.getString(1);

        List<HostSpec> topology = this.refresh(connection);

        boolean isForcedRefresh = false;
        if (topology == null) {
          topology = this.forceRefresh(connection);
          isForcedRefresh = true;
        }

        if (topology == null) {
          return null;
        }

        HostSpec foundHost = topology
            .stream()
            .filter(host -> Objects.equals(instanceName, host.getHostId()))
            .findAny()
            .orElse(null);

        if (foundHost == null && !isForcedRefresh) {
          topology = this.forceRefresh(connection);
          if (topology == null) {
            return null;
          }

          foundHost = topology
              .stream()
              .filter(host -> Objects.equals(instanceName, host.getHostId()))
              .findAny()
              .orElse(null);
        }

        return foundHost;
      }
    } catch (final SQLException e) {
      throw new SQLException(Messages.get("RdsHostListProvider.errorIdentifyConnection"), e);
    }

    throw new SQLException(Messages.get("RdsHostListProvider.errorIdentifyConnection"));
  }

  @Override
  public String getClusterId() throws UnsupportedOperationException, SQLException {
    init();
    return this.clusterId;
  }
}<|MERGE_RESOLUTION|>--- conflicted
+++ resolved
@@ -90,15 +90,8 @@
   protected static final RdsUtils rdsHelper = new RdsUtils();
   protected static final ConnectionUrlParser connectionUrlParser = new ConnectionUrlParser();
   protected static final int defaultTopologyQueryTimeoutMs = 5000;
-<<<<<<< HEAD
-  protected static final long suggestedClusterIdRefreshRateNano = TimeUnit.MINUTES.toNanos(10);
-  protected static final CacheMap<String, String> suggestedPrimaryClusterIdCache = new CacheMap<>();
-  protected static final CacheMap<String, Boolean> primaryClusterIdCache = new CacheMap<>();
-=======
   protected final FullServicesContainer servicesContainer;
->>>>>>> 43779689
-
-  protected final FullServicesContainer servicesContainer;
+
   protected final HostListProviderService hostListProviderService;
   protected final String originalUrl;
   protected final String topologyQuery;
@@ -207,26 +200,6 @@
 
     final List<HostSpec> storedHosts = this.getStoredTopology();
 
-<<<<<<< HEAD
-    // Change clusterId by accepting a suggested one
-    if (!StringUtils.isNullOrEmpty(suggestedPrimaryClusterId)
-        && !this.clusterId.equals(suggestedPrimaryClusterId)) {
-
-      final String oldClusterId = this.clusterId;
-      this.clusterId = suggestedPrimaryClusterId;
-      this.isPrimaryClusterId = true;
-      this.clusterIdChanged(oldClusterId);
-    }
-
-    final List<HostSpec> storedHosts = this.getStoredTopology();
-
-    // This clusterId is a primary one and is about to create a new entry in the cache.
-    // When a primary entry is created it needs to be suggested for other (non-primary) entries.
-    // Remember a flag to do suggestion after cache is updated.
-    final boolean needToSuggest = storedHosts == null && this.isPrimaryClusterId;
-
-=======
->>>>>>> 43779689
     if (storedHosts == null || forceUpdate) {
 
       // need to re-fetch topology
@@ -242,12 +215,6 @@
 
       if (!Utils.isNullOrEmpty(hosts)) {
         this.servicesContainer.getStorageService().set(this.clusterId, new Topology(hosts));
-<<<<<<< HEAD
-        if (needToSuggest) {
-          this.suggestPrimaryCluster(hosts);
-        }
-=======
->>>>>>> 43779689
         return new FetchTopologyResult(false, hosts);
       }
     }
@@ -257,81 +224,6 @@
     } else {
       // use cached data
       return new FetchTopologyResult(true, storedHosts);
-<<<<<<< HEAD
-    }
-  }
-
-  protected void clusterIdChanged(final String oldClusterId) throws SQLException {
-    // do nothing
-  }
-
-  protected ClusterSuggestedResult getSuggestedClusterId(final String url) {
-    Map<String, Topology> entries = this.servicesContainer.getStorageService().getEntries(Topology.class);
-    if (entries == null) {
-      return null;
-    }
-
-    for (final Entry<String, Topology> entry : entries.entrySet()) {
-      final String key = entry.getKey(); // clusterId
-      final List<HostSpec> hosts = entry.getValue().getHosts();
-      final boolean isPrimaryCluster = primaryClusterIdCache.get(key, false,
-          suggestedClusterIdRefreshRateNano);
-      if (key.equals(url)) {
-        return new ClusterSuggestedResult(url, isPrimaryCluster);
-      }
-      if (hosts == null) {
-        continue;
-      }
-      for (final HostSpec host : hosts) {
-        if (host.getHostAndPort().equals(url)) {
-          LOGGER.finest(() -> Messages.get("RdsHostListProvider.suggestedClusterId",
-              new Object[] {key, url}));
-          return new ClusterSuggestedResult(key, isPrimaryCluster);
-        }
-      }
-    }
-    return null;
-  }
-
-  protected void suggestPrimaryCluster(final @NonNull List<HostSpec> primaryClusterHosts) {
-    if (Utils.isNullOrEmpty(primaryClusterHosts)) {
-      return;
-    }
-
-    final Set<String> primaryClusterHostUrls = new HashSet<>();
-    for (final HostSpec hostSpec : primaryClusterHosts) {
-      primaryClusterHostUrls.add(hostSpec.getUrl());
-    }
-
-    Map<String, Topology> entries = this.servicesContainer.getStorageService().getEntries(Topology.class);
-    if (entries == null) {
-      return;
-    }
-
-    for (final Entry<String, Topology> entry : entries.entrySet()) {
-      final String clusterId = entry.getKey();
-      final List<HostSpec> clusterHosts = entry.getValue().getHosts();
-      final boolean isPrimaryCluster = primaryClusterIdCache.get(clusterId, false,
-          suggestedClusterIdRefreshRateNano);
-      final String suggestedPrimaryClusterId = suggestedPrimaryClusterIdCache.get(clusterId);
-      if (isPrimaryCluster
-          || !StringUtils.isNullOrEmpty(suggestedPrimaryClusterId)
-          || Utils.isNullOrEmpty(clusterHosts)) {
-        continue;
-      }
-
-      // The entry is non-primary
-      for (final HostSpec host : clusterHosts) {
-        if (primaryClusterHostUrls.contains(host.getUrl())) {
-          // Instance on this cluster matches with one of the instance on primary cluster
-          // Suggest the primary clusterId to this entry
-          suggestedPrimaryClusterIdCache.put(clusterId, this.clusterId,
-              suggestedClusterIdRefreshRateNano);
-          break;
-        }
-      }
-=======
->>>>>>> 43779689
     }
   }
 
@@ -496,13 +388,8 @@
    * Clear topology cache for all clusters.
    */
   public static void clearAll() {
-<<<<<<< HEAD
-    primaryClusterIdCache.clear();
-    suggestedPrimaryClusterIdCache.clear();
-=======
     // nothing to clear
     // TODO: consider to remove
->>>>>>> 43779689
   }
 
   /**
