/*
 * Copyright Amazon.com, Inc. or its affiliates. All Rights Reserved.
 *
 * Licensed under the Apache License, Version 2.0 (the "License").
 * You may not use this file except in compliance with the License.
 * You may obtain a copy of the License at
 *
 * http://www.apache.org/licenses/LICENSE-2.0
 *
 * Unless required by applicable law or agreed to in writing, software
 * distributed under the License is distributed on an "AS IS" BASIS,
 * WITHOUT WARRANTIES OR CONDITIONS OF ANY KIND, either express or implied.
 * See the License for the specific language governing permissions and
 * limitations under the License.
 */

package software.amazon.jdbc.hostlistprovider;

import java.sql.Connection;
import java.sql.SQLException;
import java.util.ArrayList;
import java.util.Collections;
import java.util.List;
import java.util.Map;
import java.util.Map.Entry;
import java.util.Objects;
import java.util.Properties;
import java.util.UUID;
import java.util.concurrent.TimeUnit;
import java.util.concurrent.locks.ReentrantLock;
import java.util.logging.Logger;
import org.checkerframework.checker.nullness.qual.NonNull;
import org.checkerframework.checker.nullness.qual.Nullable;
import software.amazon.jdbc.AwsWrapperProperty;
import software.amazon.jdbc.HostRole;
import software.amazon.jdbc.HostSpec;
import software.amazon.jdbc.HostSpecBuilder;
import software.amazon.jdbc.PropertyDefinition;
import software.amazon.jdbc.dialect.TopologyDialect;
import software.amazon.jdbc.util.ConnectionUrlParser;
import software.amazon.jdbc.util.FullServicesContainer;
import software.amazon.jdbc.util.Messages;
import software.amazon.jdbc.util.RdsUrlType;
import software.amazon.jdbc.util.RdsUtils;
import software.amazon.jdbc.util.StringUtils;
import software.amazon.jdbc.util.Utils;
import software.amazon.jdbc.util.storage.CacheMap;

public class RdsHostListProvider implements DynamicHostListProvider {

  private static final Logger LOGGER = Logger.getLogger(RdsHostListProvider.class.getName());

  public static final AwsWrapperProperty CLUSTER_TOPOLOGY_REFRESH_RATE_MS =
      new AwsWrapperProperty(
          "clusterTopologyRefreshRateMs",
          "30000",
          "Cluster topology refresh rate in millis. "
              + "The cached topology for the cluster will be invalidated after the specified time, "
              + "after which it will be updated during the next interaction with the connection.");

  public static final AwsWrapperProperty CLUSTER_ID = new AwsWrapperProperty(
      "clusterId", "1",
      "A unique identifier for the cluster. "
          + "Connections with the same cluster id share a cluster topology cache. "
          + "If unspecified, a cluster id is '1'.");

  public static final AwsWrapperProperty CLUSTER_INSTANCE_HOST_PATTERN =
      new AwsWrapperProperty(
          "clusterInstanceHostPattern",
          null,
          "The cluster instance DNS pattern that will be used to build a complete instance endpoint. "
              + "A \"?\" character in this pattern should be used as a placeholder for cluster instance names. "
              + "This pattern is required to be specified for IP address or custom domain connections to AWS RDS "
              + "clusters. Otherwise, if unspecified, the pattern will be automatically created for AWS RDS clusters.");

  protected static final RdsUtils rdsHelper = new RdsUtils();
  protected static final ConnectionUrlParser connectionUrlParser = new ConnectionUrlParser();
  protected static final int defaultTopologyQueryTimeoutMs = 5000;

  protected final ReentrantLock lock = new ReentrantLock();
  protected final TopologyDialect dialect;
  protected final Properties properties;
  protected final String originalUrl;
  protected final FullServicesContainer servicesContainer;
  protected final HostListProviderService hostListProviderService;

  protected RdsUrlType rdsUrlType;
  protected long refreshRateNano = CLUSTER_TOPOLOGY_REFRESH_RATE_MS.defaultValue != null
      ? TimeUnit.MILLISECONDS.toNanos(Long.parseLong(CLUSTER_TOPOLOGY_REFRESH_RATE_MS.defaultValue))
      : TimeUnit.MILLISECONDS.toNanos(30000);
  protected List<HostSpec> hostList = new ArrayList<>();
  protected List<HostSpec> initialHostList = new ArrayList<>();
  protected HostSpec initialHostSpec;
  protected String clusterId;
  protected HostSpec clusterInstanceTemplate;
  protected TopologyUtils topologyUtils;

  protected volatile boolean isInitialized = false;

  static {
    PropertyDefinition.registerPluginProperties(RdsHostListProvider.class);
  }

  public RdsHostListProvider(
      final TopologyDialect dialect,
      final Properties properties,
      final String originalUrl,
      final FullServicesContainer servicesContainer) {
    this.dialect = dialect;
    this.properties = properties;
    this.originalUrl = originalUrl;
    this.servicesContainer = servicesContainer;
    this.hostListProviderService = servicesContainer.getHostListProviderService();
  }

  // For testing purposes only
  public RdsHostListProvider(
      final TopologyDialect dialect,
      final Properties properties,
      final String originalUrl,
      final FullServicesContainer servicesContainer,
      final TopologyUtils topologyUtils) {
    this(dialect, properties, originalUrl, servicesContainer);
    this.topologyUtils = topologyUtils;
  }

  protected void init() throws SQLException {
    if (this.isInitialized) {
      return;
    }

    lock.lock();
    try {
      if (this.isInitialized) {
        return;
      }
<<<<<<< HEAD

      // initial topology is based on connection string
      this.initialHostList =
          connectionUrlParser.getHostsFromConnectionUrl(this.originalUrl, false,
              this.hostListProviderService::getHostSpecBuilder);
      if (this.initialHostList == null || this.initialHostList.isEmpty()) {
        throw new SQLException(Messages.get("RdsHostListProvider.parsedListEmpty",
            new Object[] {this.originalUrl}));
      }
      this.initialHostSpec = this.initialHostList.get(0);
      this.hostListProviderService.setInitialConnectionHostSpec(this.initialHostSpec);

      this.clusterId = UUID.randomUUID().toString();
      this.isPrimaryClusterId = false;
      this.refreshRateNano =
          TimeUnit.MILLISECONDS.toNanos(CLUSTER_TOPOLOGY_REFRESH_RATE_MS.getInteger(properties));

      HostSpecBuilder hostSpecBuilder = this.hostListProviderService.getHostSpecBuilder();
      String clusterInstancePattern = CLUSTER_INSTANCE_HOST_PATTERN.getString(this.properties);
      if (clusterInstancePattern != null) {
        this.clusterInstanceTemplate =
            ConnectionUrlParser.parseHostPortPair(clusterInstancePattern, () -> hostSpecBuilder);
      } else {
        this.clusterInstanceTemplate =
            hostSpecBuilder
                .host(rdsHelper.getRdsInstanceHostPattern(this.initialHostSpec.getHost()))
                .hostId(this.initialHostSpec.getHostId())
                .port(this.initialHostSpec.getPort())
                .build();
      }

      validateHostPatternSetting(this.clusterInstanceTemplate.getHost());

      this.rdsUrlType = rdsHelper.identifyRdsType(this.initialHostSpec.getHost());

      final String clusterIdSetting = CLUSTER_ID.getString(this.properties);
      if (!StringUtils.isNullOrEmpty(clusterIdSetting)) {
        this.clusterId = clusterIdSetting;
      } else if (rdsUrlType == RdsUrlType.RDS_PROXY) {
        // Each proxy is associated with a single cluster, so it's safe to use RDS Proxy Url as cluster
        // identification
        this.clusterId = this.initialHostSpec.getUrl();
      } else if (rdsUrlType.isRds()) {
        final ClusterSuggestedResult clusterSuggestedResult =
            getSuggestedClusterId(this.initialHostSpec.getHostAndPort());
        if (clusterSuggestedResult != null && !StringUtils.isNullOrEmpty(clusterSuggestedResult.clusterId)) {
          this.clusterId = clusterSuggestedResult.clusterId;
          this.isPrimaryClusterId = clusterSuggestedResult.isPrimaryClusterId;
        } else {
          final String clusterRdsHostUrl =
              rdsHelper.getRdsClusterHostUrl(this.initialHostSpec.getHost());
          if (!StringUtils.isNullOrEmpty(clusterRdsHostUrl)) {
            this.clusterId = this.clusterInstanceTemplate.isPortSpecified()
                ? String.format("%s:%s", clusterRdsHostUrl, this.clusterInstanceTemplate.getPort())
                : clusterRdsHostUrl;
            this.isPrimaryClusterId = true;
            primaryClusterIdCache.put(this.clusterId, true, suggestedClusterIdRefreshRateNano);
          }
        }
      }

      if (this.topologyUtils == null) {
        this.topologyUtils = new TopologyUtils(
            this.dialect,
            this.clusterInstanceTemplate,
            this.initialHostSpec,
            this.servicesContainer.getPluginService().getHostSpecBuilder());
      }

=======
      this.initSettings();
>>>>>>> eec89ff9
      this.isInitialized = true;
    } finally {
      lock.unlock();
    }
  }

  protected void initSettings() throws SQLException {

    // initial topology is based on connection string
    this.initialHostList =
        connectionUrlParser.getHostsFromConnectionUrl(this.originalUrl, false,
            this.hostListProviderService::getHostSpecBuilder);
    if (this.initialHostList == null || this.initialHostList.isEmpty()) {
      throw new SQLException(Messages.get("RdsHostListProvider.parsedListEmpty",
          new Object[] {this.originalUrl}));
    }
    this.initialHostSpec = this.initialHostList.get(0);
    this.hostListProviderService.setInitialConnectionHostSpec(this.initialHostSpec);

    this.clusterId = CLUSTER_ID.getString(this.properties);
    this.refreshRateNano =
        TimeUnit.MILLISECONDS.toNanos(CLUSTER_TOPOLOGY_REFRESH_RATE_MS.getInteger(properties));

    HostSpecBuilder hostSpecBuilder = this.hostListProviderService.getHostSpecBuilder();
    String clusterInstancePattern = CLUSTER_INSTANCE_HOST_PATTERN.getString(this.properties);
    if (clusterInstancePattern != null) {
      this.clusterInstanceTemplate =
          ConnectionUrlParser.parseHostPortPair(clusterInstancePattern, () -> hostSpecBuilder);
    } else {
      this.clusterInstanceTemplate =
          hostSpecBuilder
              .host(rdsHelper.getRdsInstanceHostPattern(this.initialHostSpec.getHost()))
              .hostId(this.initialHostSpec.getHostId())
              .port(this.initialHostSpec.getPort())
              .build();
    }

    validateHostPatternSetting(this.clusterInstanceTemplate.getHost());

    this.rdsUrlType = rdsHelper.identifyRdsType(this.initialHostSpec.getHost());
  }

  /**
   * Get cluster topology. It may require an extra call to database to fetch the latest topology. A
   * cached copy of topology is returned if it's not yet outdated (controlled by {@link
   * #refreshRateNano}).
   *
   * @param conn A connection to database to fetch the latest topology, if needed.
   * @param forceUpdate If true, it forces a service to ignore cached copy of topology and to fetch
   *     a fresh one.
   * @return a list of hosts that describes cluster topology. A writer is always at position 0.
   *     Returns an empty list if isn't available or is invalid (doesn't contain a writer).
   * @throws SQLException if errors occurred while retrieving the topology.
   */
  protected FetchTopologyResult getTopology(final Connection conn, final boolean forceUpdate) throws SQLException {
    init();

    final List<HostSpec> storedHosts = this.getStoredTopology();

    if (storedHosts == null || forceUpdate) {

      // need to re-fetch topology

      if (conn == null) {
        // can't fetch the latest topology since no connection
        // return original hosts parsed from connection string
        return new FetchTopologyResult(false, this.initialHostList);
      }

      // fetch topology from the DB
      final List<HostSpec> hosts = this.queryForTopology(conn);

      if (!Utils.isNullOrEmpty(hosts)) {
        this.servicesContainer.getStorageService().set(this.clusterId, new Topology(hosts));
        return new FetchTopologyResult(false, hosts);
      }
    }

    if (storedHosts == null) {
      return new FetchTopologyResult(false, this.initialHostList);
    } else {
      // use cached data
      return new FetchTopologyResult(true, storedHosts);
    }
  }

<<<<<<< HEAD
  protected void clusterIdChanged(final String oldClusterId) throws SQLException {
    // do nothing
  }

  protected @Nullable ClusterSuggestedResult getSuggestedClusterId(final String url) {
    Map<String, Topology> entries = this.servicesContainer.getStorageService().getEntries(Topology.class);
    if (entries == null) {
      return null;
    }

    for (final Entry<String, Topology> entry : entries.entrySet()) {
      final String key = entry.getKey(); // clusterId
      final List<HostSpec> hosts = entry.getValue().getHosts();
      final boolean isPrimaryCluster = primaryClusterIdCache.get(key, false,
          suggestedClusterIdRefreshRateNano);
      if (key.equals(url)) {
        return new ClusterSuggestedResult(url, isPrimaryCluster);
      }

      for (final HostSpec host : hosts) {
        if (host.getHostAndPort().equals(url)) {
          LOGGER.finest(() -> Messages.get("RdsHostListProvider.suggestedClusterId",
              new Object[] {key, url}));
          return new ClusterSuggestedResult(key, isPrimaryCluster);
        }
      }
    }
    return null;
  }

  protected void suggestPrimaryCluster(final @NonNull List<HostSpec> primaryClusterHosts) {
    if (Utils.isNullOrEmpty(primaryClusterHosts)) {
      return;
    }

    Map<String, Topology> entries = this.servicesContainer.getStorageService().getEntries(Topology.class);
    if (entries == null) {
      return;
    }

    for (final Entry<String, Topology> entry : entries.entrySet()) {
      final String clusterId = entry.getKey();
      final List<HostSpec> clusterHosts = entry.getValue().getHosts();
      final boolean isPrimaryCluster = primaryClusterIdCache.get(clusterId, false,
          suggestedClusterIdRefreshRateNano);
      final String suggestedPrimaryClusterId = suggestedPrimaryClusterIdCache.get(clusterId);
      if (isPrimaryCluster
          || !StringUtils.isNullOrEmpty(suggestedPrimaryClusterId)
          || Utils.isNullOrEmpty(clusterHosts)) {
        continue;
      }

      // The entry is non-primary
      for (final HostSpec host : clusterHosts) {
        if (Utils.containsHostAndPort(primaryClusterHosts, host.getHostAndPort())) {
          // Instance on this cluster matches with one of the instance on primary cluster
          // Suggest the primary clusterId to this entry
          suggestedPrimaryClusterIdCache.put(clusterId, this.clusterId,
              suggestedClusterIdRefreshRateNano);
          break;
        }
      }
    }
  }

=======
>>>>>>> eec89ff9
  /**
   * Obtain a cluster topology from database.
   *
   * @param conn A connection to database to fetch the latest topology.
   * @return a list of {@link HostSpec} objects representing the topology
   * @throws SQLException if errors occurred while retrieving the topology.
   */
  protected List<HostSpec> queryForTopology(final Connection conn) throws SQLException {
<<<<<<< HEAD
    init();
    return this.topologyUtils.queryForTopology(conn);
=======
    int networkTimeout = -1;
    try {
      networkTimeout = conn.getNetworkTimeout();
      // The topology query is not monitored by the EFM plugin, so it needs a socket timeout
      if (networkTimeout == 0) {
        conn.setNetworkTimeout(networkTimeoutExecutor, defaultTopologyQueryTimeoutMs);
      }
    } catch (SQLException e) {
      LOGGER.warning(() -> Messages.get("RdsHostListProvider.errorGettingNetworkTimeout",
          new Object[] {e.getMessage()}));
    }

    try (final Statement stmt = conn.createStatement();
         final ResultSet resultSet = stmt.executeQuery(this.topologyQuery)) {
      return processQueryResults(resultSet);
    } catch (final SQLSyntaxErrorException e) {
      throw new SQLException(Messages.get("RdsHostListProvider.invalidQuery"), e);
    } finally {
      if (networkTimeout == 0 && !conn.isClosed()) {
        conn.setNetworkTimeout(networkTimeoutExecutor, networkTimeout);
      }
    }
  }

  /**
   * Form a list of hosts from the results of the topology query.
   *
   * @param resultSet The results of the topology query
   * @return a list of {@link HostSpec} objects representing
   *     the topology that was returned by the
   *     topology query. The list will be empty if the topology query returned an invalid topology
   *     (no writer instance).
   */
  private List<HostSpec> processQueryResults(final ResultSet resultSet) throws SQLException {

    final HashMap<String, HostSpec> hostMap = new HashMap<>();

    // Data is result set is ordered by last updated time so the latest records go last.
    // When adding hosts to a map, the newer records replace the older ones.
    while (resultSet.next()) {
      final HostSpec host = createHost(resultSet);
      hostMap.put(host.getHost(), host);
    }

    final List<HostSpec> hosts = new ArrayList<>();
    final List<HostSpec> writers = new ArrayList<>();

    for (final HostSpec host : hostMap.values()) {
      if (host.getRole() != HostRole.WRITER) {
        hosts.add(host);
      } else {
        writers.add(host);
      }
    }

    int writerCount = writers.size();

    if (writerCount == 0) {
      LOGGER.severe(
          () -> Messages.get(
              "RdsHostListProvider.invalidTopology"));
      hosts.clear();
    } else if (writerCount == 1) {
      hosts.add(writers.get(0));
    } else {
      // Take the latest updated writer node as the current writer. All others will be ignored.
      List<HostSpec> sortedWriters = writers.stream()
          .sorted(Comparator.comparing(HostSpec::getLastUpdateTime, Comparator.nullsLast(Comparator.reverseOrder())))
          .collect(Collectors.toList());
      hosts.add(sortedWriters.get(0));
    }

    return hosts;
  }

  /**
   * Creates an instance of HostSpec which captures details about a connectable host.
   *
   * @param resultSet the result set from querying the topology
   * @return a {@link HostSpec} instance for a specific instance from the cluster
   * @throws SQLException If unable to retrieve the hostName from the result set
   */
  protected HostSpec createHost(final ResultSet resultSet) throws SQLException {
    // According to the topology query the result set
    // should contain 4 columns: node ID, 1/0 (writer/reader), CPU utilization, node lag in time.
    String hostName = resultSet.getString(1);
    final boolean isWriter = resultSet.getBoolean(2);
    final double cpuUtilization = resultSet.getDouble(3);
    final double nodeLag = resultSet.getDouble(4);
    Timestamp lastUpdateTime;
    try {
      lastUpdateTime = resultSet.getTimestamp(5);
    } catch (Exception e) {
      lastUpdateTime = Timestamp.from(Instant.now());
    }

    // Calculate weight based on node lag in time and CPU utilization.
    final long weight = Math.round(nodeLag) * 100L + Math.round(cpuUtilization);

    return createHost(hostName, isWriter, weight, lastUpdateTime, this.clusterInstanceTemplate);
  }

  protected HostSpec createHost(
      String host,
      final boolean isWriter,
      final long weight,
      final Timestamp lastUpdateTime,
      final HostSpec clusterInstanceTemplate) {

    host = host == null ? "?" : host;
    final String endpoint = getHostEndpoint(host, clusterInstanceTemplate);
    final int port = clusterInstanceTemplate.isPortSpecified()
        ? clusterInstanceTemplate.getPort()
        : this.initialHostSpec.getPort();

    final HostSpec hostSpec = this.hostListProviderService.getHostSpecBuilder()
        .host(endpoint)
        .port(port)
        .role(isWriter ? HostRole.WRITER : HostRole.READER)
        .availability(HostAvailability.AVAILABLE)
        .weight(weight)
        .lastUpdateTime(lastUpdateTime)
        .build();
    hostSpec.addAlias(host);
    hostSpec.setHostId(host);
    return hostSpec;
  }

  /**
   * Build a host dns endpoint based on host/node name.
   *
   * @param nodeName A host name.
   * @param clusterInstanceTemplate A cluster instance template
   * @return Host dns endpoint
   */
  protected String getHostEndpoint(final String nodeName, final HostSpec clusterInstanceTemplate) {
    final String host = clusterInstanceTemplate.getHost();
    return host.replace("?", nodeName);
>>>>>>> eec89ff9
  }

  /**
   * Get cached topology.
   *
   * @return list of hosts that represents topology. If there's no topology in the cache or the
   *     cached topology is outdated, it returns null.
   */
  public @Nullable List<HostSpec> getStoredTopology() {
    Topology topology = this.servicesContainer.getStorageService().get(Topology.class, this.clusterId);
    return topology == null ? null : topology.getHosts();
  }

  /**
   * Clear topology cache for the current cluster.
   */
  public void clear() {
    this.servicesContainer.getStorageService().remove(Topology.class, this.clusterId);
  }

  @Override
  public List<HostSpec> refresh() throws SQLException {
    return this.refresh(null);
  }

  @Override
  public List<HostSpec> refresh(final Connection connection) throws SQLException {
    init();
    final Connection currentConnection = connection != null
        ? connection
        : this.hostListProviderService.getCurrentConnection();

    final FetchTopologyResult results = getTopology(currentConnection, false);
    LOGGER.finest(() -> Utils.logTopology(results.hosts, results.isCachedData ? "[From cache] Topology:" : null));

    this.hostList = results.hosts;
    return Collections.unmodifiableList(hostList);
  }

  @Override
  public List<HostSpec> forceRefresh() throws SQLException {
    return this.forceRefresh(null);
  }

  @Override
  public List<HostSpec> forceRefresh(final Connection connection) throws SQLException {
    init();
    final Connection currentConnection = connection != null
        ? connection
        : this.hostListProviderService.getCurrentConnection();

    final FetchTopologyResult results = getTopology(currentConnection, true);
    LOGGER.finest(() -> Utils.logTopology(results.hosts));
    this.hostList = results.hosts;
    return Collections.unmodifiableList(this.hostList);
  }

  public RdsUrlType getRdsUrlType() throws SQLException {
    init();
    return this.rdsUrlType;
  }

  protected void validateHostPatternSetting(final String hostPattern) {
    if (!rdsHelper.isDnsPatternValid(hostPattern)) {
      // "Invalid value for the 'clusterInstanceHostPattern' configuration setting - the host
      // pattern must contain a '?'
      // character as a placeholder for the DB instance identifiers of the instances in the cluster"
      final String message = Messages.get("RdsHostListProvider.invalidPattern");
      LOGGER.severe(message);
      throw new RuntimeException(message);
    }

    final RdsUrlType rdsUrlType = rdsHelper.identifyRdsType(hostPattern);
    if (rdsUrlType == RdsUrlType.RDS_PROXY || rdsUrlType == RdsUrlType.RDS_PROXY_ENDPOINT) {
      // "An RDS Proxy url can't be used as the 'clusterInstanceHostPattern' configuration setting."
      final String message =
          Messages.get("RdsHostListProvider.clusterInstanceHostPatternNotSupportedForRDSProxy");
      LOGGER.severe(message);
      throw new RuntimeException(message);
    }

    if (rdsUrlType == RdsUrlType.RDS_CUSTOM_CLUSTER) {
      // "An RDS Custom Cluster endpoint can't be used as the 'clusterInstanceHostPattern'
      // configuration setting."
      final String message =
          Messages.get("RdsHostListProvider.clusterInstanceHostPatternNotSupportedForRdsCustom");
      LOGGER.severe(message);
      throw new RuntimeException(message);
    }
  }

  protected static class FetchTopologyResult {

    public List<HostSpec> hosts;
    public boolean isCachedData;

    public FetchTopologyResult(final boolean isCachedData, final List<HostSpec> hosts) {
      this.isCachedData = isCachedData;
      this.hosts = hosts;
    }
  }

  @Override
  public HostRole getHostRole(Connection conn) throws SQLException {
    init();
    return this.topologyUtils.getHostRole(conn);
  }

  @Override
  public @Nullable HostSpec identifyConnection(Connection connection) throws SQLException {
    init();
    try {
      String instanceId = this.topologyUtils.getInstanceId(connection);
      if (instanceId == null) {
        throw new SQLException(Messages.get("RdsHostListProvider.errorIdentifyConnection"));
      }

      List<HostSpec> topology = this.refresh(connection);
      boolean isForcedRefresh = false;
      if (topology == null) {
        topology = this.forceRefresh(connection);
        isForcedRefresh = true;
      }

      if (topology == null) {
        // TODO: above, we throw an exception, but here, we return null. Should we stick with just one?
        return null;
      }

      HostSpec foundHost = topology
          .stream()
          .filter(host -> Objects.equals(instanceId, host.getHostId()))
          .findAny()
          .orElse(null);

      if (foundHost == null && !isForcedRefresh) {
        topology = this.forceRefresh(connection);
        if (topology == null) {
          return null;
        }

        foundHost = topology
            .stream()
            .filter(host -> Objects.equals(instanceId, host.getHostId()))
            .findAny()
            .orElse(null);
      }

      return foundHost;
    } catch (final SQLException e) {
      throw new SQLException(Messages.get("RdsHostListProvider.errorIdentifyConnection"), e);
    }
  }

  @Override
  public String getClusterId() throws UnsupportedOperationException, SQLException {
    init();
    return this.clusterId;
  }
}<|MERGE_RESOLUTION|>--- conflicted
+++ resolved
@@ -134,79 +134,7 @@
       if (this.isInitialized) {
         return;
       }
-<<<<<<< HEAD
-
-      // initial topology is based on connection string
-      this.initialHostList =
-          connectionUrlParser.getHostsFromConnectionUrl(this.originalUrl, false,
-              this.hostListProviderService::getHostSpecBuilder);
-      if (this.initialHostList == null || this.initialHostList.isEmpty()) {
-        throw new SQLException(Messages.get("RdsHostListProvider.parsedListEmpty",
-            new Object[] {this.originalUrl}));
-      }
-      this.initialHostSpec = this.initialHostList.get(0);
-      this.hostListProviderService.setInitialConnectionHostSpec(this.initialHostSpec);
-
-      this.clusterId = UUID.randomUUID().toString();
-      this.isPrimaryClusterId = false;
-      this.refreshRateNano =
-          TimeUnit.MILLISECONDS.toNanos(CLUSTER_TOPOLOGY_REFRESH_RATE_MS.getInteger(properties));
-
-      HostSpecBuilder hostSpecBuilder = this.hostListProviderService.getHostSpecBuilder();
-      String clusterInstancePattern = CLUSTER_INSTANCE_HOST_PATTERN.getString(this.properties);
-      if (clusterInstancePattern != null) {
-        this.clusterInstanceTemplate =
-            ConnectionUrlParser.parseHostPortPair(clusterInstancePattern, () -> hostSpecBuilder);
-      } else {
-        this.clusterInstanceTemplate =
-            hostSpecBuilder
-                .host(rdsHelper.getRdsInstanceHostPattern(this.initialHostSpec.getHost()))
-                .hostId(this.initialHostSpec.getHostId())
-                .port(this.initialHostSpec.getPort())
-                .build();
-      }
-
-      validateHostPatternSetting(this.clusterInstanceTemplate.getHost());
-
-      this.rdsUrlType = rdsHelper.identifyRdsType(this.initialHostSpec.getHost());
-
-      final String clusterIdSetting = CLUSTER_ID.getString(this.properties);
-      if (!StringUtils.isNullOrEmpty(clusterIdSetting)) {
-        this.clusterId = clusterIdSetting;
-      } else if (rdsUrlType == RdsUrlType.RDS_PROXY) {
-        // Each proxy is associated with a single cluster, so it's safe to use RDS Proxy Url as cluster
-        // identification
-        this.clusterId = this.initialHostSpec.getUrl();
-      } else if (rdsUrlType.isRds()) {
-        final ClusterSuggestedResult clusterSuggestedResult =
-            getSuggestedClusterId(this.initialHostSpec.getHostAndPort());
-        if (clusterSuggestedResult != null && !StringUtils.isNullOrEmpty(clusterSuggestedResult.clusterId)) {
-          this.clusterId = clusterSuggestedResult.clusterId;
-          this.isPrimaryClusterId = clusterSuggestedResult.isPrimaryClusterId;
-        } else {
-          final String clusterRdsHostUrl =
-              rdsHelper.getRdsClusterHostUrl(this.initialHostSpec.getHost());
-          if (!StringUtils.isNullOrEmpty(clusterRdsHostUrl)) {
-            this.clusterId = this.clusterInstanceTemplate.isPortSpecified()
-                ? String.format("%s:%s", clusterRdsHostUrl, this.clusterInstanceTemplate.getPort())
-                : clusterRdsHostUrl;
-            this.isPrimaryClusterId = true;
-            primaryClusterIdCache.put(this.clusterId, true, suggestedClusterIdRefreshRateNano);
-          }
-        }
-      }
-
-      if (this.topologyUtils == null) {
-        this.topologyUtils = new TopologyUtils(
-            this.dialect,
-            this.clusterInstanceTemplate,
-            this.initialHostSpec,
-            this.servicesContainer.getPluginService().getHostSpecBuilder());
-      }
-
-=======
       this.initSettings();
->>>>>>> eec89ff9
       this.isInitialized = true;
     } finally {
       lock.unlock();
@@ -247,6 +175,14 @@
     validateHostPatternSetting(this.clusterInstanceTemplate.getHost());
 
     this.rdsUrlType = rdsHelper.identifyRdsType(this.initialHostSpec.getHost());
+
+    if (this.topologyUtils == null) {
+      this.topologyUtils = new TopologyUtils(
+          this.dialect,
+          this.clusterInstanceTemplate,
+          this.initialHostSpec,
+          this.servicesContainer.getPluginService().getHostSpecBuilder());
+    }
   }
 
   /**
@@ -293,74 +229,6 @@
     }
   }
 
-<<<<<<< HEAD
-  protected void clusterIdChanged(final String oldClusterId) throws SQLException {
-    // do nothing
-  }
-
-  protected @Nullable ClusterSuggestedResult getSuggestedClusterId(final String url) {
-    Map<String, Topology> entries = this.servicesContainer.getStorageService().getEntries(Topology.class);
-    if (entries == null) {
-      return null;
-    }
-
-    for (final Entry<String, Topology> entry : entries.entrySet()) {
-      final String key = entry.getKey(); // clusterId
-      final List<HostSpec> hosts = entry.getValue().getHosts();
-      final boolean isPrimaryCluster = primaryClusterIdCache.get(key, false,
-          suggestedClusterIdRefreshRateNano);
-      if (key.equals(url)) {
-        return new ClusterSuggestedResult(url, isPrimaryCluster);
-      }
-
-      for (final HostSpec host : hosts) {
-        if (host.getHostAndPort().equals(url)) {
-          LOGGER.finest(() -> Messages.get("RdsHostListProvider.suggestedClusterId",
-              new Object[] {key, url}));
-          return new ClusterSuggestedResult(key, isPrimaryCluster);
-        }
-      }
-    }
-    return null;
-  }
-
-  protected void suggestPrimaryCluster(final @NonNull List<HostSpec> primaryClusterHosts) {
-    if (Utils.isNullOrEmpty(primaryClusterHosts)) {
-      return;
-    }
-
-    Map<String, Topology> entries = this.servicesContainer.getStorageService().getEntries(Topology.class);
-    if (entries == null) {
-      return;
-    }
-
-    for (final Entry<String, Topology> entry : entries.entrySet()) {
-      final String clusterId = entry.getKey();
-      final List<HostSpec> clusterHosts = entry.getValue().getHosts();
-      final boolean isPrimaryCluster = primaryClusterIdCache.get(clusterId, false,
-          suggestedClusterIdRefreshRateNano);
-      final String suggestedPrimaryClusterId = suggestedPrimaryClusterIdCache.get(clusterId);
-      if (isPrimaryCluster
-          || !StringUtils.isNullOrEmpty(suggestedPrimaryClusterId)
-          || Utils.isNullOrEmpty(clusterHosts)) {
-        continue;
-      }
-
-      // The entry is non-primary
-      for (final HostSpec host : clusterHosts) {
-        if (Utils.containsHostAndPort(primaryClusterHosts, host.getHostAndPort())) {
-          // Instance on this cluster matches with one of the instance on primary cluster
-          // Suggest the primary clusterId to this entry
-          suggestedPrimaryClusterIdCache.put(clusterId, this.clusterId,
-              suggestedClusterIdRefreshRateNano);
-          break;
-        }
-      }
-    }
-  }
-
-=======
->>>>>>> eec89ff9
   /**
    * Obtain a cluster topology from database.
    *
@@ -369,149 +237,8 @@
    * @throws SQLException if errors occurred while retrieving the topology.
    */
   protected List<HostSpec> queryForTopology(final Connection conn) throws SQLException {
-<<<<<<< HEAD
     init();
     return this.topologyUtils.queryForTopology(conn);
-=======
-    int networkTimeout = -1;
-    try {
-      networkTimeout = conn.getNetworkTimeout();
-      // The topology query is not monitored by the EFM plugin, so it needs a socket timeout
-      if (networkTimeout == 0) {
-        conn.setNetworkTimeout(networkTimeoutExecutor, defaultTopologyQueryTimeoutMs);
-      }
-    } catch (SQLException e) {
-      LOGGER.warning(() -> Messages.get("RdsHostListProvider.errorGettingNetworkTimeout",
-          new Object[] {e.getMessage()}));
-    }
-
-    try (final Statement stmt = conn.createStatement();
-         final ResultSet resultSet = stmt.executeQuery(this.topologyQuery)) {
-      return processQueryResults(resultSet);
-    } catch (final SQLSyntaxErrorException e) {
-      throw new SQLException(Messages.get("RdsHostListProvider.invalidQuery"), e);
-    } finally {
-      if (networkTimeout == 0 && !conn.isClosed()) {
-        conn.setNetworkTimeout(networkTimeoutExecutor, networkTimeout);
-      }
-    }
-  }
-
-  /**
-   * Form a list of hosts from the results of the topology query.
-   *
-   * @param resultSet The results of the topology query
-   * @return a list of {@link HostSpec} objects representing
-   *     the topology that was returned by the
-   *     topology query. The list will be empty if the topology query returned an invalid topology
-   *     (no writer instance).
-   */
-  private List<HostSpec> processQueryResults(final ResultSet resultSet) throws SQLException {
-
-    final HashMap<String, HostSpec> hostMap = new HashMap<>();
-
-    // Data is result set is ordered by last updated time so the latest records go last.
-    // When adding hosts to a map, the newer records replace the older ones.
-    while (resultSet.next()) {
-      final HostSpec host = createHost(resultSet);
-      hostMap.put(host.getHost(), host);
-    }
-
-    final List<HostSpec> hosts = new ArrayList<>();
-    final List<HostSpec> writers = new ArrayList<>();
-
-    for (final HostSpec host : hostMap.values()) {
-      if (host.getRole() != HostRole.WRITER) {
-        hosts.add(host);
-      } else {
-        writers.add(host);
-      }
-    }
-
-    int writerCount = writers.size();
-
-    if (writerCount == 0) {
-      LOGGER.severe(
-          () -> Messages.get(
-              "RdsHostListProvider.invalidTopology"));
-      hosts.clear();
-    } else if (writerCount == 1) {
-      hosts.add(writers.get(0));
-    } else {
-      // Take the latest updated writer node as the current writer. All others will be ignored.
-      List<HostSpec> sortedWriters = writers.stream()
-          .sorted(Comparator.comparing(HostSpec::getLastUpdateTime, Comparator.nullsLast(Comparator.reverseOrder())))
-          .collect(Collectors.toList());
-      hosts.add(sortedWriters.get(0));
-    }
-
-    return hosts;
-  }
-
-  /**
-   * Creates an instance of HostSpec which captures details about a connectable host.
-   *
-   * @param resultSet the result set from querying the topology
-   * @return a {@link HostSpec} instance for a specific instance from the cluster
-   * @throws SQLException If unable to retrieve the hostName from the result set
-   */
-  protected HostSpec createHost(final ResultSet resultSet) throws SQLException {
-    // According to the topology query the result set
-    // should contain 4 columns: node ID, 1/0 (writer/reader), CPU utilization, node lag in time.
-    String hostName = resultSet.getString(1);
-    final boolean isWriter = resultSet.getBoolean(2);
-    final double cpuUtilization = resultSet.getDouble(3);
-    final double nodeLag = resultSet.getDouble(4);
-    Timestamp lastUpdateTime;
-    try {
-      lastUpdateTime = resultSet.getTimestamp(5);
-    } catch (Exception e) {
-      lastUpdateTime = Timestamp.from(Instant.now());
-    }
-
-    // Calculate weight based on node lag in time and CPU utilization.
-    final long weight = Math.round(nodeLag) * 100L + Math.round(cpuUtilization);
-
-    return createHost(hostName, isWriter, weight, lastUpdateTime, this.clusterInstanceTemplate);
-  }
-
-  protected HostSpec createHost(
-      String host,
-      final boolean isWriter,
-      final long weight,
-      final Timestamp lastUpdateTime,
-      final HostSpec clusterInstanceTemplate) {
-
-    host = host == null ? "?" : host;
-    final String endpoint = getHostEndpoint(host, clusterInstanceTemplate);
-    final int port = clusterInstanceTemplate.isPortSpecified()
-        ? clusterInstanceTemplate.getPort()
-        : this.initialHostSpec.getPort();
-
-    final HostSpec hostSpec = this.hostListProviderService.getHostSpecBuilder()
-        .host(endpoint)
-        .port(port)
-        .role(isWriter ? HostRole.WRITER : HostRole.READER)
-        .availability(HostAvailability.AVAILABLE)
-        .weight(weight)
-        .lastUpdateTime(lastUpdateTime)
-        .build();
-    hostSpec.addAlias(host);
-    hostSpec.setHostId(host);
-    return hostSpec;
-  }
-
-  /**
-   * Build a host dns endpoint based on host/node name.
-   *
-   * @param nodeName A host name.
-   * @param clusterInstanceTemplate A cluster instance template
-   * @return Host dns endpoint
-   */
-  protected String getHostEndpoint(final String nodeName, final HostSpec clusterInstanceTemplate) {
-    final String host = clusterInstanceTemplate.getHost();
-    return host.replace("?", nodeName);
->>>>>>> eec89ff9
   }
 
   /**
