--- conflicted
+++ resolved
@@ -671,11 +671,7 @@
         final HostSpec host = createHost(resultSet, suggestedWriterNodeId);
         hostMap.put(host.getHost(), host);
       } catch (Exception e) {
-<<<<<<< HEAD
-        LOGGER.fine(
-=======
         LOGGER.finest(
->>>>>>> f86ad160
             Messages.get("ClusterTopologyMonitorImpl.errorProcessingQueryResults", new Object[]{e.getMessage()}));
         return null;
       }
