/*
 * Copyright Amazon.com, Inc. or its affiliates. All Rights Reserved.
 *
 * Licensed under the Apache License, Version 2.0 (the "License").
 * You may not use this file except in compliance with the License.
 * You may obtain a copy of the License at
 *
 * http://www.apache.org/licenses/LICENSE-2.0
 *
 * Unless required by applicable law or agreed to in writing, software
 * distributed under the License is distributed on an "AS IS" BASIS,
 * WITHOUT WARRANTIES OR CONDITIONS OF ANY KIND, either express or implied.
 * See the License for the specific language governing permissions and
 * limitations under the License.
 */

package software.amazon.jdbc.hostlistprovider.monitoring;

import java.sql.Connection;
import java.sql.SQLException;
import java.sql.SQLSyntaxErrorException;
import java.util.ArrayList;
import java.util.List;
import java.util.Properties;
import java.util.concurrent.ConcurrentHashMap;
import java.util.concurrent.Executor;
import java.util.concurrent.ExecutorService;
import java.util.concurrent.TimeUnit;
import java.util.concurrent.TimeoutException;
import java.util.concurrent.atomic.AtomicBoolean;
import java.util.concurrent.atomic.AtomicLong;
import java.util.concurrent.atomic.AtomicReference;
import java.util.concurrent.locks.ReentrantLock;
import java.util.logging.Level;
import java.util.logging.Logger;
import org.checkerframework.checker.nullness.qual.NonNull;
import org.checkerframework.checker.nullness.qual.Nullable;
import software.amazon.jdbc.HostRole;
import software.amazon.jdbc.HostSpec;
import software.amazon.jdbc.PropertyDefinition;
import software.amazon.jdbc.hostlistprovider.Topology;
import software.amazon.jdbc.hostlistprovider.TopologyUtils;
import software.amazon.jdbc.util.ExecutorFactory;
import software.amazon.jdbc.util.FullServicesContainer;
import software.amazon.jdbc.util.LogUtils;
import software.amazon.jdbc.util.Messages;
import software.amazon.jdbc.util.Pair;
import software.amazon.jdbc.util.PropertyUtils;
import software.amazon.jdbc.util.RdsUtils;
import software.amazon.jdbc.util.ServiceUtility;
import software.amazon.jdbc.util.SynchronousExecutor;
import software.amazon.jdbc.util.Utils;
import software.amazon.jdbc.util.monitoring.AbstractMonitor;

public class ClusterTopologyMonitorImpl extends AbstractMonitor implements ClusterTopologyMonitor {

  private static final Logger LOGGER = Logger.getLogger(ClusterTopologyMonitorImpl.class.getName());

  protected static final String MONITORING_PROPERTY_PREFIX = "topology-monitoring-";
  protected static final Executor networkTimeoutExecutor = new SynchronousExecutor();
  protected static final RdsUtils rdsHelper = new RdsUtils();
  protected static final long monitorTerminationTimeoutSec = 30;
  protected static final int closeConnectionNetworkTimeoutMs = 500;
  protected static final int defaultConnectionTimeoutMs = 5000;
  protected static final int defaultSocketTimeoutMs = 5000;

  // Keep monitoring topology at a high rate for 30s after failover.
  protected static final long highRefreshPeriodAfterPanicNano = TimeUnit.SECONDS.toNanos(30);
  protected static final long ignoreTopologyRequestNano = TimeUnit.SECONDS.toNanos(10);

  protected final AtomicReference<HostSpec> writerHostSpec = new AtomicReference<>(null);
  protected final AtomicReference<Connection> monitoringConnection = new AtomicReference<>(null);

  protected final Object topologyUpdated = new Object();
  protected final AtomicBoolean requestToUpdateTopology = new AtomicBoolean(false);
  protected final AtomicLong ignoreNewTopologyRequestsEndTimeNano = new AtomicLong(-1);
  protected final ConcurrentHashMap<String, Boolean> submittedNodes = new ConcurrentHashMap<>();

  protected final ReentrantLock nodeExecutorLock = new ReentrantLock();
  protected final AtomicBoolean nodeThreadsStop = new AtomicBoolean(false);
  protected final AtomicReference<Connection> nodeThreadsWriterConnection = new AtomicReference<>(null);
  protected final AtomicReference<HostSpec> nodeThreadsWriterHostSpec = new AtomicReference<>(null);
  protected final AtomicReference<Connection> nodeThreadsReaderConnection = new AtomicReference<>(null);
  protected final AtomicReference<List<HostSpec>> nodeThreadsLatestTopology = new AtomicReference<>(null);

  protected final long refreshRateNano;
  protected final long highRefreshRateNano;
  protected final TopologyUtils topologyUtils;
  protected final FullServicesContainer servicesContainer;
  protected final Properties properties;
  protected final Properties monitoringProperties;
  protected final HostSpec initialHostSpec;
  protected final HostSpec instanceTemplate;

  protected ExecutorService nodeExecutorService = null;
  protected boolean isVerifiedWriterConnection = false;
  protected long highRefreshRateEndTimeNano = 0;
  protected String clusterId;

  public ClusterTopologyMonitorImpl(
      final FullServicesContainer servicesContainer,
      final TopologyUtils topologyUtils,
      final String clusterId,
      final HostSpec initialHostSpec,
      final Properties properties,
      final HostSpec instanceTemplate,
      final long refreshRateNano,
      final long highRefreshRateNano) {
    super(monitorTerminationTimeoutSec);

    this.servicesContainer = servicesContainer;
    this.topologyUtils = topologyUtils;
    this.clusterId = clusterId;
    this.initialHostSpec = initialHostSpec;
    this.instanceTemplate = instanceTemplate;
    this.properties = properties;
    this.refreshRateNano = refreshRateNano;
    this.highRefreshRateNano = highRefreshRateNano;

    this.monitoringProperties = PropertyUtils.copyProperties(properties);
    this.properties.stringPropertyNames().stream()
        .filter(p -> p.startsWith(MONITORING_PROPERTY_PREFIX))
        .forEach(
            p -> {
              this.monitoringProperties.put(
                  p.substring(MONITORING_PROPERTY_PREFIX.length()),
                  this.properties.getProperty(p));
              this.monitoringProperties.remove(p);
            });

    // Set default values if they are not provided.
    if (PropertyDefinition.SOCKET_TIMEOUT.getString(this.monitoringProperties) == null) {
      PropertyDefinition.SOCKET_TIMEOUT.set(
          this.monitoringProperties, String.valueOf(defaultSocketTimeoutMs));
    }
    if (PropertyDefinition.CONNECT_TIMEOUT.getString(this.monitoringProperties) == null) {
      PropertyDefinition.CONNECT_TIMEOUT.set(
          this.monitoringProperties, String.valueOf(defaultConnectionTimeoutMs));
    }
  }

  @Override
  public boolean canDispose() {
    return true;
  }

  @Override
  public List<HostSpec> forceRefresh(final boolean shouldVerifyWriter, final long timeoutMs)
      throws SQLException, TimeoutException {

    if (this.ignoreNewTopologyRequestsEndTimeNano.get() > 0
        && System.nanoTime() < this.ignoreNewTopologyRequestsEndTimeNano.get()) {

      // A previous failover event has completed recently.
      // We can use the results of it without triggering a new topology update.
      List<HostSpec> currentHosts = getStoredHosts();
      LOGGER.finest(
          LogUtils.logTopology(currentHosts, Messages.get("ClusterTopologyMonitorImpl.ignoringTopologyRequest")));
      if (currentHosts != null) {
        return currentHosts;
      }
    }

    if (shouldVerifyWriter) {
      final Connection monitoringConnection = this.monitoringConnection.get();
      this.monitoringConnection.set(null);
      this.isVerifiedWriterConnection = false;
      this.closeConnection(monitoringConnection);
    }

    return this.waitTillTopologyGetsUpdated(timeoutMs);
  }

<<<<<<< HEAD
=======
  @Override
  public List<HostSpec> forceRefresh(@Nullable Connection connection, final long timeoutMs)
      throws SQLException, TimeoutException {
    if (this.isVerifiedWriterConnection) {
      // Get the monitoring thread to refresh the topology using a verified connection.
      return this.waitTillTopologyGetsUpdated(timeoutMs);
    }

    // Otherwise, use the provided unverified connection to update the topology.
    return this.fetchTopologyAndUpdateCache(connection);
  }

>>>>>>> efd6c125
  protected List<HostSpec> waitTillTopologyGetsUpdated(final long timeoutMs) throws TimeoutException {
    List<HostSpec> currentHosts = getStoredHosts();
    List<HostSpec> latestHosts;

    synchronized (this.requestToUpdateTopology) {
      this.requestToUpdateTopology.set(true);

      // Notify the monitoring thread, which may be sleeping, that topology should be refreshed immediately.
      this.requestToUpdateTopology.notifyAll();
    }

    if (timeoutMs == 0) {
      LOGGER.finest(LogUtils.logTopology(currentHosts, Messages.get("ClusterTopologyMonitorImpl.timeoutSetToZero")));
      return currentHosts;
    }

    final long end = System.nanoTime() + TimeUnit.MILLISECONDS.toNanos(timeoutMs);

    // Note that we are checking reference equality instead of value equality here. We will break out of the loop if
    // there is a new entry in the topology map, even if the value of the hosts in latestHosts is the same as
    // currentHosts.
    while (currentHosts == (latestHosts = getStoredHosts())
        && System.nanoTime() < end) {
      try {
        synchronized (this.topologyUpdated) {
          this.topologyUpdated.wait(1000);
        }
      } catch (InterruptedException ex) {
        LOGGER.fine(Messages.get("ClusterTopologyMonitorImpl.interrupted"));
        Thread.currentThread().interrupt();
        return null;
      }
    }

    if (System.nanoTime() >= end) {
      throw new TimeoutException(
          Messages.get("ClusterTopologyMonitorImpl.topologyNotUpdated", new Object[] {timeoutMs}));
    }

    return latestHosts;
  }

  private List<HostSpec> getStoredHosts() {
    Topology topology = this.servicesContainer.getStorageService().get(Topology.class, this.clusterId);
    return topology == null ? null : topology.getHosts();
  }

  @Override
  public void stop() {
    this.nodeThreadsStop.set(true);
    this.shutdownNodeExecutorService();

    // This code interrupts the waiting/sleeping cycle in the monitoring thread.
    synchronized (this.requestToUpdateTopology) {
      this.requestToUpdateTopology.set(true);
      this.requestToUpdateTopology.notifyAll();
    }

    super.stop();
  }

  @Override
  public void close() {
    this.closeConnection(this.monitoringConnection.get());
    this.closeConnection(this.nodeThreadsWriterConnection.get());
    this.closeConnection(this.nodeThreadsReaderConnection.get());
  }

  @Override
  public void monitor() throws Exception {
    try {
      LOGGER.finest(() -> Messages.get(
          "ClusterTopologyMonitorImpl.startMonitoringThread",
          new Object[] {this.clusterId, this.initialHostSpec.getHost()}));

      while (!this.stop.get() && !Thread.currentThread().isInterrupted()) {
        this.lastActivityTimestampNanos.set(System.nanoTime());

        if (this.isInPanicMode()) {

          if (this.submittedNodes.isEmpty()) {
            LOGGER.finest(Messages.get("ClusterTopologyMonitorImpl.startingNodeMonitoringThreads"));

            // Start node monitors.
            this.nodeThreadsStop.set(false);
            this.nodeThreadsWriterConnection.set(null);
            this.nodeThreadsReaderConnection.set(null);
            this.nodeThreadsWriterHostSpec.set(null);
            this.nodeThreadsLatestTopology.set(null);

            List<HostSpec> hosts = getStoredHosts();
            if (hosts == null) {
              // Use any available connection to get the topology.
              hosts = this.openAnyConnectionAndUpdateTopology();
            }

            this.shutdownNodeExecutorService();
            this.createNodeExecutorService();

            if (hosts != null && !this.isVerifiedWriterConnection) {
              for (HostSpec hostSpec : hosts) {
                // A list is used to store the exception since lambdas require references to outer variables to be
                // final. This allows us to identify if an error occurred while creating the node monitoring worker.
                final List<Exception> exceptionList = new ArrayList<>();
                this.submittedNodes.computeIfAbsent(hostSpec.getHost(),
                    (key) -> {
                      final ExecutorService nodeExecutorServiceCopy = this.nodeExecutorService;
                      if (nodeExecutorServiceCopy != null) {
                        try {
                          this.nodeExecutorService.submit(
                              this.getNodeMonitoringWorker(hostSpec, this.writerHostSpec.get()));
                        } catch (SQLException e) {
                          exceptionList.add(e);
                          return null;
                        }
                      }
                      return true;
                    });

                if (!exceptionList.isEmpty()) {
                  throw exceptionList.get(0);
                }
              }
              // We do not call nodeExecutorService.shutdown() here since more node monitors may be submitted later.
            }
            // We will try again in the next iteration.
          } else {
            // The node monitors are running, so we check if the writer has been detected.
            final Connection writerConnection = this.nodeThreadsWriterConnection.get();
            final HostSpec writerConnectionHostSpec = this.nodeThreadsWriterHostSpec.get();
            if (writerConnection != null && writerConnectionHostSpec != null) {
              LOGGER.finest(Messages.get(
                  "ClusterTopologyMonitorImpl.writerPickedUpFromNodeMonitors",
                  new Object[] {writerConnectionHostSpec}));

              this.closeConnection(this.monitoringConnection.get());
              this.monitoringConnection.set(writerConnection);
              this.writerHostSpec.set(writerConnectionHostSpec);
              this.isVerifiedWriterConnection = true;
              this.highRefreshRateEndTimeNano = System.nanoTime() + highRefreshPeriodAfterPanicNano;

              // We verify the writer on initial connection and on failover, but we only want to ignore new topology
              // requests after failover. To accomplish this, the first time we verify the writer we set the ignore end
              // time to 0. Any future writer verifications will set it to a positive value.
              if (!this.ignoreNewTopologyRequestsEndTimeNano.compareAndSet(-1, 0)) {
                this.ignoreNewTopologyRequestsEndTimeNano.set(System.nanoTime() + ignoreTopologyRequestNano);
              }

              this.nodeThreadsStop.set(true);
              this.shutdownNodeExecutorService();
              this.submittedNodes.clear();

              continue;

            } else {
              // Update node monitors with the new instances in the topology
              List<HostSpec> hosts = this.nodeThreadsLatestTopology.get();
              if (hosts != null && !this.nodeThreadsStop.get()) {
                for (HostSpec hostSpec : hosts) {
                  // A list is used to store the exception since lambdas require references to outer variables to be
                  // final. This allows us to identify if an error occurred while creating the node monitoring worker.
                  final List<Exception> exceptionList = new ArrayList<>();
                  this.submittedNodes.computeIfAbsent(hostSpec.getHost(),
                      (key) -> {
                        try {
                          this.nodeExecutorService.submit(
                              this.getNodeMonitoringWorker(hostSpec, this.writerHostSpec.get()));
                        } catch (SQLException e) {
                          exceptionList.add(e);
                          return null;
                        }

                        return true;
                      });

                  if (!exceptionList.isEmpty()) {
                    throw exceptionList.get(0);
                  }
                }
                // We do not call nodeExecutorService.shutdown() here since more node monitors may be submitted later.
              }
            }
          }

          this.delay(true);

        } else {
          // We are in regular mode (not panic mode).
          if (!this.submittedNodes.isEmpty()) {
            this.shutdownNodeExecutorService();
            this.submittedNodes.clear();
          }

          final List<HostSpec> hosts = this.fetchTopologyAndUpdateCache(this.monitoringConnection.get());
          if (hosts == null) {
            // Attempt to fetch topology failed, so we switch to panic mode.
            Connection conn = this.monitoringConnection.get();
            this.monitoringConnection.set(null);
            this.isVerifiedWriterConnection = false;
            this.closeConnection(conn);
            continue;
          }

          if (this.highRefreshRateEndTimeNano > 0 && System.nanoTime() > this.highRefreshRateEndTimeNano) {
            this.highRefreshRateEndTimeNano = 0;
          }

          // We avoid logging the topology while using the high refresh rate because it is too noisy.
          if (this.highRefreshRateEndTimeNano == 0) {
            LOGGER.finest(LogUtils.logTopology(getStoredHosts()));
          }

          this.delay(false);
        }

        if (this.ignoreNewTopologyRequestsEndTimeNano.get() > 0
            && System.nanoTime() > this.ignoreNewTopologyRequestsEndTimeNano.get()) {
          this.ignoreNewTopologyRequestsEndTimeNano.set(0);
        }
      }

    } catch (final InterruptedException intEx) {
      Thread.currentThread().interrupt();
    } catch (final Exception ex) {
      // This should not be reached.
      if (LOGGER.isLoggable(Level.FINEST)) {
        // We want to print the full trace stack of the exception.
        LOGGER.log(
            Level.FINEST,
            Messages.get(
                "ClusterTopologyMonitorImpl.exceptionDuringMonitoringStop",
                new Object[] {this.initialHostSpec.getHost()}),
            ex);
      }

      throw ex;
    } finally {
      this.stop.set(true);
      this.shutdownNodeExecutorService();

      final Connection conn = this.monitoringConnection.get();
      this.monitoringConnection.set(null);
      this.closeConnection(conn);

      LOGGER.finest(() -> Messages.get(
          "ClusterTopologyMonitorImpl.stopMonitoringThread",
          new Object[] {this.initialHostSpec.getHost()}));
    }
  }

  protected void shutdownNodeExecutorService() {
    if (this.nodeExecutorService != null) {

      this.nodeExecutorLock.lock();
      try {

        if (this.nodeExecutorService == null) {
          return;
        }

        if (!this.nodeExecutorService.isShutdown()) {
          this.nodeExecutorService.shutdown();
        }

        try {
          if (!this.nodeExecutorService.awaitTermination(30, TimeUnit.SECONDS)) {
            this.nodeExecutorService.shutdownNow();
          }
        } catch (InterruptedException e) {
          // Do nothing.
        }

        this.nodeExecutorService = null;
      } finally {
        this.nodeExecutorLock.unlock();
      }
    }
  }

  protected void createNodeExecutorService() {
    this.nodeExecutorLock.lock();
    try {
      this.nodeExecutorService = ExecutorFactory.newCachedThreadPool("node");
    } finally {
      this.nodeExecutorLock.unlock();
    }
  }

  protected boolean isInPanicMode() {
    return this.monitoringConnection.get() == null
        || !this.isVerifiedWriterConnection;
  }

  protected Runnable getNodeMonitoringWorker(
      final HostSpec hostSpec, final @Nullable HostSpec writerHostSpec) throws SQLException {
    FullServicesContainer newServiceContainer =
        ServiceUtility.getInstance().createMinimalServiceContainer(this.servicesContainer, this.properties);
    return new NodeMonitoringWorker(newServiceContainer, this, hostSpec, writerHostSpec);
  }

  protected List<HostSpec> openAnyConnectionAndUpdateTopology() {
    boolean writerVerifiedByThisThread = false;
    if (this.monitoringConnection.get() == null) {

      Connection conn;

      // Open a new connection.
      try {
        conn = this.servicesContainer.getPluginService().forceConnect(this.initialHostSpec, this.monitoringProperties);
      } catch (SQLException ex) {
        return null;
      }

      if (this.monitoringConnection.compareAndSet(null, conn)) {
        LOGGER.finest(() -> Messages.get(
            "ClusterTopologyMonitorImpl.openedMonitoringConnection",
            new Object[] {this.initialHostSpec.getHost()}));

        try {
          if (this.topologyUtils.isWriterInstance(this.monitoringConnection.get())) {
            this.isVerifiedWriterConnection = true;
            writerVerifiedByThisThread = true;

            if (rdsHelper.isRdsInstance(this.initialHostSpec.getHost())) {
              this.writerHostSpec.set(this.initialHostSpec);
              LOGGER.finest(Messages.get(
                  "ClusterTopologyMonitorImpl.writerMonitoringConnection",
                  new Object[] {this.writerHostSpec.get().getHost()}));
            } else {
              final Pair<String, String> pair = this.topologyUtils.getInstanceId(this.monitoringConnection.get());
              if (pair != null) {
<<<<<<< HEAD
                HostSpec instanceTemplate = this.getinstanceTemplate(pair.getValue2(), this.monitoringConnection.get());
=======
                HostSpec instanceTemplate = this.getInstanceTemplate(pair.getValue2(), this.monitoringConnection.get());
>>>>>>> efd6c125
                HostSpec writerHost = this.topologyUtils.createHost(
                    pair.getValue1(), pair.getValue2(), true, 0, null, this.initialHostSpec, instanceTemplate);
                this.writerHostSpec.set(writerHost);
                LOGGER.finest(Messages.get(
                    "ClusterTopologyMonitorImpl.writerMonitoringConnection",
                    new Object[] {this.writerHostSpec.get().getHost()}));
              }
            }
          }
        } catch (SQLException ex) {
          // Do nothing.
        }

      } else {
        // The monitoring connection has already been detected by another thread. We close the new connection since it
        // is not needed anymore.
        this.closeConnection(conn);
      }
    }

    final List<HostSpec> hosts = this.fetchTopologyAndUpdateCache(this.monitoringConnection.get());
    if (writerVerifiedByThisThread) {
      // We verify the writer on initial connection and on failover, but we only want to ignore new topology
      // requests after failover. To accomplish this, the first time we verify the writer we set the ignore end
      // time to 0. Any future writer verifications will set it to a positive value.
      if (!this.ignoreNewTopologyRequestsEndTimeNano.compareAndSet(-1, 0)) {
        this.ignoreNewTopologyRequestsEndTimeNano.set(System.nanoTime() + ignoreTopologyRequestNano);
      }
    }

    if (hosts == null) {
      // Attempt to fetch topology failed. There might be something wrong with the connection, so we close it here.
      Connection connToClose = this.monitoringConnection.get();
      this.monitoringConnection.set(null);
      this.closeConnection(connToClose);
      this.isVerifiedWriterConnection = false;
    }

    return hosts;
  }

<<<<<<< HEAD
  protected HostSpec getinstanceTemplate(String nodeId, Connection connection) throws SQLException {
=======
  protected HostSpec getInstanceTemplate(String nodeId, Connection connection) throws SQLException {
>>>>>>> efd6c125
    return this.instanceTemplate;
  }

  protected void closeConnection(final @Nullable Connection connection) {
    try {
      if (connection != null && !connection.isClosed()) {
        try {
          connection.setNetworkTimeout(networkTimeoutExecutor, closeConnectionNetworkTimeoutMs);
        } catch (SQLException ex) {
          // Do nothing.
        }
        connection.close();
      }
    } catch (final SQLException ex) {
      // Do nothing.
    }
  }

  // Sleep method that can be easily interrupted.
  protected void delay(boolean useHighRefreshRate) throws InterruptedException {
    if (this.highRefreshRateEndTimeNano > 0 && System.nanoTime() < this.highRefreshRateEndTimeNano) {
      useHighRefreshRate = true;
    }

    if (this.requestToUpdateTopology.get()) {
      useHighRefreshRate = true;
    }

    long start = System.nanoTime();
    long end = start + (useHighRefreshRate ? this.highRefreshRateNano : this.refreshRateNano);
    do {
      synchronized (this.requestToUpdateTopology) {
        this.requestToUpdateTopology.wait(50);
      }
    } while (!this.requestToUpdateTopology.get() && System.nanoTime() < end && !this.stop.get());
  }

  protected @Nullable List<HostSpec> fetchTopologyAndUpdateCache(final Connection connection) {
    if (connection == null) {
      return null;
    }

    try {
      final List<HostSpec> hosts = this.queryForTopology(connection);
      if (!Utils.isNullOrEmpty(hosts)) {
        this.updateTopologyCache(hosts);
      }
      return hosts;
    } catch (SQLException ex) {
      LOGGER.finest(Messages.get("ClusterTopologyMonitorImpl.errorFetchingTopology", new Object[] {ex}));
    }

    return null;
  }

  protected List<HostSpec> queryForTopology(Connection connection) throws SQLException {
    return this.topologyUtils.queryForTopology(connection, this.initialHostSpec, this.instanceTemplate);
  }

  protected void updateTopologyCache(final @NonNull List<HostSpec> hosts) {
    synchronized (this.requestToUpdateTopology) {
      this.servicesContainer.getStorageService().set(this.clusterId, new Topology(hosts));
      synchronized (this.topologyUpdated) {
        this.requestToUpdateTopology.set(false);

        // Notify all threads that are waiting for a topology update.
        this.topologyUpdated.notifyAll();
      }
    }
  }

  private static class NodeMonitoringWorker implements Runnable {

    private static final Logger LOGGER = Logger.getLogger(NodeMonitoringWorker.class.getName());

    protected final FullServicesContainer servicesContainer;
    protected final ClusterTopologyMonitorImpl monitor;
    protected final HostSpec hostSpec;
    protected final @Nullable HostSpec writerHostSpec;
    protected boolean writerChanged = false;

    public NodeMonitoringWorker(
        final FullServicesContainer servicesContainer,
        final ClusterTopologyMonitorImpl monitor,
        final HostSpec hostSpec,
        final @Nullable HostSpec writerHostSpec
    ) {
      this.servicesContainer = servicesContainer;
      this.monitor = monitor;
      this.hostSpec = hostSpec;
      this.writerHostSpec = writerHostSpec;
    }

    @Override
    public void run() {
      Connection connection = null;
      boolean updateTopology = false;

      final long start = System.nanoTime();
      try {
        while (!this.monitor.nodeThreadsStop.get()) {

          if (connection == null) {

            try {
              connection = this.servicesContainer.getPluginService().forceConnect(
                  hostSpec, this.monitor.monitoringProperties);
            } catch (SQLException ex) {
              // A problem occurred while connecting. We will try again on the next iteration.
              TimeUnit.MILLISECONDS.sleep(100);
              continue;
            }
          }

          if (connection != null) {
            boolean isWriter = false;
            try {
              isWriter = this.monitor.topologyUtils.isWriterInstance(connection);
            } catch (SQLSyntaxErrorException ex) {
              LOGGER.severe(() -> Messages.get(
                  "NodeMonitoringThread.invalidWriterQuery",
                  new Object[] {ex.getMessage()}));
              throw new RuntimeException(ex);
            } catch (SQLException ex) {
              this.monitor.closeConnection(connection);
              connection = null;
            }

            if (isWriter) {
              try {
                if (this.servicesContainer.getPluginService().getHostRole(connection) != HostRole.WRITER) {
                  // The first connection after failover may be stale.
                  isWriter = false;
                }
              } catch (SQLException e) {
                // Invalid connection, retry.
                continue;
              }
            }

            if (isWriter) {
              // This prevents us from closing the connection in the finally block.
              if (!this.monitor.nodeThreadsWriterConnection.compareAndSet(null, connection)) {
                // The writer connection is already set up, probably by another node monitor.
                this.monitor.closeConnection(connection);
              } else {
                // Successfully updated the node monitor writer connection.
                LOGGER.fine(Messages.get("NodeMonitoringThread.detectedWriter", new Object[] {hostSpec.getUrl()}));
                // When nodeThreadsWriterConnection and nodeThreadsWriterHostSpec are both set, the topology monitor may
                // set ignoreNewTopologyRequestsEndTimeNano, in which case other threads will use the cached topology
                // for the ignore duration, so we need to update the topology before setting nodeThreadsWriterHostSpec.
                this.monitor.fetchTopologyAndUpdateCache(connection);
                this.monitor.nodeThreadsWriterHostSpec.set(hostSpec);
                this.monitor.nodeThreadsStop.set(true);
                LOGGER.fine(LogUtils.logTopology(this.monitor.getStoredHosts()));
              }

              // We set the connection to null to prevent the finally block from closing nodeThreadsWriterConnection.
              connection = null;
              return;
            } else if (connection != null) {
              // This connection is a reader connection.
              if (this.monitor.nodeThreadsWriterConnection.get() == null) {
                // We can use this reader connection to update the topology while we wait for the writer connection to
                // be established.
                if (updateTopology) {
                  this.readerThreadFetchTopology(connection, this.writerHostSpec);
                } else if (this.monitor.nodeThreadsReaderConnection.get() == null) {
                  if (this.monitor.nodeThreadsReaderConnection.compareAndSet(null, connection)) {
                    // Use this connection to update the topology.
                    updateTopology = true;
                    this.readerThreadFetchTopology(connection, this.writerHostSpec);
                  }
                }
              }
            }
          }
          TimeUnit.MILLISECONDS.sleep(100);
        }
      } catch (InterruptedException ex) {
        Thread.currentThread().interrupt();
      } finally {
        this.monitor.closeConnection(connection);
        final long end = System.nanoTime();
        LOGGER.finest(() -> Messages.get(
            "NodeMonitoringThread.threadCompleted",
            new Object[] {TimeUnit.NANOSECONDS.toMillis(end - start)}));
      }
    }

    private void readerThreadFetchTopology(final Connection connection, final @Nullable HostSpec writerHostSpec) {
      if (connection == null) {
        return;
      }

      List<HostSpec> hosts;
      try {
        hosts = this.monitor.topologyUtils.queryForTopology(
            connection, this.monitor.initialHostSpec, this.monitor.instanceTemplate);
        if (hosts == null) {
          return;
        }
      } catch (SQLException ex) {
        return;
      }

      // Share this topology so that the main monitoring thread can adjust the node monitoring threads.
      this.monitor.nodeThreadsLatestTopology.set(hosts);

      if (this.writerChanged) {
        this.monitor.updateTopologyCache(hosts);
        LOGGER.finest(LogUtils.logTopology(hosts));
        return;
      }

      final HostSpec latestWriterHostSpec = hosts.stream()
          .filter(x -> x.getRole() == HostRole.WRITER)
          .findFirst()
          .orElse(null);
      if (latestWriterHostSpec != null
          && writerHostSpec != null
          && !latestWriterHostSpec.getHostAndPort().equals(writerHostSpec.getHostAndPort())) {
        this.writerChanged = true;
        LOGGER.fine(() -> Messages.get(
            "NodeMonitoringThread.writerNodeChanged",
            new Object[] {writerHostSpec.getHost(), latestWriterHostSpec.getHost()}));

        // Update the topology cache and notify all waiting threads.
        this.monitor.updateTopologyCache(hosts);
        LOGGER.fine(LogUtils.logTopology(hosts));
      }
    }
  }
}<|MERGE_RESOLUTION|>--- conflicted
+++ resolved
@@ -171,21 +171,6 @@
     return this.waitTillTopologyGetsUpdated(timeoutMs);
   }
 
-<<<<<<< HEAD
-=======
-  @Override
-  public List<HostSpec> forceRefresh(@Nullable Connection connection, final long timeoutMs)
-      throws SQLException, TimeoutException {
-    if (this.isVerifiedWriterConnection) {
-      // Get the monitoring thread to refresh the topology using a verified connection.
-      return this.waitTillTopologyGetsUpdated(timeoutMs);
-    }
-
-    // Otherwise, use the provided unverified connection to update the topology.
-    return this.fetchTopologyAndUpdateCache(connection);
-  }
-
->>>>>>> efd6c125
   protected List<HostSpec> waitTillTopologyGetsUpdated(final long timeoutMs) throws TimeoutException {
     List<HostSpec> currentHosts = getStoredHosts();
     List<HostSpec> latestHosts;
@@ -517,11 +502,7 @@
             } else {
               final Pair<String, String> pair = this.topologyUtils.getInstanceId(this.monitoringConnection.get());
               if (pair != null) {
-<<<<<<< HEAD
-                HostSpec instanceTemplate = this.getinstanceTemplate(pair.getValue2(), this.monitoringConnection.get());
-=======
                 HostSpec instanceTemplate = this.getInstanceTemplate(pair.getValue2(), this.monitoringConnection.get());
->>>>>>> efd6c125
                 HostSpec writerHost = this.topologyUtils.createHost(
                     pair.getValue1(), pair.getValue2(), true, 0, null, this.initialHostSpec, instanceTemplate);
                 this.writerHostSpec.set(writerHost);
@@ -563,11 +544,8 @@
     return hosts;
   }
 
-<<<<<<< HEAD
-  protected HostSpec getinstanceTemplate(String nodeId, Connection connection) throws SQLException {
-=======
+  // Note: even though the parameters are not used here, they may be used in subclasses overriding this method.
   protected HostSpec getInstanceTemplate(String nodeId, Connection connection) throws SQLException {
->>>>>>> efd6c125
     return this.instanceTemplate;
   }
 
