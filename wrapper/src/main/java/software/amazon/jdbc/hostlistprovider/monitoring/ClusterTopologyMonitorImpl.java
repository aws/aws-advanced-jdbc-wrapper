/*
 * Copyright Amazon.com, Inc. or its affiliates. All Rights Reserved.
 *
 * Licensed under the Apache License, Version 2.0 (the "License").
 * You may not use this file except in compliance with the License.
 * You may obtain a copy of the License at
 *
 * http://www.apache.org/licenses/LICENSE-2.0
 *
 * Unless required by applicable law or agreed to in writing, software
 * distributed under the License is distributed on an "AS IS" BASIS,
 * WITHOUT WARRANTIES OR CONDITIONS OF ANY KIND, either express or implied.
 * See the License for the specific language governing permissions and
 * limitations under the License.
 */

package software.amazon.jdbc.hostlistprovider.monitoring;

import java.sql.Connection;
import java.sql.ResultSet;
import java.sql.SQLException;
import java.sql.SQLSyntaxErrorException;
import java.sql.Statement;
import java.sql.Timestamp;
import java.time.Instant;
import java.util.ArrayList;
import java.util.Comparator;
import java.util.HashMap;
import java.util.List;
import java.util.Properties;
import java.util.concurrent.ConcurrentHashMap;
import java.util.concurrent.Executor;
import java.util.concurrent.ExecutorService;
import java.util.concurrent.TimeUnit;
import java.util.concurrent.TimeoutException;
import java.util.concurrent.atomic.AtomicBoolean;
import java.util.concurrent.atomic.AtomicLong;
import java.util.concurrent.atomic.AtomicReference;
import java.util.concurrent.locks.ReentrantLock;
import java.util.logging.Level;
import java.util.logging.Logger;
import java.util.stream.Collectors;
import org.checkerframework.checker.nullness.qual.NonNull;
import org.checkerframework.checker.nullness.qual.Nullable;
import software.amazon.jdbc.HostListProviderService;
import software.amazon.jdbc.HostRole;
import software.amazon.jdbc.HostSpec;
import software.amazon.jdbc.PropertyDefinition;
import software.amazon.jdbc.hostavailability.HostAvailability;
import software.amazon.jdbc.hostlistprovider.Topology;
import software.amazon.jdbc.util.ExecutorFactory;
import software.amazon.jdbc.util.Messages;
import software.amazon.jdbc.util.PropertyUtils;
import software.amazon.jdbc.util.RdsUtils;
import software.amazon.jdbc.util.StringUtils;
import software.amazon.jdbc.util.SynchronousExecutor;
import software.amazon.jdbc.util.Utils;
import software.amazon.jdbc.util.connection.ConnectionService;
import software.amazon.jdbc.util.monitoring.AbstractMonitor;
import software.amazon.jdbc.util.storage.StorageService;

public class ClusterTopologyMonitorImpl extends AbstractMonitor implements ClusterTopologyMonitor {

  private static final Logger LOGGER = Logger.getLogger(ClusterTopologyMonitorImpl.class.getName());

  protected static final String MONITORING_PROPERTY_PREFIX = "topology-monitoring-";
  protected static final Executor networkTimeoutExecutor = new SynchronousExecutor();
  protected static final RdsUtils rdsHelper = new RdsUtils();
  protected static final long monitorTerminationTimeoutSec = 30;

  protected static final int defaultTopologyQueryTimeoutMs = 1000;
  protected static final int closeConnectionNetworkTimeoutMs = 500;

  protected static final int defaultConnectionTimeoutMs = 5000;
  protected static final int defaultSocketTimeoutMs = 5000;

  // Keep monitoring topology with a high rate for 30s after failover.
  protected static final long highRefreshPeriodAfterPanicNano = TimeUnit.SECONDS.toNanos(30);
  protected static final long ignoreTopologyRequestNano = TimeUnit.SECONDS.toNanos(10);

  protected final long refreshRateNano;
  protected final long highRefreshRateNano;
  protected final Properties properties;
  protected final Properties monitoringProperties;
  protected final HostSpec initialHostSpec;
  protected final StorageService storageService;
  protected final ConnectionService connectionService;
  protected final String topologyQuery;
  protected final String nodeIdQuery;
  protected final String writerTopologyQuery;
  protected final HostListProviderService hostListProviderService;
  protected final HostSpec clusterInstanceTemplate;

  protected String clusterId;
  protected final AtomicReference<HostSpec> writerHostSpec = new AtomicReference<>(null);
  protected final AtomicReference<Connection> monitoringConnection = new AtomicReference<>(null);
  protected boolean isVerifiedWriterConnection = false;
  protected long highRefreshRateEndTimeNano = 0;
  protected final Object topologyUpdated = new Object();
  protected final AtomicBoolean requestToUpdateTopology = new AtomicBoolean(false);
  protected final AtomicLong ignoreNewTopologyRequestsEndTimeNano = new AtomicLong(-1);
  protected final ConcurrentHashMap<String, Boolean> submittedNodes = new ConcurrentHashMap<>();
  protected ExecutorService nodeExecutorService = null;
  protected final ReentrantLock nodeExecutorLock = new ReentrantLock();
  protected final AtomicBoolean nodeThreadsStop = new AtomicBoolean(false);
  protected final AtomicReference<Connection> nodeThreadsWriterConnection = new AtomicReference<>(null);
  protected final AtomicReference<HostSpec> nodeThreadsWriterHostSpec = new AtomicReference<>(null);
  protected final AtomicReference<Connection> nodeThreadsReaderConnection = new AtomicReference<>(null);
  protected final AtomicReference<List<HostSpec>> nodeThreadsLatestTopology = new AtomicReference<>(null);

  public ClusterTopologyMonitorImpl(
      final String clusterId,
      final StorageService storageService,
      final ConnectionService connectionService,
      final HostSpec initialHostSpec,
      final Properties properties,
      final HostListProviderService hostListProviderService,
      final HostSpec clusterInstanceTemplate,
      final long refreshRateNano,
      final long highRefreshRateNano,
      final String topologyQuery,
      final String writerTopologyQuery,
      final String nodeIdQuery) {
    super(monitorTerminationTimeoutSec);

    this.clusterId = clusterId;
    this.storageService = storageService;
    this.connectionService = connectionService;
    this.hostListProviderService = hostListProviderService;
    this.initialHostSpec = initialHostSpec;
    this.clusterInstanceTemplate = clusterInstanceTemplate;
    this.properties = properties;
    this.refreshRateNano = refreshRateNano;
    this.highRefreshRateNano = highRefreshRateNano;
    this.topologyQuery = topologyQuery;
    this.writerTopologyQuery = writerTopologyQuery;
    this.nodeIdQuery = nodeIdQuery;

    this.monitoringProperties = PropertyUtils.copyProperties(properties);
    this.properties.stringPropertyNames().stream()
        .filter(p -> p.startsWith(MONITORING_PROPERTY_PREFIX))
        .forEach(
            p -> {
              this.monitoringProperties.put(
                  p.substring(MONITORING_PROPERTY_PREFIX.length()),
                  this.properties.getProperty(p));
              this.monitoringProperties.remove(p);
            });

    // Set default values if they are not provided.
    if (PropertyDefinition.SOCKET_TIMEOUT.getString(this.monitoringProperties) == null) {
      PropertyDefinition.SOCKET_TIMEOUT.set(
          this.monitoringProperties, String.valueOf(defaultSocketTimeoutMs));
    }
    if (PropertyDefinition.CONNECT_TIMEOUT.getString(this.monitoringProperties) == null) {
      PropertyDefinition.CONNECT_TIMEOUT.set(
          this.monitoringProperties, String.valueOf(defaultConnectionTimeoutMs));
    }
  }

  @Override
  public boolean canDispose() {
    return true;
  }

  @Override
  public List<HostSpec> forceRefresh(final boolean shouldVerifyWriter, final long timeoutMs)
      throws SQLException, TimeoutException {

    if (this.ignoreNewTopologyRequestsEndTimeNano.get() > 0
        && System.nanoTime() < this.ignoreNewTopologyRequestsEndTimeNano.get()) {

      // Previous failover has just completed. We can use results of it without triggering a new topology update.
      List<HostSpec> currentHosts = getStoredHosts();
      LOGGER.finest(
          Utils.logTopology(currentHosts, Messages.get("ClusterTopologyMonitorImpl.ignoringTopologyRequest")));
      if (currentHosts != null) {
        return currentHosts;
      }
    }

    if (shouldVerifyWriter) {
      final Connection monitoringConnection = this.monitoringConnection.get();
      this.monitoringConnection.set(null);
      this.isVerifiedWriterConnection = false;
      this.closeConnection(monitoringConnection);
    }

    return this.waitTillTopologyGetsUpdated(timeoutMs);
  }

  @Override
  public List<HostSpec> forceRefresh(@Nullable Connection connection, final long timeoutMs)
      throws SQLException, TimeoutException {

    if (this.isVerifiedWriterConnection) {
      // Push monitoring thread to refresh topology with a verified connection
      return this.waitTillTopologyGetsUpdated(timeoutMs);
    }

    // Otherwise use provided unverified connection to update topology
    return this.fetchTopologyAndUpdateCache(connection);
  }

  protected List<HostSpec> waitTillTopologyGetsUpdated(final long timeoutMs) throws TimeoutException {
    List<HostSpec> currentHosts = getStoredHosts();
    List<HostSpec> latestHosts;

    synchronized (this.requestToUpdateTopology) {
      this.requestToUpdateTopology.set(true);

      // Notify monitoring thread (that might be sleeping) that topology should be refreshed immediately.
      this.requestToUpdateTopology.notifyAll();
    }

    if (timeoutMs == 0) {
      LOGGER.finest(Utils.logTopology(currentHosts, Messages.get("ClusterTopologyMonitorImpl.timeoutSetToZero")));
      return currentHosts;
    }

    final long end = System.nanoTime() + TimeUnit.MILLISECONDS.toNanos(timeoutMs);

    // Note that we are checking reference equality instead of value equality here. We will break out of the loop if
    // there is a new entry in the topology map, even if the value of the hosts in latestHosts is the same as
    // currentHosts.
    while (currentHosts == (latestHosts = getStoredHosts())
        && System.nanoTime() < end) {
      try {
        synchronized (this.topologyUpdated) {
          this.topologyUpdated.wait(1000);
        }
      } catch (InterruptedException ex) {
        LOGGER.fine(Messages.get("ClusterTopologyMonitorImpl.interrupted"));
        Thread.currentThread().interrupt();
        return null;
      }
    }

    if (System.nanoTime() >= end) {
      throw new TimeoutException(Messages.get(
          "ClusterTopologyMonitorImpl.topologyNotUpdated",
          new Object[]{timeoutMs}));
    }

    return latestHosts;
  }

  private List<HostSpec> getStoredHosts() {
    Topology topology = storageService.get(Topology.class, this.clusterId);
    return topology == null ? null : topology.getHosts();
  }

  @Override
  public void stop() {
    this.nodeThreadsStop.set(true);
    this.shutdownNodeExecutorService();

    // It breaks a waiting/sleeping cycles in monitoring thread
    synchronized (this.requestToUpdateTopology) {
      this.requestToUpdateTopology.set(true);
      this.requestToUpdateTopology.notifyAll();
    }

    super.stop();
<<<<<<< HEAD
  }

  @Override
  public void close() {
    this.closeConnection(this.monitoringConnection.get());
    this.closeConnection(this.nodeThreadsWriterConnection.get());
    this.closeConnection(this.nodeThreadsReaderConnection.get());
  }

  @Override
=======
  }

  @Override
  public void close() {
    this.closeConnection(this.monitoringConnection.get());
    this.closeConnection(this.nodeThreadsWriterConnection.get());
    this.closeConnection(this.nodeThreadsReaderConnection.get());
  }

  @Override
>>>>>>> 43779689
  public void monitor() {
    try {
      LOGGER.finest(() -> Messages.get(
          "ClusterTopologyMonitorImpl.startMonitoringThread",
          new Object[]{this.initialHostSpec.getHost()}));

      while (!this.stop.get() && !Thread.currentThread().isInterrupted()) {
        this.lastActivityTimestampNanos.set(System.nanoTime());

        if (this.isInPanicMode()) {

          if (this.submittedNodes.isEmpty()) {
            LOGGER.finest(Messages.get("ClusterTopologyMonitorImpl.startingNodeMonitoringThreads"));

            // start node threads
            this.nodeThreadsStop.set(false);
            this.nodeThreadsWriterConnection.set(null);
            this.nodeThreadsReaderConnection.set(null);
            this.nodeThreadsWriterHostSpec.set(null);
            this.nodeThreadsLatestTopology.set(null);

            List<HostSpec> hosts = getStoredHosts();
            if (hosts == null) {
              // need any connection to get topology
              hosts = this.openAnyConnectionAndUpdateTopology();
            }

            this.shutdownNodeExecutorService();
            this.createNodeExecutorService();

            if (hosts != null && !this.isVerifiedWriterConnection) {
              for (HostSpec hostSpec : hosts) {
                this.submittedNodes.computeIfAbsent(hostSpec.getHost(),
                    (key) -> {
                      this.nodeExecutorService.submit(
                          this.getNodeMonitoringWorker(hostSpec, this.writerHostSpec.get()));
                      return true;
                    });
              }
              // It's not possible to call shutdown() on this.nodeExecutorService since more node may be added later.
            }
            // otherwise let's try it again the next round

          } else {
            // node threads are running
            // check if writer is already detected
            final Connection writerConnection = this.nodeThreadsWriterConnection.get();
            final HostSpec writerConnectionHostSpec = this.nodeThreadsWriterHostSpec.get();
            if (writerConnection != null && writerConnectionHostSpec != null) {
              LOGGER.finest(
                  Messages.get(
                      "ClusterTopologyMonitorImpl.writerPickedUpFromNodeMonitors",
                      new Object[]{writerConnectionHostSpec}));

              this.closeConnection(this.monitoringConnection.get());
              this.monitoringConnection.set(writerConnection);
              this.writerHostSpec.set(writerConnectionHostSpec);
              this.isVerifiedWriterConnection = true;
              this.highRefreshRateEndTimeNano = System.nanoTime() + highRefreshPeriodAfterPanicNano;

              // We verify the writer on initial connection and on failover, but we only want to ignore new topology
              // requests after failover. To accomplish this, the first time we verify the writer we set the ignore end
              // time to 0. Any future writer verifications will set it to a positive value.
              if (!this.ignoreNewTopologyRequestsEndTimeNano.compareAndSet(-1, 0)) {
                this.ignoreNewTopologyRequestsEndTimeNano.set(System.nanoTime() + ignoreTopologyRequestNano);
              }

              this.nodeThreadsStop.set(true);
              this.shutdownNodeExecutorService();
              this.submittedNodes.clear();

              continue;

            } else {
              // update node threads with new nodes in the topology
              List<HostSpec> hosts = this.nodeThreadsLatestTopology.get();
              if (hosts != null && !this.nodeThreadsStop.get()) {
                for (HostSpec hostSpec : hosts) {
                  this.submittedNodes.computeIfAbsent(hostSpec.getHost(),
                      (key) -> {
                        this.nodeExecutorService.submit(
                            this.getNodeMonitoringWorker(hostSpec, this.writerHostSpec.get()));
                        return true;
                      });
                }
                // It's not possible to call shutdown() on this.nodeExecutorService since more node may be added later.
              }
            }
          }

          this.delay(true);

        } else {
          // regular mode (not panic mode)

          if (!this.submittedNodes.isEmpty()) {
            this.shutdownNodeExecutorService();
            this.submittedNodes.clear();
          }

          final List<HostSpec> hosts = this.fetchTopologyAndUpdateCache(this.monitoringConnection.get());
          if (hosts == null) {
            // can't get topology
            // let's switch to panic mode
            Connection conn = this.monitoringConnection.get();
            this.monitoringConnection.set(null);
            this.isVerifiedWriterConnection = false;
            this.closeConnection(conn);
            continue;
          }

          if (this.highRefreshRateEndTimeNano > 0 && System.nanoTime() > this.highRefreshRateEndTimeNano) {
            this.highRefreshRateEndTimeNano = 0;
          }

          // Do not log topology while in high refresh rate. It's noisy!
          if (this.highRefreshRateEndTimeNano == 0) {
            LOGGER.finest(Utils.logTopology(getStoredHosts()));
          }

          this.delay(false);
        }

        if (this.ignoreNewTopologyRequestsEndTimeNano.get() > 0
            && System.nanoTime() > this.ignoreNewTopologyRequestsEndTimeNano.get()) {
          this.ignoreNewTopologyRequestsEndTimeNano.set(0);
        }
      }

    } catch (final InterruptedException intEx) {
      Thread.currentThread().interrupt();
    } catch (final Exception ex) {
      // this should not be reached; log and exit thread
      if (LOGGER.isLoggable(Level.FINEST)) {
        // We want to print full trace stack of the exception.
        LOGGER.log(
            Level.FINEST,
            Messages.get(
                "ClusterTopologyMonitorImpl.exceptionDuringMonitoringStop",
                new Object[]{this.initialHostSpec.getHost()}),
            ex);
      }

    } finally {
      this.stop.set(true);
      this.shutdownNodeExecutorService();

      final Connection conn = this.monitoringConnection.get();
      this.monitoringConnection.set(null);
      this.closeConnection(conn);

      LOGGER.finest(() -> Messages.get(
          "ClusterTopologyMonitorImpl.stopMonitoringThread",
          new Object[]{this.initialHostSpec.getHost()}));
    }
  }

  protected void shutdownNodeExecutorService() {
    if (this.nodeExecutorService != null) {

      this.nodeExecutorLock.lock();
      try {

        if (this.nodeExecutorService == null) {
          return;
        }

        if (!this.nodeExecutorService.isShutdown()) {
          this.nodeExecutorService.shutdown();
        }

        try {
          if (!this.nodeExecutorService.awaitTermination(30, TimeUnit.SECONDS)) {
            this.nodeExecutorService.shutdownNow();
          }
        } catch (InterruptedException e) {
          // do nothing
        }

        this.nodeExecutorService = null;
      } finally {
        this.nodeExecutorLock.unlock();
      }
    }
  }

  protected void createNodeExecutorService() {
    this.nodeExecutorLock.lock();
    try {
      this.nodeExecutorService = ExecutorFactory.newCachedThreadPool("node");
    } finally {
      this.nodeExecutorLock.unlock();
    }
  }

  protected boolean isInPanicMode() {
    return this.monitoringConnection.get() == null
        || !this.isVerifiedWriterConnection;
  }

  protected Runnable getNodeMonitoringWorker(final HostSpec hostSpec, final @Nullable HostSpec writerHostSpec) {
    return new NodeMonitoringWorker(this, hostSpec, writerHostSpec);
  }

  protected List<HostSpec> openAnyConnectionAndUpdateTopology() {
    boolean writerVerifiedByThisThread = false;
    if (this.monitoringConnection.get() == null) {

      Connection conn;

      // open a new connection
      try {
        conn = this.connectionService.open(this.initialHostSpec, this.monitoringProperties);
      } catch (SQLException ex) {
        // can't connect
        return null;
      }

      if (this.monitoringConnection.compareAndSet(null, conn)) {
        LOGGER.finest(() -> Messages.get(
            "ClusterTopologyMonitorImpl.openedMonitoringConnection",
            new Object[]{this.initialHostSpec.getHost()}));

        try {
          if (!StringUtils.isNullOrEmpty(this.getWriterNodeId(this.monitoringConnection.get()))) {
            this.isVerifiedWriterConnection = true;
            writerVerifiedByThisThread = true;

            if (rdsHelper.isRdsInstance(this.initialHostSpec.getHost())) {
              this.writerHostSpec.set(this.initialHostSpec);
              LOGGER.finest(
                  Messages.get(
                      "ClusterTopologyMonitorImpl.writerMonitoringConnection",
                      new Object[]{this.writerHostSpec.get().getHost()}));
            } else {
              final String nodeId = this.getNodeId(this.monitoringConnection.get());
              if (!StringUtils.isNullOrEmpty(nodeId)) {
                this.writerHostSpec.set(this.createHost(nodeId, true, 0, null));
                LOGGER.finest(
                    Messages.get(
                        "ClusterTopologyMonitorImpl.writerMonitoringConnection",
                        new Object[]{this.writerHostSpec.get().getHost()}));
              }
            }
          }
        } catch (SQLException ex) {
          // do nothing
        }

      } else {
        // monitoring connection has already been set by other thread
        // close new connection as we don't need it
        this.closeConnection(conn);
      }
    }

    final List<HostSpec> hosts = this.fetchTopologyAndUpdateCache(this.monitoringConnection.get());
    if (writerVerifiedByThisThread) {
      // We verify the writer on initial connection and on failover, but we only want to ignore new topology
      // requests after failover. To accomplish this, the first time we verify the writer we set the ignore end
      // time to 0. Any future writer verifications will set it to a positive value.
      if (!this.ignoreNewTopologyRequestsEndTimeNano.compareAndSet(-1, 0)) {
        this.ignoreNewTopologyRequestsEndTimeNano.set(System.nanoTime() + ignoreTopologyRequestNano);
      }
    }

    if (hosts == null) {
      // can't get topology; it might be something's wrong with a connection
      // close connection
      Connection connToClose = this.monitoringConnection.get();
      this.monitoringConnection.set(null);
      this.closeConnection(connToClose);
      this.isVerifiedWriterConnection = false;
    }

    return hosts;
  }

  protected String getNodeId(final Connection connection) {
    try {
      try (final Statement stmt = connection.createStatement();
          final ResultSet resultSet = stmt.executeQuery(this.nodeIdQuery)) {
        if (resultSet.next()) {
          return resultSet.getString(1);
        }
      }
    } catch (SQLException ex) {
      // do nothing
    }
    return null;
  }

  protected void closeConnection(final @Nullable Connection connection) {
    try {
      if (connection != null && !connection.isClosed()) {
        try {
          connection.setNetworkTimeout(networkTimeoutExecutor, closeConnectionNetworkTimeoutMs);
        } catch (SQLException ex) {
          // do nothing
        }
        connection.close();
      }
    } catch (final SQLException ex) {
      // ignore
    }
  }

  // Sleep that can be easily interrupted
  protected void delay(boolean useHighRefreshRate) throws InterruptedException {
    if (this.highRefreshRateEndTimeNano > 0 && System.nanoTime() < this.highRefreshRateEndTimeNano) {
      useHighRefreshRate = true;
    }

    if (this.requestToUpdateTopology.get()) {
      useHighRefreshRate = true;
    }

    long start = System.nanoTime();
    long end = start + (useHighRefreshRate ? this.highRefreshRateNano : this.refreshRateNano);
    do {
      synchronized (this.requestToUpdateTopology) {
        this.requestToUpdateTopology.wait(50);
      }
    } while (!this.requestToUpdateTopology.get() && System.nanoTime() < end && !this.stop.get());
  }

  protected @Nullable List<HostSpec> fetchTopologyAndUpdateCache(final Connection connection) {
    if (connection == null) {
      return null;
    }
    try {
      final List<HostSpec> hosts = this.queryForTopology(connection);
      if (!Utils.isNullOrEmpty(hosts)) {
        this.updateTopologyCache(hosts);
      }
      return hosts;
    } catch (SQLException ex) {
      // do nothing
      LOGGER.finest(Messages.get("ClusterTopologyMonitorImpl.errorFetchingTopology", new Object[]{ex}));
    }
    return null;
  }

  protected void updateTopologyCache(final @NonNull List<HostSpec> hosts) {
    synchronized (this.requestToUpdateTopology) {
      storageService.set(this.clusterId, new Topology(hosts));
      synchronized (this.topologyUpdated) {
        this.requestToUpdateTopology.set(false);

        // Notify all threads that are waiting for a topology update.
        this.topologyUpdated.notifyAll();
      }
    }
  }

  // Returns a writer node ID if connected to a writer node. Returns null otherwise.
  protected String getWriterNodeId(final Connection connection) throws SQLException {
    try (final Statement stmt = connection.createStatement()) {
      try (final ResultSet resultSet = stmt.executeQuery(this.writerTopologyQuery)) {
        if (resultSet.next()) {
          return resultSet.getString(1);
        }
      }
    }
    return null;
  }

  protected @Nullable List<HostSpec> queryForTopology(final Connection conn) throws SQLException {
    int networkTimeout = -1;
    try {
      networkTimeout = conn.getNetworkTimeout();
      // The topology query is not monitored by the EFM plugin, so it needs a socket timeout
      if (networkTimeout == 0) {
        conn.setNetworkTimeout(networkTimeoutExecutor, defaultTopologyQueryTimeoutMs);
      }
    } catch (SQLException e) {
      LOGGER.warning(() -> Messages.get("ClusterTopologyMonitorImpl.errorGettingNetworkTimeout",
          new Object[] {e.getMessage()}));
    }

    final String suggestedWriterNodeId = this.getSuggestedWriterNodeId(conn);
    try (final Statement stmt = conn.createStatement();
        final ResultSet resultSet = stmt.executeQuery(this.topologyQuery)) {
      return this.processQueryResults(resultSet, suggestedWriterNodeId);
    } catch (final SQLSyntaxErrorException e) {
      throw new SQLException(Messages.get("ClusterTopologyMonitorImpl.invalidQuery"), e);
    } finally {
      if (networkTimeout == 0 && !conn.isClosed()) {
        conn.setNetworkTimeout(networkTimeoutExecutor, networkTimeout);
      }
    }
  }

  protected String getSuggestedWriterNodeId(final Connection connection) throws SQLException {
    // Aurora topology query can detect a writer for itself so it doesn't need any suggested writer node ID.
    return null; // intentionally null
  }

  protected @Nullable List<HostSpec> processQueryResults(
      final ResultSet resultSet,
      final String suggestedWriterNodeId) throws SQLException {

    final HashMap<String, HostSpec> hostMap = new HashMap<>();

    if (resultSet.getMetaData().getColumnCount() == 0) {
      // We expect at least 4 columns. Note that the server may return 0 columns if failover has occurred.
      LOGGER.finest(Messages.get("ClusterTopologyMonitorImpl.unexpectedTopologyQueryColumnCount"));
      return null;
    }

    // Data is result set is ordered by last updated time so the latest records go last.
    // When adding hosts to a map, the newer records replace the older ones.
    while (resultSet.next()) {
      try {
        final HostSpec host = createHost(resultSet, suggestedWriterNodeId);
        hostMap.put(host.getHost(), host);
      } catch (Exception e) {
        LOGGER.finest(
            Messages.get("ClusterTopologyMonitorImpl.errorProcessingQueryResults", new Object[]{e.getMessage()}));
        return null;
      }
    }

    final List<HostSpec> hosts = new ArrayList<>();
    final List<HostSpec> writers = new ArrayList<>();

    for (final HostSpec host : hostMap.values()) {
      if (host.getRole() != HostRole.WRITER) {
        hosts.add(host);
      } else {
        writers.add(host);
      }
    }

    int writerCount = writers.size();

    if (writerCount == 0) {
      LOGGER.warning(() -> Messages.get("ClusterTopologyMonitorImpl.invalidTopology"));
      hosts.clear();
    } else if (writerCount == 1) {
      hosts.add(writers.get(0));
    } else {
      // Take the latest updated writer node as the current writer. All others will be ignored.
      List<HostSpec> sortedWriters = writers.stream()
          .sorted(Comparator.comparing(HostSpec::getLastUpdateTime, Comparator.nullsLast(Comparator.reverseOrder())))
          .collect(Collectors.toList());
      hosts.add(sortedWriters.get(0));
    }

    return hosts;
  }

  protected HostSpec createHost(
      final ResultSet resultSet,
      final String suggestedWriterNodeId) throws SQLException {

    // suggestedWriterNodeId is not used for Aurora clusters. Topology query can detect a writer for itself.

    // According to the topology query the result set
    // should contain 4 columns: node ID, 1/0 (writer/reader), CPU utilization, node lag in time.
    String hostName = resultSet.getString(1);
    final boolean isWriter = resultSet.getBoolean(2);
    final float cpuUtilization = resultSet.getFloat(3);
    final float nodeLag = resultSet.getFloat(4);
    Timestamp lastUpdateTime;
    try {
      lastUpdateTime = resultSet.getTimestamp(5);
    } catch (Exception e) {
      lastUpdateTime = Timestamp.from(Instant.now());
    }

    // Calculate weight based on node lag in time and CPU utilization.
    final long weight = Math.round(nodeLag) * 100L + Math.round(cpuUtilization);

    return createHost(hostName, isWriter, weight, lastUpdateTime);
  }

  protected HostSpec createHost(
      String nodeName,
      final boolean isWriter,
      final long weight,
      final Timestamp lastUpdateTime) {

    nodeName = nodeName == null ? "?" : nodeName;
    final String endpoint = getHostEndpoint(nodeName);
    final int port = this.clusterInstanceTemplate.isPortSpecified()
        ? this.clusterInstanceTemplate.getPort()
        : this.initialHostSpec.getPort();

    final HostSpec hostSpec = this.hostListProviderService.getHostSpecBuilder()
        .host(endpoint)
        .port(port)
        .role(isWriter ? HostRole.WRITER : HostRole.READER)
        .availability(HostAvailability.AVAILABLE)
        .weight(weight)
        .lastUpdateTime(lastUpdateTime)
        .build();
    hostSpec.addAlias(nodeName);
    hostSpec.setHostId(nodeName);
    return hostSpec;
  }

  protected String getHostEndpoint(final String nodeName) {
    final String host = this.clusterInstanceTemplate.getHost();
    return host.replace("?", nodeName);
  }

  private static class NodeMonitoringWorker implements Runnable {

    private static final Logger LOGGER = Logger.getLogger(NodeMonitoringWorker.class.getName());

    protected final ClusterTopologyMonitorImpl monitor;
    protected final HostSpec hostSpec;
    protected final @Nullable HostSpec writerHostSpec;
    protected boolean writerChanged = false;

    public NodeMonitoringWorker(
        final ClusterTopologyMonitorImpl monitor,
        final HostSpec hostSpec,
        final @Nullable HostSpec writerHostSpec
    ) {
      this.monitor = monitor;
      this.hostSpec = hostSpec;
      this.writerHostSpec = writerHostSpec;
    }

    @Override
    public void run() {
      Connection connection = null;
      boolean updateTopology = false;

      final long start = System.nanoTime();
      try {
        while (!this.monitor.nodeThreadsStop.get()) {

          if (connection == null) {

            try {
              connection = this.monitor.connectionService.open(
                  hostSpec, this.monitor.monitoringProperties);
            } catch (SQLException ex) {
              // A problem occurred while connecting. We will try again on the next iteration.
              TimeUnit.MILLISECONDS.sleep(100);
              continue;
            }
          }

          if (connection != null) {

            String writerId = null;
            try {
              writerId = this.monitor.getWriterNodeId(connection);

            } catch (SQLSyntaxErrorException ex) {
              LOGGER.severe(() -> Messages.get("NodeMonitoringThread.invalidWriterQuery",
                  new Object[] {ex.getMessage()}));
              throw new RuntimeException(ex);

            } catch (SQLException ex) {
              this.monitor.closeConnection(connection);
              connection = null;
            }

            if (!StringUtils.isNullOrEmpty(writerId)) {
              // this prevents closing connection in finally block
              if (!this.monitor.nodeThreadsWriterConnection.compareAndSet(null, connection)) {
                // writer connection is already setup
                this.monitor.closeConnection(connection);

              } else {
                // writer connection is successfully set to writerConnection
                LOGGER.fine(Messages.get("NodeMonitoringThread.detectedWriter", new Object[]{writerId}));
                // When nodeThreadsWriterConnection and nodeThreadsWriterHostSpec are both set, the topology monitor may
                // set ignoreNewTopologyRequestsEndTimeNano, in which case other threads will use the cached topology
                // for the ignore duration, so we need to update the topology before setting nodeThreadsWriterHostSpec.
                this.monitor.fetchTopologyAndUpdateCache(connection);
                this.monitor.nodeThreadsWriterHostSpec.set(hostSpec);
                this.monitor.nodeThreadsStop.set(true);
                LOGGER.fine(Utils.logTopology(this.monitor.getStoredHosts()));
              }

              // Setting the connection to null here prevents the final block
              // from closing nodeThreadsWriterConnection.
              connection = null;
              return;

            } else if (connection != null) {
              // this connection is a reader connection
              if (this.monitor.nodeThreadsWriterConnection.get() == null) {
                // while writer connection isn't yet established this reader connection may update topology
                if (updateTopology) {
                  this.readerThreadFetchTopology(connection, writerHostSpec);
                } else if (this.monitor.nodeThreadsReaderConnection.get() == null) {
                  if (this.monitor.nodeThreadsReaderConnection.compareAndSet(null, connection)) {
                    // let's use this connection to update topology
                    updateTopology = true;
                    this.readerThreadFetchTopology(connection, writerHostSpec);
                  }
                }
              }
            }
          }
          TimeUnit.MILLISECONDS.sleep(100);
        }
      } catch (InterruptedException ex) {
        Thread.currentThread().interrupt();
      } finally {
        this.monitor.closeConnection(connection);
        final long end = System.nanoTime();
        LOGGER.finest(() -> Messages.get("NodeMonitoringThread.threadCompleted",
            new Object[] {TimeUnit.NANOSECONDS.toMillis(end - start)}));
      }
    }

    private void readerThreadFetchTopology(final Connection connection, final @Nullable HostSpec writerHostSpec) {
      if (connection == null) {
        return;
      }

      List<HostSpec> hosts;
      try {
        hosts = this.monitor.queryForTopology(connection);
        if (hosts == null) {
          return;
        }
      } catch (SQLException ex) {
        return;
      }

      // share this topology so the main monitoring thread be able to adjust node monitoring threads
      this.monitor.nodeThreadsLatestTopology.set(hosts);

      if (this.writerChanged) {
        this.monitor.updateTopologyCache(hosts);
        LOGGER.finest(Utils.logTopology(hosts));
        return;
      }

      final HostSpec latestWriterHostSpec = hosts.stream()
          .filter(x -> x.getRole() == HostRole.WRITER)
          .findFirst()
          .orElse(null);
      if (latestWriterHostSpec != null
          && writerHostSpec != null
          && !latestWriterHostSpec.getHostAndPort().equals(writerHostSpec.getHostAndPort())) {

        // writer node has changed
        this.writerChanged = true;

        LOGGER.fine(() -> Messages.get("NodeMonitoringThread.writerNodeChanged",
            new Object[] {writerHostSpec.getHost(), latestWriterHostSpec.getHost()}));

        // we can update topology cache and notify all waiting threads
        this.monitor.updateTopologyCache(hosts);
        LOGGER.fine(Utils.logTopology(hosts));
      }
    }
  }
}<|MERGE_RESOLUTION|>--- conflicted
+++ resolved
@@ -262,7 +262,6 @@
     }
 
     super.stop();
-<<<<<<< HEAD
   }
 
   @Override
@@ -273,18 +272,6 @@
   }
 
   @Override
-=======
-  }
-
-  @Override
-  public void close() {
-    this.closeConnection(this.monitoringConnection.get());
-    this.closeConnection(this.nodeThreadsWriterConnection.get());
-    this.closeConnection(this.nodeThreadsReaderConnection.get());
-  }
-
-  @Override
->>>>>>> 43779689
   public void monitor() {
     try {
       LOGGER.finest(() -> Messages.get(
