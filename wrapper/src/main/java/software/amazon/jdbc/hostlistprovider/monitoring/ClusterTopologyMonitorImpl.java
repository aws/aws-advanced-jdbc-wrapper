--- conflicted
+++ resolved
@@ -657,11 +657,7 @@
     int actualColumnCount = resultSet.getMetaData().getColumnCount();
     if (actualColumnCount < expectedColumnCount) {
       // We expect at least 4 columns. Note that the server may return 0 columns if failover has occurred.
-<<<<<<< HEAD
-      LOGGER.fine(
-=======
       LOGGER.finest(
->>>>>>> 8b53f257
           Messages.get(
               "ClusterTopologyMonitorImpl.unexpectedTopologyQueryColumnCount",
               new Object[]{expectedColumnCount, actualColumnCount}));
@@ -675,11 +671,7 @@
         final HostSpec host = createHost(resultSet, suggestedWriterNodeId);
         hostMap.put(host.getHost(), host);
       } catch (Exception e) {
-<<<<<<< HEAD
-        LOGGER.fine(
-=======
         LOGGER.finest(
->>>>>>> 8b53f257
             Messages.get("ClusterTopologyMonitorImpl.errorProcessingQueryResults", new Object[]{e.getMessage()}));
         return null;
       }
