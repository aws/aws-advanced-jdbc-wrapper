/*
 * Copyright Amazon.com, Inc. or its affiliates. All Rights Reserved.
 *
 * Licensed under the Apache License, Version 2.0 (the "License").
 * You may not use this file except in compliance with the License.
 * You may obtain a copy of the License at
 *
 * http://www.apache.org/licenses/LICENSE-2.0
 *
 * Unless required by applicable law or agreed to in writing, software
 * distributed under the License is distributed on an "AS IS" BASIS,
 * WITHOUT WARRANTIES OR CONDITIONS OF ANY KIND, either express or implied.
 * See the License for the specific language governing permissions and
 * limitations under the License.
 */

package software.amazon.jdbc;

import java.sql.Connection;
import java.sql.SQLException;
import java.util.EnumSet;
import java.util.List;
import java.util.Properties;
import java.util.Set;
import org.checkerframework.checker.nullness.qual.NonNull;
import org.checkerframework.checker.nullness.qual.Nullable;
import software.amazon.jdbc.dialect.Dialect;
import software.amazon.jdbc.exceptions.ExceptionHandler;

/**
 * Interface for retrieving the current active {@link Connection} and its {@link HostSpec}.
 */
public interface PluginService extends ExceptionHandler {

  Connection getCurrentConnection();

  HostSpec getCurrentHostSpec();

  void setCurrentConnection(final @NonNull Connection connection, final @NonNull HostSpec hostSpec)
      throws SQLException;

  EnumSet<NodeChangeOptions> setCurrentConnection(
      final @NonNull Connection connection,
      final @NonNull HostSpec hostSpec,
      @Nullable ConnectionPlugin skipNotificationForThisPlugin)
      throws SQLException;

  List<HostSpec> getHosts();

  HostSpec getInitialConnectionHostSpec();

  /**
   * Returns a boolean indicating if the available {@link ConnectionProvider} or
   * {@link ConnectionPlugin} instances support the selection of a host with the requested role and
   * strategy via {@link #getHostSpecByStrategy}.
   *
   * @param role     the desired host role
   * @param strategy the strategy that should be used to pick a host (eg "random")
   * @return true if the available {@link ConnectionProvider} or {@link ConnectionPlugin} instances
   *     support the selection of a host with the requested role and strategy via
   *     {@link #getHostSpecByStrategy}. Otherwise, return false.
   */
  boolean acceptsStrategy(HostRole role, String strategy) throws SQLException;

  /**
   * Selects a {@link HostSpec} with the requested role from available hosts using the requested
   * strategy. {@link #acceptsStrategy} should be called first to evaluate if the available
   * {@link ConnectionProvider} or {@link ConnectionPlugin} instances support the selection of a
   * host with the requested role and strategy.
   *
   * @param role     the desired role of the host - either a writer or a reader
   * @param strategy the strategy that should be used to select a {@link HostSpec} from the
   *                 available hosts (eg "random")
   * @return a {@link HostSpec} with the requested role
   * @throws SQLException                  if the available {@link ConnectionProvider} or
   *                                       {@link ConnectionPlugin} instances do not cannot find a
   *                                       host matching the requested role or an error occurs while
   *                                       selecting a host
   * @throws UnsupportedOperationException if the available {@link ConnectionProvider} or
   *                                       {@link ConnectionPlugin} instances do not support the
   *                                       requested strategy
   */
  HostSpec getHostSpecByStrategy(HostRole role, String strategy)
      throws SQLException, UnsupportedOperationException;

  /**
   * Evaluates the host role of the given connection - either a writer or a reader.
   *
   * @param conn a connection to the database instance whose role should be determined
   * @return the role of the given connection - either a writer or a reader
   * @throws SQLException if there is a problem executing or processing the SQL query used to
   *                      determine the host role
   */
  HostRole getHostRole(Connection conn) throws SQLException;

  void setAvailability(Set<String> hostAliases, HostAvailability availability);

  boolean isExplicitReadOnly();

  boolean isReadOnly();

  boolean isInTransaction();

  HostListProvider getHostListProvider();

  void refreshHostList() throws SQLException;

  void refreshHostList(Connection connection) throws SQLException;

  void forceRefreshHostList() throws SQLException;

  void forceRefreshHostList(Connection connection) throws SQLException;

  /**
   * Establishes a connection to the given host using the given properties. If a non-default
   * {@link ConnectionProvider} has been set with
   * {@link ConnectionProviderManager#setConnectionProvider} and
   * {@link ConnectionProvider#acceptsUrl(String, HostSpec, Properties)} returns true for the
   * desired protocol, host, and properties, the connection will be created by the non-default
   * ConnectionProvider. Otherwise, the connection will be created by the default
   * ConnectionProvider. The default ConnectionProvider will be {@link DriverConnectionProvider} for
   * connections requested via the {@link java.sql.DriverManager} and
   * {@link DataSourceConnectionProvider} for connections requested via an
   * {@link software.amazon.jdbc.ds.AwsWrapperDataSource}.
   *
   * @param hostSpec the host details for the desired connection
   * @param props    the connection properties
   * @return a {@link Connection} to the requested host
   * @throws SQLException if there was an error establishing a {@link Connection} to the requested
   *                      host
   */
  Connection connect(HostSpec hostSpec, Properties props) throws SQLException;

<<<<<<< HEAD
  /**
   * Establishes a connection to the given host using the given properties. This call differs from
   * {@link ConnectionPlugin#connect} in that the default {@link ConnectionProvider} will be used to
   * establish the connection even if a non-default ConnectionProvider has been set via
   * {@link ConnectionProviderManager#setConnectionProvider}. The default ConnectionProvider will be
   * {@link DriverConnectionProvider} for connections requested via the
   * {@link java.sql.DriverManager} and {@link DataSourceConnectionProvider} for connections
   * requested via an {@link software.amazon.jdbc.ds.AwsWrapperDataSource}.
   *
   * @param hostSpec the host details for the desired connection
   * @param props    the connection properties
   * @return a {@link Connection} to the requested host
   * @throws SQLException if there was an error establishing a {@link Connection} to the requested
   *                      host
   */
  Connection forceConnect(HostSpec hostSpec, Properties props) throws SQLException;
=======
  Dialect getDialect();

  void updateDialect(final @NonNull Connection connection) throws SQLException;
>>>>>>> c85d80d1
}<|MERGE_RESOLUTION|>--- conflicted
+++ resolved
@@ -131,7 +131,6 @@
    */
   Connection connect(HostSpec hostSpec, Properties props) throws SQLException;
 
-<<<<<<< HEAD
   /**
    * Establishes a connection to the given host using the given properties. This call differs from
    * {@link ConnectionPlugin#connect} in that the default {@link ConnectionProvider} will be used to
@@ -148,9 +147,8 @@
    *                      host
    */
   Connection forceConnect(HostSpec hostSpec, Properties props) throws SQLException;
-=======
+
   Dialect getDialect();
 
   void updateDialect(final @NonNull Connection connection) throws SQLException;
->>>>>>> c85d80d1
 }