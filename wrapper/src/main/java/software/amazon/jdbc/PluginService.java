/*
 * Copyright Amazon.com, Inc. or its affiliates. All Rights Reserved.
 *
 * Licensed under the Apache License, Version 2.0 (the "License").
 * You may not use this file except in compliance with the License.
 * You may obtain a copy of the License at
 *
 * http://www.apache.org/licenses/LICENSE-2.0
 *
 * Unless required by applicable law or agreed to in writing, software
 * distributed under the License is distributed on an "AS IS" BASIS,
 * WITHOUT WARRANTIES OR CONDITIONS OF ANY KIND, either express or implied.
 * See the License for the specific language governing permissions and
 * limitations under the License.
 */

package software.amazon.jdbc;

import java.sql.Connection;
import java.sql.SQLException;
import java.util.EnumSet;
import java.util.List;
import java.util.Properties;
import java.util.Set;
import org.checkerframework.checker.nullness.qual.NonNull;
import org.checkerframework.checker.nullness.qual.Nullable;
import software.amazon.jdbc.dialect.Dialect;
import software.amazon.jdbc.exceptions.ExceptionHandler;
import software.amazon.jdbc.hostavailability.HostAvailability;
import software.amazon.jdbc.states.SessionStateService;
import software.amazon.jdbc.targetdriverdialect.TargetDriverDialect;
import software.amazon.jdbc.util.telemetry.TelemetryFactory;

/**
 * Interface for retrieving the current active {@link Connection} and its {@link HostSpec}.
 */
public interface PluginService extends ExceptionHandler {

  Connection getCurrentConnection();

  HostSpec getCurrentHostSpec();

  void setCurrentConnection(final @NonNull Connection connection, final @NonNull HostSpec hostSpec)
      throws SQLException;

  /**
   * Set a new internal connection. While setting a new connection, a notification may be sent to all plugins.
   * See {@link ConnectionPlugin#notifyConnectionChanged(EnumSet)} for more details. A plugin mentioned
   * in parameter skipNotificationForThisPlugin won't be receiving such notification.
   *
   * @param connection the new internal connection.
   * @param hostSpec  the host details for a new internal connection.
   * @param skipNotificationForThisPlugin A reference to a plugin that doesn't need to receive notification
   *                                      about connection change. Usually, a plugin that initiates connection change
   *                                      doesn't need to receive such notification and uses a pointer to
   *                                      itself as a call parameter.
   * @return a set of notification options about this connection switch.
   */
  EnumSet<NodeChangeOptions> setCurrentConnection(
      final @NonNull Connection connection,
      final @NonNull HostSpec hostSpec,
      @Nullable ConnectionPlugin skipNotificationForThisPlugin)
      throws SQLException;

  // TODO: should we rename to getAllHosts?
  List<HostSpec> getAllHosts();

  List<HostSpec> getHosts();

  HostSpec getInitialConnectionHostSpec();

  /**
   * Returns a boolean indicating if the available {@link ConnectionProvider} or
   * {@link ConnectionPlugin} instances support the selection of a host with the requested role and
   * strategy via {@link #getHostSpecByStrategy}.
   *
   * @param role     the desired host role
   * @param strategy the strategy that should be used to pick a host (eg "random")
   * @return true if the available {@link ConnectionProvider} or {@link ConnectionPlugin} instances
   *     support the selection of a host with the requested role and strategy via
   *     {@link #getHostSpecByStrategy}. Otherwise, return false.
   */
  boolean acceptsStrategy(HostRole role, String strategy) throws SQLException;

  /**
   * Selects a {@link HostSpec} with the requested role from available hosts using the requested
   * strategy. {@link #acceptsStrategy} should be called first to evaluate if the available
   * {@link ConnectionProvider} or {@link ConnectionPlugin} instances support the selection of a
   * host with the requested role and strategy.
   *
   * @param role     the desired role of the host - either a writer or a reader
   * @param strategy the strategy that should be used to select a {@link HostSpec} from the
   *                 available hosts (eg "random")
   * @return a {@link HostSpec} with the requested role
   * @throws SQLException                  if the available {@link ConnectionProvider} or
   *                                       {@link ConnectionPlugin} instances do not cannot find a
   *                                       host matching the requested role or an error occurs while
   *                                       selecting a host
   * @throws UnsupportedOperationException if the available {@link ConnectionProvider} or
   *                                       {@link ConnectionPlugin} instances do not support the
   *                                       requested strategy
   */
  HostSpec getHostSpecByStrategy(HostRole role, String strategy)
      throws SQLException, UnsupportedOperationException;

  /**
   * Selects a {@link HostSpec} with the requested role from available hosts using the requested
   * strategy. {@link #acceptsStrategy} should be called first to evaluate if the available
   * {@link ConnectionProvider} or {@link ConnectionPlugin} instances support the selection of a
   * host with the requested role and strategy.
   *
   * @param hosts    the list of {@link HostSpec} from which a {@link HostSpec} will be selected from
   * @param role     the desired role of the host - either a writer or a reader
   * @param strategy the strategy that should be used to select a {@link HostSpec} from the
   *                 available hosts (eg "random")
   * @return a {@link HostSpec} with the requested role
   * @throws SQLException                  if the available {@link ConnectionProvider} or
   *                                       {@link ConnectionPlugin} instances do not cannot find a
   *                                       host matching the requested role or an error occurs while
   *                                       selecting a host
   * @throws UnsupportedOperationException if the available {@link ConnectionProvider} or
   *                                       {@link ConnectionPlugin} instances do not support the
   *                                       requested strategy
   */
  HostSpec getHostSpecByStrategy(List<HostSpec> hosts, HostRole role, String strategy)
      throws SQLException, UnsupportedOperationException;

  /**
   * Evaluates the host role of the given connection - either a writer or a reader.
   *
   * @param conn a connection to the database instance whose role should be determined
   * @return the role of the given connection - either a writer or a reader
   * @throws SQLException if there is a problem executing or processing the SQL query used to
   *                      determine the host role
   */
  HostRole getHostRole(Connection conn) throws SQLException;

  void setAvailability(Set<String> hostAliases, HostAvailability availability);

  boolean isInTransaction();

  HostListProvider getHostListProvider();

  void refreshHostList() throws SQLException;

  void refreshHostList(Connection connection) throws SQLException;

  void forceRefreshHostList() throws SQLException;

  void forceRefreshHostList(Connection connection) throws SQLException;

  /**
   * Initiates a topology update.
   *
   * @param shouldVerifyWriter true, if a caller expects to get topology with the latest confirmed writer
   * @param timeoutMs timeout in msec to wait until topology gets refreshed and a new (or existing) writer is
   *                  confirmed (if shouldVerifyWriter has a value of <code>true</code>).
   * @return true, if successful. False, if operation is unsuccessful or timeout is reached
   * @throws SQLException if there was an error establishing a connection or fetching a topology
   */
  boolean forceRefreshHostList(final boolean shouldVerifyWriter, final long timeoutMs) throws SQLException;

  /**
   * Establishes a connection to the given host using the given properties. If a non-default
   * {@link ConnectionProvider} has been set with
   * {@link ConnectionProviderManager#setConnectionProvider} and
   * {@link ConnectionProvider#acceptsUrl(String, HostSpec, Properties)} returns true for the
   * desired protocol, host, and properties, the connection will be created by the non-default
   * ConnectionProvider. Otherwise, the connection will be created by the default
   * ConnectionProvider. The default ConnectionProvider will be {@link DriverConnectionProvider} for
   * connections requested via the {@link java.sql.DriverManager} and
   * {@link DataSourceConnectionProvider} for connections requested via an
   * {@link software.amazon.jdbc.ds.AwsWrapperDataSource}.
   *
   * @param hostSpec the host details for the desired connection
   * @param props    the connection properties
   * @return a {@link Connection} to the requested host
   * @throws SQLException if there was an error establishing a {@link Connection} to the requested
   *                      host
   */
  Connection connect(HostSpec hostSpec, Properties props) throws SQLException;

  /**
   * Establishes a connection to the given host using the given properties. This call differs from
   * {@link ConnectionPlugin#connect} in that the default {@link ConnectionProvider} will be used to
   * establish the connection even if a non-default ConnectionProvider has been set via
   * {@link ConnectionProviderManager#setConnectionProvider}. The default ConnectionProvider will be
   * {@link DriverConnectionProvider} for connections requested via the
   * {@link java.sql.DriverManager} and {@link DataSourceConnectionProvider} for connections
   * requested via an {@link software.amazon.jdbc.ds.AwsWrapperDataSource}.
   *
   * @param hostSpec the host details for the desired connection
   * @param props    the connection properties
   * @return a {@link Connection} to the requested host
   * @throws SQLException if there was an error establishing a {@link Connection} to the requested
   *                      host
   */
  Connection forceConnect(HostSpec hostSpec, Properties props) throws SQLException;

  Dialect getDialect();

  TargetDriverDialect getTargetDriverDialect();

  void updateDialect(final @NonNull Connection connection) throws SQLException;

  HostSpec identifyConnection(final Connection connection) throws SQLException;

  void fillAliases(final Connection connection, final HostSpec hostSpec) throws SQLException;

  HostSpecBuilder getHostSpecBuilder();

  ConnectionProvider getConnectionProvider();

  String getDriverProtocol();

  Properties getProperties();

  TelemetryFactory getTelemetryFactory();

  String getTargetName();

  @NonNull SessionStateService getSessionStateService();

<<<<<<< HEAD
  <T> void setStatus(final String statusKey, final @Nullable T status, final boolean clusterBound);

  <T> T getStatus(final String statusKey, final @NonNull Class<T> clazz, final boolean clusterBound);
=======
  <T> T getPlugin(final Class<T> pluginClazz);
>>>>>>> 31436c51
}<|MERGE_RESOLUTION|>--- conflicted
+++ resolved
@@ -62,7 +62,6 @@
       @Nullable ConnectionPlugin skipNotificationForThisPlugin)
       throws SQLException;
 
-  // TODO: should we rename to getAllHosts?
   List<HostSpec> getAllHosts();
 
   List<HostSpec> getHosts();
@@ -221,11 +220,9 @@
 
   @NonNull SessionStateService getSessionStateService();
 
-<<<<<<< HEAD
   <T> void setStatus(final String statusKey, final @Nullable T status, final boolean clusterBound);
 
   <T> T getStatus(final String statusKey, final @NonNull Class<T> clazz, final boolean clusterBound);
-=======
+
   <T> T getPlugin(final Class<T> pluginClazz);
->>>>>>> 31436c51
 }