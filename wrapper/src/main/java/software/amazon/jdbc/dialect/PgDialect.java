/*
 * Copyright Amazon.com, Inc. or its affiliates. All Rights Reserved.
 *
 * Licensed under the Apache License, Version 2.0 (the "License").
 * You may not use this file except in compliance with the License.
 * You may obtain a copy of the License at
 *
 * http://www.apache.org/licenses/LICENSE-2.0
 *
 * Unless required by applicable law or agreed to in writing, software
 * distributed under the License is distributed on an "AS IS" BASIS,
 * WITHOUT WARRANTIES OR CONDITIONS OF ANY KIND, either express or implied.
 * See the License for the specific language governing permissions and
 * limitations under the License.
 */

package software.amazon.jdbc.dialect;

import java.sql.Connection;
import java.sql.ResultSet;
import java.sql.SQLException;
import java.sql.Statement;
import java.util.Arrays;
import java.util.EnumSet;
import java.util.List;
import java.util.Properties;
import org.checkerframework.checker.nullness.qual.NonNull;
import software.amazon.jdbc.HostSpec;
import software.amazon.jdbc.exceptions.ExceptionHandler;
import software.amazon.jdbc.exceptions.PgExceptionHandler;
import software.amazon.jdbc.hostlistprovider.ConnectionStringHostListProvider;
import software.amazon.jdbc.hostlistprovider.HostListProvider;
import software.amazon.jdbc.plugin.failover.FailoverRestriction;
import software.amazon.jdbc.util.FullServicesContainer;

/**
 * Generic dialect for any Postgresql database.
 */
public class PgDialect implements Dialect {

  protected static final String PG_PROC_EXISTS_QUERY = "SELECT 1 FROM pg_catalog.pg_proc LIMIT 1";
  protected static final String VERSION_QUERY = "SELECT 'version', pg_catalog.VERSION()";
  protected static final String HOST_ALIAS_QUERY =
      "SELECT pg_catalog.CONCAT(pg_catalog.inet_server_addr(), ':', pg_catalog.inet_server_port())";

<<<<<<< HEAD
  protected static final DialectUtils dialectUtils = new DialectUtils();

=======
>>>>>>> efd6c125
  private static PgExceptionHandler pgExceptionHandler;
  private static final EnumSet<FailoverRestriction> NO_FAILOVER_RESTRICTIONS =
      EnumSet.noneOf(FailoverRestriction.class);
  private static final List<String> dialectUpdateCandidates = Arrays.asList(
      DialectCodes.GLOBAL_AURORA_PG,
      DialectCodes.AURORA_PG,
      DialectCodes.RDS_MULTI_AZ_PG_CLUSTER,
      DialectCodes.RDS_PG);

<<<<<<< HEAD
=======
  protected final DialectUtils dialectUtils = new DialectUtils();

>>>>>>> efd6c125
  @Override
  public boolean isDialect(final Connection connection) {
    return dialectUtils.checkExistenceQueries(connection, PG_PROC_EXISTS_QUERY);
  }

  @Override
  public int getDefaultPort() {
    return 5432;
  }

  @Override
  public List<String> getDialectUpdateCandidates() {
    return dialectUpdateCandidates;
  }

  @Override
  public ExceptionHandler getExceptionHandler() {
    if (pgExceptionHandler == null) {
      pgExceptionHandler = new PgExceptionHandler();
    }
    return pgExceptionHandler;
  }

  @Override
<<<<<<< HEAD
  public HostListProvider createHostListProvider(
      FullServicesContainer servicesContainer, Properties props, String initialUrl) throws SQLException {
    return new ConnectionStringHostListProvider(props, initialUrl, servicesContainer.getHostListProviderService());
  }

  @Override
  public void prepareConnectProperties(
      final @NonNull Properties connectProperties, final @NonNull String protocol, final @NonNull HostSpec hostSpec) {
    // do nothing
  }

  @Override
  public EnumSet<FailoverRestriction> getFailoverRestrictions() {
    return NO_FAILOVER_RESTRICTIONS;
=======
  public HostListProviderSupplier getHostListProviderSupplier() {
    return (properties, initialUrl, servicesContainer) ->
        new ConnectionStringHostListProvider(properties, initialUrl, servicesContainer.getHostListProviderService());
>>>>>>> efd6c125
  }

  @Override
  public String getServerVersionQuery() {
    return VERSION_QUERY;
  }

  @Override
<<<<<<< HEAD
=======
  public EnumSet<FailoverRestriction> getFailoverRestrictions() {
    return NO_FAILOVER_RESTRICTIONS;
  }

  @Override
  public String getServerVersionQuery() {
    return VERSION_QUERY;
  }

  @Override
>>>>>>> efd6c125
  public String getHostAliasQuery() {
    return HOST_ALIAS_QUERY;
  }
}<|MERGE_RESOLUTION|>--- conflicted
+++ resolved
@@ -43,11 +43,6 @@
   protected static final String HOST_ALIAS_QUERY =
       "SELECT pg_catalog.CONCAT(pg_catalog.inet_server_addr(), ':', pg_catalog.inet_server_port())";
 
-<<<<<<< HEAD
-  protected static final DialectUtils dialectUtils = new DialectUtils();
-
-=======
->>>>>>> efd6c125
   private static PgExceptionHandler pgExceptionHandler;
   private static final EnumSet<FailoverRestriction> NO_FAILOVER_RESTRICTIONS =
       EnumSet.noneOf(FailoverRestriction.class);
@@ -57,11 +52,8 @@
       DialectCodes.RDS_MULTI_AZ_PG_CLUSTER,
       DialectCodes.RDS_PG);
 
-<<<<<<< HEAD
-=======
   protected final DialectUtils dialectUtils = new DialectUtils();
 
->>>>>>> efd6c125
   @Override
   public boolean isDialect(final Connection connection) {
     return dialectUtils.checkExistenceQueries(connection, PG_PROC_EXISTS_QUERY);
@@ -86,7 +78,6 @@
   }
 
   @Override
-<<<<<<< HEAD
   public HostListProvider createHostListProvider(
       FullServicesContainer servicesContainer, Properties props, String initialUrl) throws SQLException {
     return new ConnectionStringHostListProvider(props, initialUrl, servicesContainer.getHostListProviderService());
@@ -101,11 +92,6 @@
   @Override
   public EnumSet<FailoverRestriction> getFailoverRestrictions() {
     return NO_FAILOVER_RESTRICTIONS;
-=======
-  public HostListProviderSupplier getHostListProviderSupplier() {
-    return (properties, initialUrl, servicesContainer) ->
-        new ConnectionStringHostListProvider(properties, initialUrl, servicesContainer.getHostListProviderService());
->>>>>>> efd6c125
   }
 
   @Override
@@ -114,19 +100,6 @@
   }
 
   @Override
-<<<<<<< HEAD
-=======
-  public EnumSet<FailoverRestriction> getFailoverRestrictions() {
-    return NO_FAILOVER_RESTRICTIONS;
-  }
-
-  @Override
-  public String getServerVersionQuery() {
-    return VERSION_QUERY;
-  }
-
-  @Override
->>>>>>> efd6c125
   public String getHostAliasQuery() {
     return HOST_ALIAS_QUERY;
   }
