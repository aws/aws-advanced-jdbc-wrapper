/*
 * Copyright Amazon.com, Inc. or its affiliates. All Rights Reserved.
 *
 * Licensed under the Apache License, Version 2.0 (the "License").
 * You may not use this file except in compliance with the License.
 * You may obtain a copy of the License at
 *
 * http://www.apache.org/licenses/LICENSE-2.0
 *
 * Unless required by applicable law or agreed to in writing, software
 * distributed under the License is distributed on an "AS IS" BASIS,
 * WITHOUT WARRANTIES OR CONDITIONS OF ANY KIND, either express or implied.
 * See the License for the specific language governing permissions and
 * limitations under the License.
 */

package software.amazon.jdbc.dialect;

import java.sql.Connection;
import java.util.Collections;
import java.util.List;
<<<<<<< HEAD
=======
import software.amazon.jdbc.PluginService;
import software.amazon.jdbc.hostlistprovider.AuroraTopologyUtils;
import software.amazon.jdbc.hostlistprovider.RdsHostListProvider;
import software.amazon.jdbc.hostlistprovider.TopologyUtils;
>>>>>>> f8905691
import software.amazon.jdbc.hostlistprovider.monitoring.MonitoringRdsHostListProvider;

public class AuroraMysqlDialect extends MysqlDialect implements TopologyDialect, BlueGreenDialect {

  protected static final String AURORA_VERSION_EXISTS_QUERY = "SHOW VARIABLES LIKE 'aurora_version'";
  protected static final String TOPOLOGY_QUERY =
      "SELECT SERVER_ID, CASE WHEN SESSION_ID = 'MASTER_SESSION_ID' THEN TRUE ELSE FALSE END, "
          + "CPU, REPLICA_LAG_IN_MILLISECONDS, LAST_UPDATE_TIMESTAMP "
          + "FROM information_schema.replica_host_status "
          // filter out instances that have not been updated in the last 5 minutes
          + "WHERE time_to_sec(timediff(now(), LAST_UPDATE_TIMESTAMP)) <= 300 OR SESSION_ID = 'MASTER_SESSION_ID' ";

  protected static final String INSTANCE_ID_QUERY = "SELECT @@aurora_server_id";
  protected static final String WRITER_ID_QUERY =
      "SELECT SERVER_ID FROM information_schema.replica_host_status "
          + "WHERE SESSION_ID = 'MASTER_SESSION_ID' AND SERVER_ID = @@aurora_server_id";
  protected static final String IS_READER_QUERY = "SELECT @@innodb_read_only";

  protected static final String BG_TOPOLOGY_EXISTS_QUERY =
      "SELECT 1 AS tmp FROM information_schema.tables WHERE"
          + " table_schema = 'mysql' AND table_name = 'rds_topology'";
  protected static final String BG_STATUS_QUERY = "SELECT * FROM mysql.rds_topology";

  @Override
  public boolean isDialect(final Connection connection) {
    return dialectUtils.checkExistenceQueries(connection, AURORA_VERSION_EXISTS_QUERY);
  }

  @Override
  public List</* dialect code */ String> getDialectUpdateCandidates() {
    return Collections.singletonList(DialectCodes.RDS_MULTI_AZ_MYSQL_CLUSTER);
  }

  @Override
<<<<<<< HEAD
  public HostListProviderSupplier getHostListProvider() {
    return (properties, initialUrl, servicesContainer) -> new MonitoringRdsHostListProvider(
        properties,
        initialUrl,
        servicesContainer,
        TOPOLOGY_QUERY,
        NODE_ID_QUERY,
        IS_READER_QUERY,
        IS_WRITER_QUERY);
=======
  public HostListProviderSupplier getHostListProviderSupplier() {
    return (properties, initialUrl, servicesContainer) -> {
      final PluginService pluginService = servicesContainer.getPluginService();
      final TopologyUtils topologyUtils = new AuroraTopologyUtils(this, pluginService.getHostSpecBuilder());
      if (pluginService.isPluginInUse(FailoverConnectionPlugin.class)) {
        return new MonitoringRdsHostListProvider(topologyUtils, properties, initialUrl, servicesContainer);
      }
      return new RdsHostListProvider(topologyUtils, properties, initialUrl, servicesContainer);
    };
>>>>>>> f8905691
  }

  @Override
  public String getTopologyQuery() {
    return TOPOLOGY_QUERY;
  }

  @Override
  public String getInstanceIdQuery() {
    return INSTANCE_ID_QUERY;
  }

  @Override
  public String getWriterIdQuery() {
    return WRITER_ID_QUERY;
  }

  @Override
  public String getIsReaderQuery() {
    return IS_READER_QUERY;
  }

  @Override
  public boolean isBlueGreenStatusAvailable(final Connection connection) {
    return dialectUtils.checkExistenceQueries(connection, BG_TOPOLOGY_EXISTS_QUERY);
  }

  @Override
  public String getBlueGreenStatusQuery() {
    return BG_STATUS_QUERY;
  }
}<|MERGE_RESOLUTION|>--- conflicted
+++ resolved
@@ -19,13 +19,8 @@
 import java.sql.Connection;
 import java.util.Collections;
 import java.util.List;
-<<<<<<< HEAD
-=======
-import software.amazon.jdbc.PluginService;
 import software.amazon.jdbc.hostlistprovider.AuroraTopologyUtils;
-import software.amazon.jdbc.hostlistprovider.RdsHostListProvider;
 import software.amazon.jdbc.hostlistprovider.TopologyUtils;
->>>>>>> f8905691
 import software.amazon.jdbc.hostlistprovider.monitoring.MonitoringRdsHostListProvider;
 
 public class AuroraMysqlDialect extends MysqlDialect implements TopologyDialect, BlueGreenDialect {
@@ -60,27 +55,12 @@
   }
 
   @Override
-<<<<<<< HEAD
-  public HostListProviderSupplier getHostListProvider() {
-    return (properties, initialUrl, servicesContainer) -> new MonitoringRdsHostListProvider(
-        properties,
-        initialUrl,
-        servicesContainer,
-        TOPOLOGY_QUERY,
-        NODE_ID_QUERY,
-        IS_READER_QUERY,
-        IS_WRITER_QUERY);
-=======
   public HostListProviderSupplier getHostListProviderSupplier() {
     return (properties, initialUrl, servicesContainer) -> {
-      final PluginService pluginService = servicesContainer.getPluginService();
-      final TopologyUtils topologyUtils = new AuroraTopologyUtils(this, pluginService.getHostSpecBuilder());
-      if (pluginService.isPluginInUse(FailoverConnectionPlugin.class)) {
-        return new MonitoringRdsHostListProvider(topologyUtils, properties, initialUrl, servicesContainer);
-      }
-      return new RdsHostListProvider(topologyUtils, properties, initialUrl, servicesContainer);
+      final TopologyUtils topologyUtils =
+          new AuroraTopologyUtils(this, servicesContainer.getPluginService().getHostSpecBuilder());
+      return new MonitoringRdsHostListProvider(topologyUtils, properties, initialUrl, servicesContainer);
     };
->>>>>>> f8905691
   }
 
   @Override
