--- conflicted
+++ resolved
@@ -37,12 +37,7 @@
 
   protected static final String VERSION_QUERY = "SHOW VARIABLES LIKE 'version_comment'";
   protected static final String HOST_ALIAS_QUERY = "SELECT CONCAT(@@hostname, ':', @@port)";
-<<<<<<< HEAD
 
-  protected static final DialectUtils dialectUtils = new DialectUtils();
-
-=======
->>>>>>> efd6c125
   private static MySQLExceptionHandler mySQLExceptionHandler;
   private static final EnumSet<FailoverRestriction> NO_FAILOVER_RESTRICTIONS =
       EnumSet.noneOf(FailoverRestriction.class);
@@ -53,10 +48,7 @@
       DialectCodes.RDS_MYSQL
   );
 
-<<<<<<< HEAD
-=======
   protected final DialectUtils dialectUtils = new DialectUtils();
->>>>>>> efd6c125
 
   @Override
   public boolean isDialect(final Connection connection) {
@@ -93,16 +85,10 @@
     return mySQLExceptionHandler;
   }
 
-<<<<<<< HEAD
   @Override
   public HostListProvider createHostListProvider(
       FullServicesContainer servicesContainer, Properties props, String initialUrl) throws SQLException {
     return new ConnectionStringHostListProvider(props, initialUrl, servicesContainer.getHostListProviderService());
-=======
-  public HostListProviderSupplier getHostListProviderSupplier() {
-    return (properties, initialUrl, servicesContainer) ->
-        new ConnectionStringHostListProvider(properties, initialUrl, servicesContainer.getHostListProviderService());
->>>>>>> efd6c125
   }
 
   @Override
