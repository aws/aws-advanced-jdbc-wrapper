/*
 * Copyright Amazon.com, Inc. or its affiliates. All Rights Reserved.
 *
 * Licensed under the Apache License, Version 2.0 (the "License").
 * You may not use this file except in compliance with the License.
 * You may obtain a copy of the License at
 *
 * http://www.apache.org/licenses/LICENSE-2.0
 *
 * Unless required by applicable law or agreed to in writing, software
 * distributed under the License is distributed on an "AS IS" BASIS,
 * WITHOUT WARRANTIES OR CONDITIONS OF ANY KIND, either express or implied.
 * See the License for the specific language governing permissions and
 * limitations under the License.
 */

package software.amazon.jdbc.dialect;

import java.sql.Connection;
import java.sql.SQLException;
import java.util.HashMap;
import java.util.List;
import java.util.Map;
import java.util.Properties;
import java.util.concurrent.TimeUnit;
import java.util.logging.Logger;
import org.checkerframework.checker.nullness.qual.NonNull;
import software.amazon.jdbc.AwsWrapperProperty;
import software.amazon.jdbc.Driver;
import software.amazon.jdbc.HostSpec;
import software.amazon.jdbc.PluginService;
import software.amazon.jdbc.PropertyDefinition;
import software.amazon.jdbc.util.ConnectionUrlParser;
import software.amazon.jdbc.util.Messages;
import software.amazon.jdbc.util.RdsUrlType;
import software.amazon.jdbc.util.RdsUtils;
import software.amazon.jdbc.util.StringUtils;
import software.amazon.jdbc.util.Utils;
import software.amazon.jdbc.util.storage.CacheMap;

public class DialectManager implements DialectProvider {

  private static final Logger LOGGER = Logger.getLogger(DialectManager.class.getName());

  public static final AwsWrapperProperty DIALECT = new AwsWrapperProperty(
      "wrapperDialect", "",
      "A unique identifier for the supported database dialect.");

  /**
   * Every Dialect implementation SHOULD BE stateless!!!
   * Dialect objects are shared between different connections.
   */
  protected static final Map<String, Dialect> knownDialectsByCode =
      new HashMap<String, Dialect>() {
        {
          put(DialectCodes.MYSQL, new MysqlDialect());
          put(DialectCodes.PG, new PgDialect());
          put(DialectCodes.MARIADB, new MariaDbDialect());
          put(DialectCodes.RDS_MYSQL, new RdsMysqlDialect());
          put(DialectCodes.RDS_MULTI_AZ_MYSQL_CLUSTER, new MultiAzClusterMysqlDialect());
          put(DialectCodes.RDS_PG, new RdsPgDialect());
<<<<<<< HEAD
          put(DialectCodes.RDS_MULTI_AZ_PG_CLUSTER, new RdsMultiAzDbClusterPgDialect());
=======
          put(DialectCodes.RDS_MULTI_AZ_PG_CLUSTER, new MultiAzClusterPgDialect());
>>>>>>> f588beee
          put(DialectCodes.GLOBAL_AURORA_MYSQL, new GlobalAuroraMysqlDialect());
          put(DialectCodes.AURORA_MYSQL, new AuroraMysqlDialect());
          put(DialectCodes.GLOBAL_AURORA_PG, new GlobalAuroraPgDialect());
          put(DialectCodes.AURORA_PG, new AuroraPgDialect());
          put(DialectCodes.UNKNOWN, new UnknownDialect());
        }
      };

  /**
   * In order to simplify dialect detection, there's an internal host-to-dialect cache.
   * The cache contains host endpoints and identified dialect. Cache expiration time
   * is defined by the variable below.
   */
  protected static final long ENDPOINT_CACHE_EXPIRATION = TimeUnit.HOURS.toNanos(24);

  // Keys are host names or URLs, values are dialect codes.
  protected static final CacheMap<String, String> knownEndpointDialects = new CacheMap<>();

  private final RdsUtils rdsHelper = new RdsUtils();
  private final ConnectionUrlParser connectionUrlParser = new ConnectionUrlParser();
  private boolean canUpdate = false;
  private Dialect dialect = null;
  private String dialectCode;

  private final PluginService pluginService;

  static {
    PropertyDefinition.registerPluginProperties(DialectManager.class);
  }

  public DialectManager(PluginService pluginService) {
    this.pluginService = pluginService;
  }

  public static void resetEndpointCache() {
    knownEndpointDialects.clear();
  }

  @Override
  public Dialect getDialect(
      final @NonNull String driverProtocol,
      final @NonNull String url,
      final @NonNull Properties props)
      throws SQLException {

    this.canUpdate = false;
    this.dialect = null;

    final Dialect customDialect = Driver.getCustomDialect();
    if (customDialect != null) {
      this.dialectCode = DialectCodes.CUSTOM;
      this.dialect = customDialect;
      this.logCurrentDialect();
      return this.dialect;
    }

    final String userDialectSetting = DIALECT.getString(props);
    final String dialectCode = !StringUtils.isNullOrEmpty(userDialectSetting)
        ? userDialectSetting
        : knownEndpointDialects.get(url);

    if (!StringUtils.isNullOrEmpty(dialectCode)) {
      final Dialect userDialect = knownDialectsByCode.get(dialectCode);
      if (userDialect != null) {
        this.dialectCode = dialectCode;
        this.dialect = userDialect;
        this.logCurrentDialect();
        return userDialect;
      } else {
        throw new SQLException(Messages.get("DialectManager.unknownDialectCode", new Object[] {dialectCode}));
      }
    }

    if (StringUtils.isNullOrEmpty(driverProtocol)) {
      throw new IllegalArgumentException("protocol");
    }

    String host = url;
    final List<HostSpec> hosts = this.connectionUrlParser.getHostsFromConnectionUrl(
        url, true, pluginService::getHostSpecBuilder);
    if (!Utils.isNullOrEmpty(hosts)) {
      host = hosts.get(0).getHost();
    }

    if (driverProtocol.contains("mysql")) {
      RdsUrlType type = this.rdsHelper.identifyRdsType(host);
      if (type == RdsUrlType.RDS_GLOBAL_WRITER_CLUSTER) {
        this.canUpdate = false;
        this.dialectCode = DialectCodes.GLOBAL_AURORA_MYSQL;
        this.dialect = knownDialectsByCode.get(DialectCodes.GLOBAL_AURORA_MYSQL);
        return this.dialect;
      }
      if (type.isRdsCluster()) {
        this.canUpdate = true;
        this.dialectCode = DialectCodes.AURORA_MYSQL;
        this.dialect = knownDialectsByCode.get(DialectCodes.AURORA_MYSQL);
        return this.dialect;
      }
      if (type.isRds()) {
        this.canUpdate = true;
        this.dialectCode = DialectCodes.RDS_MYSQL;
        this.dialect = knownDialectsByCode.get(DialectCodes.RDS_MYSQL);
        this.logCurrentDialect();
        return this.dialect;
      }
      this.canUpdate = true;
      this.dialectCode = DialectCodes.MYSQL;
      this.dialect = knownDialectsByCode.get(DialectCodes.MYSQL);
      this.logCurrentDialect();
      return this.dialect;
    }

    if (driverProtocol.contains("postgresql")) {
      RdsUrlType type = this.rdsHelper.identifyRdsType(host);
      if (RdsUrlType.RDS_AURORA_LIMITLESS_DB_SHARD_GROUP.equals(type)) {
        this.canUpdate = false;
        this.dialectCode = DialectCodes.AURORA_PG;
        this.dialect = knownDialectsByCode.get(DialectCodes.AURORA_PG);
        return this.dialect;
      }
      if (RdsUrlType.RDS_GLOBAL_WRITER_CLUSTER.equals(type)) {
        this.canUpdate = false;
        this.dialectCode = DialectCodes.GLOBAL_AURORA_PG;
        this.dialect = knownDialectsByCode.get(DialectCodes.GLOBAL_AURORA_PG);
        return this.dialect;
      }
      if (type.isRdsCluster()) {
        this.canUpdate = true;
        this.dialectCode = DialectCodes.AURORA_PG;
        this.dialect = knownDialectsByCode.get(DialectCodes.AURORA_PG);
        return this.dialect;
      }
      if (type.isRds()) {
        this.canUpdate = true;
        this.dialectCode = DialectCodes.RDS_PG;
        this.dialect = knownDialectsByCode.get(DialectCodes.RDS_PG);
        this.logCurrentDialect();
        return this.dialect;
      }
      this.canUpdate = true;
      this.dialectCode = DialectCodes.PG;
      this.dialect = knownDialectsByCode.get(DialectCodes.PG);
      this.logCurrentDialect();
      return this.dialect;
    }

    if (driverProtocol.contains("mariadb")) {
      this.canUpdate = true;
      this.dialectCode = DialectCodes.MARIADB;
      this.dialect = knownDialectsByCode.get(DialectCodes.MARIADB);
      this.logCurrentDialect();
      return this.dialect;
    }

    this.canUpdate = true;
    this.dialectCode = DialectCodes.UNKNOWN;
    this.dialect = knownDialectsByCode.get(DialectCodes.UNKNOWN);
    this.logCurrentDialect();
    return this.dialect;
  }

  @Override
  public Dialect getDialect(
      final @NonNull String originalUrl,
      final @NonNull HostSpec hostSpec,
      final @NonNull Connection connection) throws SQLException {

    if (!this.canUpdate) {
      this.logCurrentDialect();
      return this.dialect;
    }

    final List<String> dialectCandidates = this.dialect.getDialectUpdateCandidates();
    if (dialectCandidates != null) {
      for (String dialectCandidateCode : dialectCandidates) {
        Dialect dialectCandidate = knownDialectsByCode.get(dialectCandidateCode);
        if (dialectCandidate == null) {
          throw new SQLException(Messages.get(
              "DialectManager.unknownDialectCode", new Object[] {dialectCandidateCode}));
        }

        boolean isDialect = dialectCandidate.isDialect(connection);
        if (isDialect) {
          this.canUpdate = false;
          this.dialectCode = dialectCandidateCode;
          this.dialect = dialectCandidate;

          knownEndpointDialects.put(originalUrl, dialectCandidateCode, ENDPOINT_CACHE_EXPIRATION);
          knownEndpointDialects.put(hostSpec.getUrl(), dialectCandidateCode, ENDPOINT_CACHE_EXPIRATION);

          this.logCurrentDialect();
          return this.dialect;
        }
      }
    }

    if (DialectCodes.UNKNOWN.equals(this.dialectCode)) {
      throw new SQLException(Messages.get("DialectManager.unknownDialect"));
    }

    this.canUpdate = false;

    knownEndpointDialects.put(originalUrl, this.dialectCode, ENDPOINT_CACHE_EXPIRATION);
    knownEndpointDialects.put(hostSpec.getUrl(), this.dialectCode, ENDPOINT_CACHE_EXPIRATION);

    this.logCurrentDialect();
    return this.dialect;
  }

  private void logCurrentDialect() {
    LOGGER.finest(Messages.get(
        "DialectManager.currentDialect",
        new Object[] {this.dialectCode, this.dialect == null ? "<null>" : this.dialect, this.canUpdate}));
  }
}<|MERGE_RESOLUTION|>--- conflicted
+++ resolved
@@ -59,11 +59,7 @@
           put(DialectCodes.RDS_MYSQL, new RdsMysqlDialect());
           put(DialectCodes.RDS_MULTI_AZ_MYSQL_CLUSTER, new MultiAzClusterMysqlDialect());
           put(DialectCodes.RDS_PG, new RdsPgDialect());
-<<<<<<< HEAD
-          put(DialectCodes.RDS_MULTI_AZ_PG_CLUSTER, new RdsMultiAzDbClusterPgDialect());
-=======
           put(DialectCodes.RDS_MULTI_AZ_PG_CLUSTER, new MultiAzClusterPgDialect());
->>>>>>> f588beee
           put(DialectCodes.GLOBAL_AURORA_MYSQL, new GlobalAuroraMysqlDialect());
           put(DialectCodes.AURORA_MYSQL, new AuroraMysqlDialect());
           put(DialectCodes.GLOBAL_AURORA_PG, new GlobalAuroraPgDialect());
