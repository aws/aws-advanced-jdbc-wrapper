/*
 * Copyright Amazon.com, Inc. or its affiliates. All Rights Reserved.
 *
 * Licensed under the Apache License, Version 2.0 (the "License").
 * You may not use this file except in compliance with the License.
 * You may obtain a copy of the License at
 *
 * http://www.apache.org/licenses/LICENSE-2.0
 *
 * Unless required by applicable law or agreed to in writing, software
 * distributed under the License is distributed on an "AS IS" BASIS,
 * WITHOUT WARRANTIES OR CONDITIONS OF ANY KIND, either express or implied.
 * See the License for the specific language governing permissions and
 * limitations under the License.
 */

package software.amazon.jdbc.dialect;

import java.sql.Connection;
import java.sql.ResultSet;
import java.sql.SQLException;
import java.sql.Statement;
import java.util.Arrays;
import java.util.List;
import java.util.logging.Logger;
import software.amazon.jdbc.PluginService;
import software.amazon.jdbc.hostlistprovider.AuroraTopologyUtils;
import software.amazon.jdbc.hostlistprovider.RdsHostListProvider;
import software.amazon.jdbc.hostlistprovider.TopologyUtils;
import software.amazon.jdbc.hostlistprovider.monitoring.MonitoringRdsHostListProvider;
import software.amazon.jdbc.plugin.failover2.FailoverConnectionPlugin;
import software.amazon.jdbc.util.DriverInfo;
import software.amazon.jdbc.util.Messages;

public class AuroraPgDialect extends PgDialect implements TopologyDialect, AuroraLimitlessDialect, BlueGreenDialect {

<<<<<<< HEAD
  protected final String extensionsSql =
      "SELECT (setting LIKE '%aurora_stat_utils%') AS aurora_stat_utils "
          + "FROM pg_catalog.pg_settings "
          + "WHERE name OPERATOR(pg_catalog.=) 'rds.extensions'";

  protected final String topologySql = "SELECT 1 FROM pg_catalog.aurora_replica_status() LIMIT 1";

  protected final String topologyQuery =
=======
  protected static final String AURORA_UTILS_EXIST_QUERY =
      "SELECT (setting LIKE '%aurora_stat_utils%') AS aurora_stat_utils "
          + "FROM pg_catalog.pg_settings "
          + "WHERE name OPERATOR(pg_catalog.=) 'rds.extensions'";
  protected static final String TOPOLOGY_EXISTS_QUERY = "SELECT 1 FROM pg_catalog.aurora_replica_status() LIMIT 1";
  protected static final String TOPOLOGY_QUERY =
>>>>>>> f588beee
      "SELECT SERVER_ID, CASE WHEN SESSION_ID OPERATOR(pg_catalog.=) 'MASTER_SESSION_ID' THEN TRUE ELSE FALSE END, "
          + "CPU, COALESCE(REPLICA_LAG_IN_MSEC, 0), LAST_UPDATE_TIMESTAMP "
          + "FROM pg_catalog.aurora_replica_status() "
          // filter out instances that haven't been updated in the last 5 minutes
          + "WHERE EXTRACT("
          + "EPOCH FROM(pg_catalog.NOW() OPERATOR(pg_catalog.-) LAST_UPDATE_TIMESTAMP)) OPERATOR(pg_catalog.<=) 300 "
          + "OR SESSION_ID OPERATOR(pg_catalog.=) 'MASTER_SESSION_ID' "
          + "OR LAST_UPDATE_TIMESTAMP IS NULL";

<<<<<<< HEAD
  protected final String isWriterQuery =
=======
  protected static final String INSTANCE_ID_QUERY =
      "SELECT pg_catalog.aurora_db_instance_identifier(), pg_catalog.aurora_db_instance_identifier()";
  protected static final String WRITER_ID_QUERY =
>>>>>>> f588beee
      "SELECT SERVER_ID FROM pg_catalog.aurora_replica_status() "
          + "WHERE SESSION_ID OPERATOR(pg_catalog.=) 'MASTER_SESSION_ID' "
          + "AND SERVER_ID OPERATOR(pg_catalog.=) pg_catalog.aurora_db_instance_identifier()";
  protected static final String IS_READER_QUERY = "SELECT pg_catalog.pg_is_in_recovery()";

<<<<<<< HEAD
  protected final String nodeIdQuery =
      "SELECT pg_catalog.aurora_db_instance_identifier(), pg_catalog.aurora_db_instance_identifier()";
  protected final String isReaderQuery = "SELECT pg_catalog.pg_is_in_recovery()";
=======
>>>>>>> f588beee
  protected static final String LIMITLESS_ROUTER_ENDPOINT_QUERY =
      "select router_endpoint, load from pg_catalog.aurora_limitless_router_endpoints()";

  protected static final String BG_TOPOLOGY_EXISTS_QUERY =
      "SELECT 'pg_catalog.get_blue_green_fast_switchover_metadata'::regproc";
  protected static final String BG_STATUS_QUERY =
      "SELECT * FROM "
          + "pg_catalog.get_blue_green_fast_switchover_metadata('aws_jdbc_driver-" + DriverInfo.DRIVER_VERSION + "')";

  private static final Logger LOGGER = Logger.getLogger(AuroraPgDialect.class.getName());

  @Override
  public List<String> getDialectUpdateCandidates() {
    return Arrays.asList(DialectCodes.GLOBAL_AURORA_PG,
        DialectCodes.RDS_MULTI_AZ_PG_CLUSTER,
        DialectCodes.RDS_PG);
  }

  @Override
  public boolean isDialect(final Connection connection) {
    if (!super.isDialect(connection)) {
      return false;
    }

    boolean hasExtensions = false;
    try (Statement stmt = connection.createStatement();
         ResultSet rs = stmt.executeQuery(AURORA_UTILS_EXIST_QUERY)) {
      if (!rs.next()) {
        return false;
      }

      final boolean auroraUtils = rs.getBoolean("aurora_stat_utils");
      LOGGER.finest(Messages.get("AuroraPgDialect.auroraUtils", new Object[] {auroraUtils}));
      if (auroraUtils) {
        hasExtensions = true;
      }
    } catch (SQLException ex) {
      return false;
    }

    if (!hasExtensions) {
      return false;
    }

    return dialectUtils.checkExistenceQueries(connection, TOPOLOGY_EXISTS_QUERY);
  }

  @Override
  public List<String> getDialectUpdateCandidates() {
    return Arrays.asList(DialectCodes.GLOBAL_AURORA_PG,
        DialectCodes.RDS_MULTI_AZ_PG_CLUSTER,
        DialectCodes.RDS_PG);
  }

  @Override
  public HostListProviderSupplier getHostListProviderSupplier() {
    return (properties, initialUrl, servicesContainer) -> {
      final PluginService pluginService = servicesContainer.getPluginService();
      final TopologyUtils topologyUtils = new AuroraTopologyUtils(this, pluginService.getHostSpecBuilder());
      if (pluginService.isPluginInUse(FailoverConnectionPlugin.class)) {
<<<<<<< HEAD
        return new MonitoringRdsHostListProvider(
            properties,
            initialUrl,
            servicesContainer,
            topologyQuery,
            nodeIdQuery,
            isReaderQuery,
            isWriterQuery);
      }
      return new AuroraHostListProvider(
          properties,
          initialUrl,
          servicesContainer,
          topologyQuery,
          nodeIdQuery,
          isReaderQuery);
=======
        return new MonitoringRdsHostListProvider(topologyUtils, properties, initialUrl, servicesContainer);
      }
      return new RdsHostListProvider(topologyUtils, properties, initialUrl, servicesContainer);
>>>>>>> f588beee
    };
  }

  @Override
  public String getTopologyQuery() {
    return TOPOLOGY_QUERY;
  }

  @Override
  public String getInstanceIdQuery() {
    return INSTANCE_ID_QUERY;
  }

  @Override
  public String getWriterIdQuery() {
    return WRITER_ID_QUERY;
  }

  @Override
  public String getIsReaderQuery() {
    return IS_READER_QUERY;
  }

  @Override
  public String getLimitlessRouterEndpointQuery() {
    return LIMITLESS_ROUTER_ENDPOINT_QUERY;
  }

  @Override
  public boolean isBlueGreenStatusAvailable(final Connection connection) {
    return dialectUtils.checkExistenceQueries(connection, BG_TOPOLOGY_EXISTS_QUERY);
  }

  @Override
  public String getBlueGreenStatusQuery() {
    return BG_STATUS_QUERY;
  }
}<|MERGE_RESOLUTION|>--- conflicted
+++ resolved
@@ -34,23 +34,12 @@
 
 public class AuroraPgDialect extends PgDialect implements TopologyDialect, AuroraLimitlessDialect, BlueGreenDialect {
 
-<<<<<<< HEAD
-  protected final String extensionsSql =
-      "SELECT (setting LIKE '%aurora_stat_utils%') AS aurora_stat_utils "
-          + "FROM pg_catalog.pg_settings "
-          + "WHERE name OPERATOR(pg_catalog.=) 'rds.extensions'";
-
-  protected final String topologySql = "SELECT 1 FROM pg_catalog.aurora_replica_status() LIMIT 1";
-
-  protected final String topologyQuery =
-=======
   protected static final String AURORA_UTILS_EXIST_QUERY =
       "SELECT (setting LIKE '%aurora_stat_utils%') AS aurora_stat_utils "
           + "FROM pg_catalog.pg_settings "
           + "WHERE name OPERATOR(pg_catalog.=) 'rds.extensions'";
   protected static final String TOPOLOGY_EXISTS_QUERY = "SELECT 1 FROM pg_catalog.aurora_replica_status() LIMIT 1";
   protected static final String TOPOLOGY_QUERY =
->>>>>>> f588beee
       "SELECT SERVER_ID, CASE WHEN SESSION_ID OPERATOR(pg_catalog.=) 'MASTER_SESSION_ID' THEN TRUE ELSE FALSE END, "
           + "CPU, COALESCE(REPLICA_LAG_IN_MSEC, 0), LAST_UPDATE_TIMESTAMP "
           + "FROM pg_catalog.aurora_replica_status() "
@@ -60,24 +49,14 @@
           + "OR SESSION_ID OPERATOR(pg_catalog.=) 'MASTER_SESSION_ID' "
           + "OR LAST_UPDATE_TIMESTAMP IS NULL";
 
-<<<<<<< HEAD
-  protected final String isWriterQuery =
-=======
   protected static final String INSTANCE_ID_QUERY =
       "SELECT pg_catalog.aurora_db_instance_identifier(), pg_catalog.aurora_db_instance_identifier()";
   protected static final String WRITER_ID_QUERY =
->>>>>>> f588beee
       "SELECT SERVER_ID FROM pg_catalog.aurora_replica_status() "
           + "WHERE SESSION_ID OPERATOR(pg_catalog.=) 'MASTER_SESSION_ID' "
           + "AND SERVER_ID OPERATOR(pg_catalog.=) pg_catalog.aurora_db_instance_identifier()";
   protected static final String IS_READER_QUERY = "SELECT pg_catalog.pg_is_in_recovery()";
 
-<<<<<<< HEAD
-  protected final String nodeIdQuery =
-      "SELECT pg_catalog.aurora_db_instance_identifier(), pg_catalog.aurora_db_instance_identifier()";
-  protected final String isReaderQuery = "SELECT pg_catalog.pg_is_in_recovery()";
-=======
->>>>>>> f588beee
   protected static final String LIMITLESS_ROUTER_ENDPOINT_QUERY =
       "select router_endpoint, load from pg_catalog.aurora_limitless_router_endpoints()";
 
@@ -88,13 +67,6 @@
           + "pg_catalog.get_blue_green_fast_switchover_metadata('aws_jdbc_driver-" + DriverInfo.DRIVER_VERSION + "')";
 
   private static final Logger LOGGER = Logger.getLogger(AuroraPgDialect.class.getName());
-
-  @Override
-  public List<String> getDialectUpdateCandidates() {
-    return Arrays.asList(DialectCodes.GLOBAL_AURORA_PG,
-        DialectCodes.RDS_MULTI_AZ_PG_CLUSTER,
-        DialectCodes.RDS_PG);
-  }
 
   @Override
   public boolean isDialect(final Connection connection) {
@@ -138,28 +110,9 @@
       final PluginService pluginService = servicesContainer.getPluginService();
       final TopologyUtils topologyUtils = new AuroraTopologyUtils(this, pluginService.getHostSpecBuilder());
       if (pluginService.isPluginInUse(FailoverConnectionPlugin.class)) {
-<<<<<<< HEAD
-        return new MonitoringRdsHostListProvider(
-            properties,
-            initialUrl,
-            servicesContainer,
-            topologyQuery,
-            nodeIdQuery,
-            isReaderQuery,
-            isWriterQuery);
-      }
-      return new AuroraHostListProvider(
-          properties,
-          initialUrl,
-          servicesContainer,
-          topologyQuery,
-          nodeIdQuery,
-          isReaderQuery);
-=======
         return new MonitoringRdsHostListProvider(topologyUtils, properties, initialUrl, servicesContainer);
       }
       return new RdsHostListProvider(topologyUtils, properties, initialUrl, servicesContainer);
->>>>>>> f588beee
     };
   }
 
