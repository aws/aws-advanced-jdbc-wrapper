/*
 * Copyright Amazon.com, Inc. or its affiliates. All Rights Reserved.
 *
 * Licensed under the Apache License, Version 2.0 (the "License").
 * You may not use this file except in compliance with the License.
 * You may obtain a copy of the License at
 *
 * http://www.apache.org/licenses/LICENSE-2.0
 *
 * Unless required by applicable law or agreed to in writing, software
 * distributed under the License is distributed on an "AS IS" BASIS,
 * WITHOUT WARRANTIES OR CONDITIONS OF ANY KIND, either express or implied.
 * See the License for the specific language governing permissions and
 * limitations under the License.
 */

package software.amazon.jdbc.dialect;

import java.sql.Connection;
import java.sql.ResultSet;
import java.sql.SQLException;
import java.sql.Statement;
<<<<<<< HEAD
=======
import java.util.Arrays;
>>>>>>> eec89ff9
import java.util.List;
import java.util.logging.Logger;
import org.checkerframework.checker.nullness.qual.Nullable;
import software.amazon.jdbc.PluginService;
import software.amazon.jdbc.hostlistprovider.RdsHostListProvider;
import software.amazon.jdbc.hostlistprovider.monitoring.MonitoringRdsHostListProvider;
import software.amazon.jdbc.plugin.failover2.FailoverConnectionPlugin;
import software.amazon.jdbc.util.DriverInfo;

public class AuroraPgDialect extends PgDialect implements TopologyDialect, AuroraLimitlessDialect, BlueGreenDialect {

<<<<<<< HEAD
  protected static final String AURORA_UTILS_EXIST_QUERY =
      "SELECT (setting LIKE '%aurora_stat_utils%') AS aurora_stat_utils "
          + "FROM pg_catalog.pg_settings "
          + "WHERE name OPERATOR(pg_catalog.=) 'rds.extensions'";
  protected static final String TOPOLOGY_EXISTS_QUERY = "SELECT 1 FROM pg_catalog.aurora_replica_status() LIMIT 1";
  protected static final String TOPOLOGY_QUERY =
=======
  protected final String extensionsSql =
      "SELECT (setting LIKE '%aurora_stat_utils%') AS aurora_stat_utils "
          + "FROM pg_catalog.pg_settings "
          + "WHERE name OPERATOR(pg_catalog.=) 'rds.extensions'";

  protected final String topologySql = "SELECT 1 FROM pg_catalog.aurora_replica_status() LIMIT 1";

  protected final String topologyQuery =
>>>>>>> eec89ff9
      "SELECT SERVER_ID, CASE WHEN SESSION_ID OPERATOR(pg_catalog.=) 'MASTER_SESSION_ID' THEN TRUE ELSE FALSE END, "
          + "CPU, COALESCE(REPLICA_LAG_IN_MSEC, 0), LAST_UPDATE_TIMESTAMP "
          + "FROM pg_catalog.aurora_replica_status() "
          // filter out instances that haven't been updated in the last 5 minutes
          + "WHERE EXTRACT("
          + "EPOCH FROM(pg_catalog.NOW() OPERATOR(pg_catalog.-) LAST_UPDATE_TIMESTAMP)) OPERATOR(pg_catalog.<=) 300 "
          + "OR SESSION_ID OPERATOR(pg_catalog.=) 'MASTER_SESSION_ID' "
          + "OR LAST_UPDATE_TIMESTAMP IS NULL";

<<<<<<< HEAD
  protected static final String INSTANCE_ID_QUERY = "SELECT pg_catalog.aurora_db_instance_identifier()";
  protected static final String WRITER_ID_QUERY =
=======
  protected final String isWriterQuery =
>>>>>>> eec89ff9
      "SELECT SERVER_ID FROM pg_catalog.aurora_replica_status() "
          + "WHERE SESSION_ID OPERATOR(pg_catalog.=) 'MASTER_SESSION_ID' "
          + "AND SERVER_ID OPERATOR(pg_catalog.=) pg_catalog.aurora_db_instance_identifier()";
  protected static final String IS_READER_QUERY = "SELECT pg_catalog.pg_is_in_recovery()";

<<<<<<< HEAD
=======
  protected final String nodeIdQuery =
      "SELECT pg_catalog.aurora_db_instance_identifier(), pg_catalog.aurora_db_instance_identifier()";
  protected final String isReaderQuery = "SELECT pg_catalog.pg_is_in_recovery()";
>>>>>>> eec89ff9
  protected static final String LIMITLESS_ROUTER_ENDPOINT_QUERY =
      "select router_endpoint, load from pg_catalog.aurora_limitless_router_endpoints()";

  protected static final String BG_TOPOLOGY_EXISTS_QUERY =
      "SELECT 'pg_catalog.get_blue_green_fast_switchover_metadata'::regproc";
  protected static final String BG_STATUS_QUERY =
      "SELECT * FROM "
        + "pg_catalog.get_blue_green_fast_switchover_metadata('aws_jdbc_driver-" + DriverInfo.DRIVER_VERSION + "')";

  private static final Logger LOGGER = Logger.getLogger(AuroraPgDialect.class.getName());

  protected final AuroraDialectUtils dialectUtils = new AuroraDialectUtils(WRITER_ID_QUERY);

  @Override
  public List<String> getDialectUpdateCandidates() {
    return Arrays.asList(DialectCodes.GLOBAL_AURORA_PG,
        DialectCodes.RDS_MULTI_AZ_PG_CLUSTER,
        DialectCodes.RDS_PG);
  }

  @Override
  public boolean isDialect(final Connection connection) {
    if (!super.isDialect(connection)) {
      return false;
    }

    boolean hasExtensions = false;
    try (Statement stmt = connection.createStatement();
         ResultSet rs = stmt.executeQuery(AURORA_UTILS_EXIST_QUERY)) {
      if (rs.next()) {
        final boolean auroraUtils = rs.getBoolean("aurora_stat_utils");
        LOGGER.finest(() -> String.format("auroraUtils: %b", auroraUtils));
        if (auroraUtils) {
          hasExtensions = true;
        }
      }
    } catch (SQLException ex) {
      return false;
    }

    if (!hasExtensions) {
      return false;
    }

    try (Statement stmt = connection.createStatement();
         ResultSet rs = stmt.executeQuery(TOPOLOGY_EXISTS_QUERY)) {
      if (rs.next()) {
        LOGGER.finest(() -> "hasTopology: true");
        return true;
      }
    } catch (final SQLException ex) {
      return false;
    }

    return false;
  }

  @Override
  public HostListProviderSupplier getHostListProviderSupplier() {
    return (properties, initialUrl, servicesContainer) -> {
      final PluginService pluginService = servicesContainer.getPluginService();
      if (pluginService.isPluginInUse(FailoverConnectionPlugin.class)) {
<<<<<<< HEAD
        return new MonitoringRdsHostListProvider(this, properties, initialUrl, servicesContainer);
      }
      return new RdsHostListProvider(this, properties, initialUrl, servicesContainer);
=======
        return new MonitoringRdsHostListProvider(
            properties,
            initialUrl,
            servicesContainer,
            topologyQuery,
            nodeIdQuery,
            isReaderQuery,
            isWriterQuery);
      }
      return new AuroraHostListProvider(
          properties,
          initialUrl,
          servicesContainer,
          topologyQuery,
          nodeIdQuery,
          isReaderQuery);
>>>>>>> eec89ff9
    };
  }

  @Override
  public String getTopologyQuery() {
    return TOPOLOGY_QUERY;
  }

  @Override
  public @Nullable List<TopologyQueryHostSpec> processTopologyResults(Connection conn, ResultSet rs)
      throws SQLException {
    return this.dialectUtils.processTopologyResults(rs);
  }

  @Override
  public String getInstanceIdQuery() {
    return INSTANCE_ID_QUERY;
  }

  @Override
  public boolean isWriterInstance(Connection connection) throws SQLException {
    return this.dialectUtils.isWriterInstance(connection);
  }

  @Override
  public String getIsReaderQuery() {
    return IS_READER_QUERY;
  }

  @Override
  public String getLimitlessRouterEndpointQuery() {
    return LIMITLESS_ROUTER_ENDPOINT_QUERY;
  }

  @Override
  public boolean isBlueGreenStatusAvailable(final Connection connection) {
    try {
      try (Statement statement = connection.createStatement();
           ResultSet rs = statement.executeQuery(BG_TOPOLOGY_EXISTS_QUERY)) {
        return rs.next();
      }
    } catch (SQLException ex) {
      return false;
    }
  }

  @Override
  public String getBlueGreenStatusQuery() {
    return BG_STATUS_QUERY;
  }
}<|MERGE_RESOLUTION|>--- conflicted
+++ resolved
@@ -20,10 +20,7 @@
 import java.sql.ResultSet;
 import java.sql.SQLException;
 import java.sql.Statement;
-<<<<<<< HEAD
-=======
 import java.util.Arrays;
->>>>>>> eec89ff9
 import java.util.List;
 import java.util.logging.Logger;
 import org.checkerframework.checker.nullness.qual.Nullable;
@@ -35,23 +32,12 @@
 
 public class AuroraPgDialect extends PgDialect implements TopologyDialect, AuroraLimitlessDialect, BlueGreenDialect {
 
-<<<<<<< HEAD
   protected static final String AURORA_UTILS_EXIST_QUERY =
       "SELECT (setting LIKE '%aurora_stat_utils%') AS aurora_stat_utils "
           + "FROM pg_catalog.pg_settings "
           + "WHERE name OPERATOR(pg_catalog.=) 'rds.extensions'";
   protected static final String TOPOLOGY_EXISTS_QUERY = "SELECT 1 FROM pg_catalog.aurora_replica_status() LIMIT 1";
   protected static final String TOPOLOGY_QUERY =
-=======
-  protected final String extensionsSql =
-      "SELECT (setting LIKE '%aurora_stat_utils%') AS aurora_stat_utils "
-          + "FROM pg_catalog.pg_settings "
-          + "WHERE name OPERATOR(pg_catalog.=) 'rds.extensions'";
-
-  protected final String topologySql = "SELECT 1 FROM pg_catalog.aurora_replica_status() LIMIT 1";
-
-  protected final String topologyQuery =
->>>>>>> eec89ff9
       "SELECT SERVER_ID, CASE WHEN SESSION_ID OPERATOR(pg_catalog.=) 'MASTER_SESSION_ID' THEN TRUE ELSE FALSE END, "
           + "CPU, COALESCE(REPLICA_LAG_IN_MSEC, 0), LAST_UPDATE_TIMESTAMP "
           + "FROM pg_catalog.aurora_replica_status() "
@@ -61,23 +47,13 @@
           + "OR SESSION_ID OPERATOR(pg_catalog.=) 'MASTER_SESSION_ID' "
           + "OR LAST_UPDATE_TIMESTAMP IS NULL";
 
-<<<<<<< HEAD
   protected static final String INSTANCE_ID_QUERY = "SELECT pg_catalog.aurora_db_instance_identifier()";
   protected static final String WRITER_ID_QUERY =
-=======
-  protected final String isWriterQuery =
->>>>>>> eec89ff9
       "SELECT SERVER_ID FROM pg_catalog.aurora_replica_status() "
           + "WHERE SESSION_ID OPERATOR(pg_catalog.=) 'MASTER_SESSION_ID' "
           + "AND SERVER_ID OPERATOR(pg_catalog.=) pg_catalog.aurora_db_instance_identifier()";
   protected static final String IS_READER_QUERY = "SELECT pg_catalog.pg_is_in_recovery()";
 
-<<<<<<< HEAD
-=======
-  protected final String nodeIdQuery =
-      "SELECT pg_catalog.aurora_db_instance_identifier(), pg_catalog.aurora_db_instance_identifier()";
-  protected final String isReaderQuery = "SELECT pg_catalog.pg_is_in_recovery()";
->>>>>>> eec89ff9
   protected static final String LIMITLESS_ROUTER_ENDPOINT_QUERY =
       "select router_endpoint, load from pg_catalog.aurora_limitless_router_endpoints()";
 
@@ -90,13 +66,6 @@
   private static final Logger LOGGER = Logger.getLogger(AuroraPgDialect.class.getName());
 
   protected final AuroraDialectUtils dialectUtils = new AuroraDialectUtils(WRITER_ID_QUERY);
-
-  @Override
-  public List<String> getDialectUpdateCandidates() {
-    return Arrays.asList(DialectCodes.GLOBAL_AURORA_PG,
-        DialectCodes.RDS_MULTI_AZ_PG_CLUSTER,
-        DialectCodes.RDS_PG);
-  }
 
   @Override
   public boolean isDialect(final Connection connection) {
@@ -136,32 +105,20 @@
   }
 
   @Override
+  public List<String> getDialectUpdateCandidates() {
+    return Arrays.asList(DialectCodes.GLOBAL_AURORA_PG,
+        DialectCodes.RDS_MULTI_AZ_PG_CLUSTER,
+        DialectCodes.RDS_PG);
+  }
+
+  @Override
   public HostListProviderSupplier getHostListProviderSupplier() {
     return (properties, initialUrl, servicesContainer) -> {
       final PluginService pluginService = servicesContainer.getPluginService();
       if (pluginService.isPluginInUse(FailoverConnectionPlugin.class)) {
-<<<<<<< HEAD
         return new MonitoringRdsHostListProvider(this, properties, initialUrl, servicesContainer);
       }
       return new RdsHostListProvider(this, properties, initialUrl, servicesContainer);
-=======
-        return new MonitoringRdsHostListProvider(
-            properties,
-            initialUrl,
-            servicesContainer,
-            topologyQuery,
-            nodeIdQuery,
-            isReaderQuery,
-            isWriterQuery);
-      }
-      return new AuroraHostListProvider(
-          properties,
-          initialUrl,
-          servicesContainer,
-          topologyQuery,
-          nodeIdQuery,
-          isReaderQuery);
->>>>>>> eec89ff9
     };
   }
 
