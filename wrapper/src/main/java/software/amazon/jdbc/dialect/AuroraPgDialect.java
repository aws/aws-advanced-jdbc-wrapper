--- conflicted
+++ resolved
@@ -23,13 +23,8 @@
 import java.util.Arrays;
 import java.util.List;
 import java.util.logging.Logger;
-<<<<<<< HEAD
-=======
-import software.amazon.jdbc.PluginService;
 import software.amazon.jdbc.hostlistprovider.AuroraTopologyUtils;
-import software.amazon.jdbc.hostlistprovider.RdsHostListProvider;
 import software.amazon.jdbc.hostlistprovider.TopologyUtils;
->>>>>>> f8905691
 import software.amazon.jdbc.hostlistprovider.monitoring.MonitoringRdsHostListProvider;
 import software.amazon.jdbc.util.DriverInfo;
 import software.amazon.jdbc.util.Messages;
@@ -99,17 +94,6 @@
   }
 
   @Override
-<<<<<<< HEAD
-  public HostListProviderSupplier getHostListProvider() {
-    return (properties, initialUrl, servicesContainer) -> new MonitoringRdsHostListProvider(
-        properties,
-        initialUrl,
-        servicesContainer,
-        TOPOLOGY_QUERY,
-        NODE_ID_QUERY,
-        IS_READER_QUERY,
-        IS_WRITER_QUERY);
-=======
   public List<String> getDialectUpdateCandidates() {
     return Arrays.asList(DialectCodes.GLOBAL_AURORA_PG,
         DialectCodes.RDS_MULTI_AZ_PG_CLUSTER,
@@ -119,14 +103,10 @@
   @Override
   public HostListProviderSupplier getHostListProviderSupplier() {
     return (properties, initialUrl, servicesContainer) -> {
-      final PluginService pluginService = servicesContainer.getPluginService();
-      final TopologyUtils topologyUtils = new AuroraTopologyUtils(this, pluginService.getHostSpecBuilder());
-      if (pluginService.isPluginInUse(FailoverConnectionPlugin.class)) {
-        return new MonitoringRdsHostListProvider(topologyUtils, properties, initialUrl, servicesContainer);
-      }
-      return new RdsHostListProvider(topologyUtils, properties, initialUrl, servicesContainer);
+      final TopologyUtils topologyUtils =
+          new AuroraTopologyUtils(this, servicesContainer.getPluginService().getHostSpecBuilder());
+      return new MonitoringRdsHostListProvider(topologyUtils, properties, initialUrl, servicesContainer);
     };
->>>>>>> f8905691
   }
 
   @Override
