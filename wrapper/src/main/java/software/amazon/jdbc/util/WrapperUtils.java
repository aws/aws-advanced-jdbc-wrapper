/*
 * Copyright Amazon.com, Inc. or its affiliates. All Rights Reserved.
 *
 * Licensed under the Apache License, Version 2.0 (the "License").
 * You may not use this file except in compliance with the License.
 * You may obtain a copy of the License at
 *
 * http://www.apache.org/licenses/LICENSE-2.0
 *
 * Unless required by applicable law or agreed to in writing, software
 * distributed under the License is distributed on an "AS IS" BASIS,
 * WITHOUT WARRANTIES OR CONDITIONS OF ANY KIND, either express or implied.
 * See the License for the specific language governing permissions and
 * limitations under the License.
 */

package software.amazon.jdbc.util;

import java.lang.reflect.Constructor;
import java.lang.reflect.Field;
import java.sql.Array;
import java.sql.Blob;
import java.sql.CallableStatement;
import java.sql.Clob;
import java.sql.Connection;
import java.sql.DatabaseMetaData;
import java.sql.NClob;
import java.sql.ParameterMetaData;
import java.sql.PreparedStatement;
import java.sql.Ref;
import java.sql.ResultSet;
import java.sql.ResultSetMetaData;
import java.sql.RowId;
import java.sql.SQLData;
import java.sql.SQLException;
import java.sql.SQLInput;
import java.sql.SQLOutput;
import java.sql.SQLType;
import java.sql.SQLXML;
import java.sql.Savepoint;
import java.sql.Statement;
import java.sql.Struct;
import java.util.Arrays;
import java.util.Collections;
import java.util.HashMap;
import java.util.HashSet;
import java.util.LinkedHashSet;
import java.util.LinkedList;
import java.util.List;
import java.util.Map;
import java.util.Set;
import java.util.concurrent.ConcurrentHashMap;
import java.util.concurrent.ConcurrentMap;
import org.checkerframework.checker.nullness.qual.Nullable;
import software.amazon.jdbc.ConnectionPluginManager;
import software.amazon.jdbc.JdbcCallable;
import software.amazon.jdbc.JdbcRunnable;
import software.amazon.jdbc.wrapper.ArrayWrapper;
import software.amazon.jdbc.wrapper.BlobWrapper;
import software.amazon.jdbc.wrapper.CallableStatementWrapper;
import software.amazon.jdbc.wrapper.ClobWrapper;
import software.amazon.jdbc.wrapper.ConnectionWrapper;
import software.amazon.jdbc.wrapper.DatabaseMetaDataWrapper;
import software.amazon.jdbc.wrapper.NClobWrapper;
import software.amazon.jdbc.wrapper.ParameterMetaDataWrapper;
import software.amazon.jdbc.wrapper.PreparedStatementWrapper;
import software.amazon.jdbc.wrapper.RefWrapper;
import software.amazon.jdbc.wrapper.ResultSetMetaDataWrapper;
import software.amazon.jdbc.wrapper.ResultSetWrapper;
import software.amazon.jdbc.wrapper.SQLDataWrapper;
import software.amazon.jdbc.wrapper.SQLInputWrapper;
import software.amazon.jdbc.wrapper.SQLOutputWrapper;
import software.amazon.jdbc.wrapper.SQLTypeWrapper;
import software.amazon.jdbc.wrapper.SavepointWrapper;
import software.amazon.jdbc.wrapper.StatementWrapper;
import software.amazon.jdbc.wrapper.StructWrapper;

public class WrapperUtils {

  private static final ConcurrentMap<Class<?>, Class<?>[]> getImplementedInterfacesCache =
      new ConcurrentHashMap<>();
  private static final ConcurrentMap<Class<?>, Boolean> isJdbcInterfaceCache =
      new ConcurrentHashMap<>();

  private static final Map<Class<?>, Class<?>> availableWrappers =
      new HashMap<Class<?>, Class<?>>() {
        {
          put(CallableStatement.class, CallableStatementWrapper.class);
          put(PreparedStatement.class, PreparedStatementWrapper.class);
          put(Statement.class, StatementWrapper.class);
          put(ResultSet.class, ResultSetWrapper.class);
          put(Array.class, ArrayWrapper.class);
          put(Blob.class, BlobWrapper.class);
          put(NClob.class, NClobWrapper.class);
          put(Clob.class, ClobWrapper.class);
          put(Ref.class, RefWrapper.class);
          put(Struct.class, StructWrapper.class);
          put(Savepoint.class, SavepointWrapper.class);
          put(DatabaseMetaData.class, DatabaseMetaDataWrapper.class);
          put(ParameterMetaData.class, ParameterMetaDataWrapper.class);
          put(ResultSetMetaData.class, ResultSetMetaDataWrapper.class);
          put(SQLData.class, SQLDataWrapper.class);
          put(SQLInput.class, SQLInputWrapper.class);
          put(SQLOutput.class, SQLOutputWrapper.class);
          put(SQLType.class, SQLTypeWrapper.class);
        }
      };

  private static final Set<Class<?>> allWrapperClasses = new HashSet<Class<?>>() {
    {
      add(ArrayWrapper.class);
      add(BlobWrapper.class);
      add(CallableStatementWrapper.class);
      add(ClobWrapper.class);
      add(ConnectionWrapper.class);
      add(DatabaseMetaDataWrapper.class);
      add(NClobWrapper.class);
      add(ParameterMetaDataWrapper.class);
      add(PreparedStatementWrapper.class);
      add(RefWrapper.class);
      add(ResultSetMetaDataWrapper.class);
      add(ResultSetWrapper.class);
      add(SavepointWrapper.class);
      add(SQLDataWrapper.class);
      add(SQLInputWrapper.class);
      add(SQLOutputWrapper.class);
      add(SQLTypeWrapper.class);
      add(StatementWrapper.class);
      add(StructWrapper.class);
    }
  };

  public static void runWithPlugins(
      final ConnectionPluginManager pluginManager,
      final Object methodInvokeOn,
      final String methodName,
      final JdbcRunnable<RuntimeException> jdbcMethodFunc,
      final Object... jdbcMethodArgs) {

    executeWithPlugins(
        Void.TYPE,
        RuntimeException.class,
        pluginManager,
        methodInvokeOn,
        methodName,
        () -> {
          jdbcMethodFunc.call();
          return null;
        },
        jdbcMethodArgs);
  }

  public static <E extends Exception> void runWithPlugins(
      final Class<E> exceptionClass,
      final ConnectionPluginManager pluginManager,
      final Object methodInvokeOn,
      final String methodName,
      final JdbcRunnable<E> jdbcMethodFunc,
      final Object... jdbcMethodArgs)
      throws E {

    executeWithPlugins(
        Void.TYPE,
        exceptionClass,
        pluginManager,
        methodInvokeOn,
        methodName,
        () -> {
          jdbcMethodFunc.call();
          return null;
        },
        jdbcMethodArgs);
  }

  public static <T> T executeWithPlugins(
      final Class<T> resultClass,
      final ConnectionPluginManager pluginManager,
      final Object methodInvokeOn,
      final String methodName,
      final JdbcCallable<T, RuntimeException> jdbcMethodFunc,
      final Object... jdbcMethodArgs) {

    pluginManager.lock();

    try {
      final Object[] argsCopy =
          jdbcMethodArgs == null ? null : Arrays.copyOf(jdbcMethodArgs, jdbcMethodArgs.length);

      final T result =
          pluginManager.execute(
              resultClass,
              RuntimeException.class,
              methodInvokeOn,
              methodName,
              jdbcMethodFunc,
              argsCopy);

      try {
        return wrapWithProxyIfNeeded(resultClass, result, pluginManager);
      } catch (final InstantiationException e) {
        throw new RuntimeException(e);
      }

    } finally {
      pluginManager.unlock();
    }
  }

  public static <T, E extends Exception> T executeWithPlugins(
      final Class<T> resultClass,
      final Class<E> exceptionClass,
      final ConnectionPluginManager pluginManager,
      final Object methodInvokeOn,
      final String methodName,
      final JdbcCallable<T, E> jdbcMethodFunc,
      final Object... jdbcMethodArgs)
      throws E {

    pluginManager.lock();

    try {
      final Object[] argsCopy =
          jdbcMethodArgs == null ? null : Arrays.copyOf(jdbcMethodArgs, jdbcMethodArgs.length);

      final T result =
          pluginManager.execute(
              resultClass, exceptionClass, methodInvokeOn, methodName, jdbcMethodFunc, argsCopy);

      try {
        return wrapWithProxyIfNeeded(resultClass, result, pluginManager);
      } catch (final InstantiationException e) {
        throw new RuntimeException(e);
      }

    } finally {
      pluginManager.unlock();
    }
  }

  protected static @Nullable <T> T wrapWithProxyIfNeeded(
      final Class<T> resultClass, @Nullable final T toProxy, final ConnectionPluginManager pluginManager)
      throws InstantiationException {

    if (toProxy == null) {
      return null;
    }

    // Exceptional case
    if (toProxy instanceof RowId || toProxy instanceof SQLXML) {
      return toProxy;
    }

    if (allWrapperClasses.contains(toProxy.getClass())) {
      return toProxy;
    }

    final Class<?> wrapperClass = availableWrappers.get(resultClass);

    if (wrapperClass != null) {
      return createInstance(
          wrapperClass,
          resultClass,
          new Class<?>[] {resultClass, ConnectionPluginManager.class},
          toProxy,
          pluginManager);
    }

    if (isJdbcInterface(toProxy.getClass())) {
      throw new RuntimeException(
          Messages.get(
              "WrapperUtils.noWrapperClassExists",
              new Object[] {toProxy.getClass().getName()}));
    }

    return toProxy;
  }

  /**
   * Check whether the given package is a JDBC package.
   *
   * @param packageName the name of the package to analyze
   * @return true if the given package is a JDBC package
   */
  public static boolean isJdbcPackage(@Nullable final String packageName) {
    return packageName != null
        && (packageName.startsWith("java.sql")
        || packageName.startsWith("javax.sql")
        || packageName.startsWith("org.postgresql"));
  }

  /**
   * Check whether the given class implements a JDBC interface defined in a JDBC package. See {@link
   * #isJdbcPackage(String)} Calls to this function are cached for improved efficiency.
   *
   * @param clazz the class to analyze
   * @return true if the given class implements a JDBC interface
   */
  public static boolean isJdbcInterface(final Class<?> clazz) {
    if (isJdbcInterfaceCache.containsKey(clazz)) {
      return (isJdbcInterfaceCache.get(clazz));
    }

    if (clazz.isInterface()) {
      try {
        final Package classPackage = clazz.getPackage();
        if (classPackage != null && isJdbcPackage(classPackage.getName())) {
          isJdbcInterfaceCache.putIfAbsent(clazz, true);
          return true;
        }
      } catch (final Exception ex) {
        // Ignore any exceptions since they're caused by runtime-generated classes, or due to class
        // load issues.
      }
    }

    for (final Class<?> iface : clazz.getInterfaces()) {
      if (isJdbcInterface(iface)) {
        isJdbcInterfaceCache.putIfAbsent(clazz, true);
        return true;
      }
    }

    if (clazz.getSuperclass() != null && isJdbcInterface(clazz.getSuperclass())) {
      isJdbcInterfaceCache.putIfAbsent(clazz, true);
      return true;
    }

    isJdbcInterfaceCache.putIfAbsent(clazz, false);
    return false;
  }

  /**
   * Get the {@link Class} objects corresponding to the interfaces implemented by the given class.
   * Calls to this function are cached for improved efficiency.
   *
   * @param clazz the class to analyze
   * @return the interfaces implemented by the given class
   */
  public static Class<?>[] getImplementedInterfaces(final Class<?> clazz) {
    Class<?>[] implementedInterfaces = getImplementedInterfacesCache.get(clazz);
    if (implementedInterfaces != null) {
      return implementedInterfaces;
    }

    final Set<Class<?>> interfaces = new LinkedHashSet<>();
    Class<?> superClass = clazz;
    do {
      Collections.addAll(interfaces, superClass.getInterfaces());
    } while ((superClass = superClass.getSuperclass()) != null);

    implementedInterfaces = interfaces.toArray(new Class<?>[0]);
    final Class<?>[] oldValue = getImplementedInterfacesCache.putIfAbsent(clazz, implementedInterfaces);
    if (oldValue != null) {
      implementedInterfaces = oldValue;
    }

    return implementedInterfaces;
  }

  public static <T> List<T> loadClasses(
      final String extensionClassNames, final Class<T> clazz, final String errorMessageResourceKey)
      throws InstantiationException {

    final List<T> instances = new LinkedList<>();
    final List<String> interceptorsToCreate = StringUtils.split(extensionClassNames, ",", true);
    String className = null;

    try {
      for (final String value : interceptorsToCreate) {
        className = value;
        final T instance = createInstance(className, clazz);
        instances.add(instance);
      }

    } catch (final Throwable t) {
      throw new InstantiationException(Messages.get(errorMessageResourceKey, new Object[] {className}));
    }

    return instances;
  }

  public static <T> List<T> loadClasses(
      final List<Class<? extends T>> extensionClassList,
      final Class<T> resultClass,
      final String errorMessageResourceKey)
      throws InstantiationException {

    final List<T> instances = new LinkedList<>();
    Class<? extends T> lastClass = null;

    try {
      for (final Class<? extends T> extensionClass : extensionClassList) {
        lastClass = extensionClass;
        final T instance = createInstance(lastClass, resultClass, null);
        instances.add(instance);
      }

    } catch (final Throwable t) {
      throw new InstantiationException(Messages.get(errorMessageResourceKey, new Object[] {lastClass.getName()}));
    }

    return instances;
  }

  public static <T> T createInstance(
      final Class<?> classToInstantiate,
      final Class<T> resultClass,
      final Class<?>[] constructorArgClasses,
      final Object... constructorArgs)
      throws InstantiationException {

    if (classToInstantiate == null) {
      throw new IllegalArgumentException("classToInstantiate");
    }

    if (resultClass == null) {
      throw new IllegalArgumentException("resultClass");
    }

    try {
      if (constructorArgs.length == 0) {
        return resultClass.cast(classToInstantiate.newInstance());
      }

      Class<?>[] argClasses = constructorArgClasses;
      if (argClasses == null) {
        argClasses = new Class<?>[constructorArgs.length];
        for (int i = 0; i < constructorArgs.length; i++) {
          argClasses[i] = constructorArgs[i].getClass();
        }
      }
      final Constructor<?> constructor = classToInstantiate.getConstructor(argClasses);
      return resultClass.cast(constructor.newInstance(constructorArgs));
    } catch (final Exception e) {
      throw new InstantiationException(
          Messages.get(
              "WrapperUtils.failedToInitializeClass",
              new Object[] {classToInstantiate.getName()}));
    }
  }

  public static <T> T createInstance(
      final String className, final Class<T> resultClass, final Object... constructorArgs)
      throws InstantiationException {

    if (StringUtils.isNullOrEmpty(className)) {
      throw new IllegalArgumentException("className");
    }

    if (resultClass == null) {
      throw new IllegalArgumentException("resultClass");
    }

    final Class<?> loaded;
    try {
      loaded = Class.forName(className);
    } catch (final Exception e) {
      throw new InstantiationException(
          Messages.get(
              "WrapperUtils.failedToInitializeClass",
              new Object[] {className}));
    }

    return createInstance(loaded, resultClass, null, constructorArgs);
  }

  public static Object getFieldValue(Object target, final String accessor) {
    if (target == null) {
      return null;
    }

    final List<String> fieldNames = StringUtils.split(accessor, "\\.", true);
    Class<?> targetClass = target.getClass();

    for (final String fieldName : fieldNames) {
      Field field = null;
      while (targetClass != null && field == null) {
        try {
          field = targetClass.getDeclaredField(fieldName);
        } catch (final Exception ex) {
          // try parent class
          targetClass = targetClass.getSuperclass();
        }
      }

      if (field == null) {
        return null; // field not found
      }

      if (!field.isAccessible()) {
        field.setAccessible(true);
      }

      final Object fieldValue;
      try {
        fieldValue = field.get(target);
      } catch (final Exception ex) {
        return null;
      }

      if (fieldValue == null) {
        return null;
      }

      target = fieldValue;
      targetClass = target.getClass();
    }

    return target;
  }

<<<<<<< HEAD
=======
  public static Connection getConnectionFromSqlObject(final Object obj) {
    try {
      if (obj instanceof Connection) {
        return (Connection) obj;
      } else if (obj instanceof Statement) {
        final Statement stmt = (Statement) obj;
        return stmt.getConnection();
      } else if (obj instanceof ResultSet) {
        final ResultSet rs = (ResultSet) obj;
        return rs.getStatement().getConnection();
      }
    } catch (final SQLException | UnsupportedOperationException e) {
      // Do nothing. The UnsupportedOperationException comes from ResultSets returned by DataCacheConnectionPlugin and
      // will be triggered when getStatement is called.
    }

    return null;
  }

>>>>>>> 1a472893
  /**
   * Check if the throwable is an instance of the given exception and throw it as the required
   * exception class, otherwise throw it as a runtime exception.
   *
   * @param exceptionClass The exception class the exception is exepected to be
   * @param exception      The exception that occurred while invoking the given method
   * @return an exception indicating the failure that occurred while invoking the given method
   */
  public static <E extends Exception> E wrapExceptionIfNeeded(final Class<E> exceptionClass,
                                                              final Throwable exception) {
    if (exceptionClass.isAssignableFrom(exception.getClass())) {
      return exceptionClass.cast(exception);
    }

    return exceptionClass.cast(new RuntimeException(exception));
  }
}<|MERGE_RESOLUTION|>--- conflicted
+++ resolved
@@ -509,8 +509,6 @@
     return target;
   }
 
-<<<<<<< HEAD
-=======
   public static Connection getConnectionFromSqlObject(final Object obj) {
     try {
       if (obj instanceof Connection) {
@@ -530,7 +528,6 @@
     return null;
   }
 
->>>>>>> 1a472893
   /**
    * Check if the throwable is an instance of the given exception and throw it as the required
    * exception class, otherwise throw it as a runtime exception.
