--- conflicted
+++ resolved
@@ -30,10 +30,7 @@
 import java.util.logging.Logger;
 import org.checkerframework.checker.nullness.qual.NonNull;
 import org.checkerframework.checker.nullness.qual.Nullable;
-<<<<<<< HEAD
-=======
 import software.amazon.jdbc.ConnectionProvider;
->>>>>>> 104d3039
 import software.amazon.jdbc.dialect.Dialect;
 import software.amazon.jdbc.hostlistprovider.Topology;
 import software.amazon.jdbc.hostlistprovider.monitoring.ClusterTopologyMonitorImpl;
@@ -200,10 +197,8 @@
       cacheContainer = monitorCaches.computeIfAbsent(monitorClass, k -> supplier.get());
     }
 
-<<<<<<< HEAD
     final FullServicesContainer servicesContainer = getNewServicesContainer(
         storageService, telemetryFactory, originalUrl, driverProtocol, driverDialect, dbDialect, originalProps);
-=======
     final ConnectionService connectionService =
         getConnectionService(
             storageService,
@@ -215,7 +210,6 @@
             dbDialect,
             originalProps);
 
->>>>>>> 104d3039
     Monitor monitor = cacheContainer.getCache().computeIfAbsent(key, k -> {
       MonitorItem monitorItem = new MonitorItem(() -> initializer.createMonitor(servicesContainer));
       monitorItem.getMonitor().start();
@@ -230,16 +224,9 @@
         Messages.get("MonitorServiceImpl.unexpectedMonitorClass", new Object[] {monitorClass, monitor}));
   }
 
-<<<<<<< HEAD
   protected FullServicesContainer getNewServicesContainer(
       StorageService storageService,
       TelemetryFactory telemetryFactory,
-=======
-  protected ConnectionService getConnectionService(
-      StorageService storageService,
-      TelemetryFactory telemetryFactory,
-      ConnectionProvider defaultConnectionProvider,
->>>>>>> 104d3039
       String originalUrl,
       String driverProtocol,
       TargetDriverDialect driverDialect,
