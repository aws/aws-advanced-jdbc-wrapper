--- conflicted
+++ resolved
@@ -64,20 +64,9 @@
       Properties props) throws SQLException {
     this.targetDriverProtocol = targetDriverProtocol;
 
-<<<<<<< HEAD
-    FullServicesContainer
-        servicesContainer = new FullServicesContainerImpl(
-            storageService, monitorService, connectionProvider, telemetryFactory);
-    this.pluginManager = new ConnectionPluginManager(props, telemetryFactory, connectionProvider, null);
-=======
     FullServicesContainer servicesContainer =
         new FullServicesContainerImpl(storageService, monitorService, connectionProvider, telemetryFactory);
-    this.pluginManager = new ConnectionPluginManager(
-        connectionProvider,
-        null,
-        null,
-        telemetryFactory);
->>>>>>> 87c894b4
+    this.pluginManager = new ConnectionPluginManager(props, telemetryFactory, connectionProvider, null);
     servicesContainer.setConnectionPluginManager(this.pluginManager);
 
     Properties propsCopy = PropertyUtils.copyProperties(props);
@@ -95,11 +84,7 @@
     servicesContainer.setPluginManagerService(partialPluginService);
 
     this.pluginService = partialPluginService;
-<<<<<<< HEAD
     this.pluginManager.initPlugins(servicesContainer, null);
-=======
-    this.pluginManager.init(servicesContainer, propsCopy, partialPluginService, null);
->>>>>>> 87c894b4
   }
 
   @Override
