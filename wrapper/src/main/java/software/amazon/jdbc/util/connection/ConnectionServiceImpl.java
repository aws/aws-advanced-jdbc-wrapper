/*
 * Copyright Amazon.com, Inc. or its affiliates. All Rights Reserved.
 *
 * Licensed under the Apache License, Version 2.0 (the "License").
 * You may not use this file except in compliance with the License.
 * You may obtain a copy of the License at
 *
 * http://www.apache.org/licenses/LICENSE-2.0
 *
 * Unless required by applicable law or agreed to in writing, software
 * distributed under the License is distributed on an "AS IS" BASIS,
 * WITHOUT WARRANTIES OR CONDITIONS OF ANY KIND, either express or implied.
 * See the License for the specific language governing permissions and
 * limitations under the License.
 */

package software.amazon.jdbc.util.connection;

import java.sql.Connection;
import java.sql.SQLException;
import java.util.Properties;
import software.amazon.jdbc.ConnectionPluginManager;
import software.amazon.jdbc.ConnectionProvider;
import software.amazon.jdbc.HostSpec;
import software.amazon.jdbc.PartialPluginService;
import software.amazon.jdbc.PluginService;
import software.amazon.jdbc.dialect.Dialect;
import software.amazon.jdbc.targetdriverdialect.TargetDriverDialect;
import software.amazon.jdbc.util.FullServicesContainer;
import software.amazon.jdbc.util.FullServicesContainerImpl;
import software.amazon.jdbc.util.monitoring.MonitorService;
import software.amazon.jdbc.util.storage.StorageService;
import software.amazon.jdbc.util.telemetry.TelemetryFactory;

public class ConnectionServiceImpl implements ConnectionService {
  protected final String targetDriverProtocol;
  protected final ConnectionPluginManager pluginManager;
  protected final PluginService pluginService;

  public ConnectionServiceImpl(
      StorageService storageService,
      MonitorService monitorService,
      TelemetryFactory telemetryFactory,
      ConnectionProvider connectionProvider,
      String originalUrl,
      String targetDriverProtocol,
      TargetDriverDialect driverDialect,
      Dialect dbDialect,
      Properties props) throws SQLException {
    this.targetDriverProtocol = targetDriverProtocol;

    FullServicesContainer
        servicesContainer = new FullServicesContainerImpl(
            storageService, monitorService, connectionProvider, telemetryFactory);
    this.pluginManager = new ConnectionPluginManager(
        connectionProvider,
        null,
        null,
        telemetryFactory);
    servicesContainer.setConnectionPluginManager(this.pluginManager);

    PartialPluginService partialPluginService = new PartialPluginService(
        servicesContainer,
        props,
        originalUrl,
        this.targetDriverProtocol,
        driverDialect,
        dbDialect
    );

<<<<<<< HEAD
    servicesContainer.setHostListProviderService(partialPluginService);
    servicesContainer.setPluginService(partialPluginService);
    servicesContainer.setPluginManagerService(partialPluginService);

=======
>>>>>>> 7f6aba25
    this.pluginService = partialPluginService;
    this.pluginManager.init(servicesContainer, props, partialPluginService, null);
  }

  @Override
  public Connection open(HostSpec hostSpec, Properties props) throws SQLException {
    return this.pluginManager.forceConnect(this.targetDriverProtocol, hostSpec, props, true, null);
  }

  @Override
  public PluginService getPluginService() {
    return this.pluginService;
  }
}<|MERGE_RESOLUTION|>--- conflicted
+++ resolved
@@ -49,9 +49,8 @@
       Properties props) throws SQLException {
     this.targetDriverProtocol = targetDriverProtocol;
 
-    FullServicesContainer
-        servicesContainer = new FullServicesContainerImpl(
-            storageService, monitorService, connectionProvider, telemetryFactory);
+    FullServicesContainer servicesContainer =
+        new FullServicesContainerImpl(storageService, monitorService, connectionProvider, telemetryFactory);
     this.pluginManager = new ConnectionPluginManager(
         connectionProvider,
         null,
@@ -68,13 +67,10 @@
         dbDialect
     );
 
-<<<<<<< HEAD
     servicesContainer.setHostListProviderService(partialPluginService);
     servicesContainer.setPluginService(partialPluginService);
     servicesContainer.setPluginManagerService(partialPluginService);
 
-=======
->>>>>>> 7f6aba25
     this.pluginService = partialPluginService;
     this.pluginManager.init(servicesContainer, props, partialPluginService, null);
   }
