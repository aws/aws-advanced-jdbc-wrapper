/*
 * Copyright Amazon.com, Inc. or its affiliates. All Rights Reserved.
 *
 * Licensed under the Apache License, Version 2.0 (the "License").
 * You may not use this file except in compliance with the License.
 * You may obtain a copy of the License at
 *
 * http://www.apache.org/licenses/LICENSE-2.0
 *
 * Unless required by applicable law or agreed to in writing, software
 * distributed under the License is distributed on an "AS IS" BASIS,
 * WITHOUT WARRANTIES OR CONDITIONS OF ANY KIND, either express or implied.
 * See the License for the specific language governing permissions and
 * limitations under the License.
 */

package software.amazon.jdbc.util;

import java.util.concurrent.ExecutorService;
import java.util.concurrent.Executors;
import java.util.concurrent.TimeUnit;
import java.util.concurrent.locks.ReentrantLock;
import java.util.logging.Logger;

public class SlidingExpirationCacheWithCleanupThread<K, V> extends SlidingExpirationCache<K, V> {

  private static final Logger LOGGER =
      Logger.getLogger(SlidingExpirationCacheWithCleanupThread.class.getName());

  protected final ExecutorService cleanupThreadPool = Executors.newFixedThreadPool(1, runnableTarget -> {
    final Thread monitoringThread = new Thread(runnableTarget);
    monitoringThread.setDaemon(true);
    return monitoringThread;
  });
<<<<<<< HEAD
  protected boolean isInitialized = false;
  protected ReentrantLock initLock = new ReentrantLock();
=======
  protected final ReentrantLock initLock = new ReentrantLock();
  protected boolean isInitialized = false;
>>>>>>> 37a73b0c

  public SlidingExpirationCacheWithCleanupThread() {
    super();
    this.initCleanupThread();
  }

  public SlidingExpirationCacheWithCleanupThread(
      final ShouldDisposeFunc<V> shouldDisposeFunc,
      final ItemDisposalFunc<V> itemDisposalFunc) {
    super(shouldDisposeFunc, itemDisposalFunc);
    this.initCleanupThread();
  }

  public SlidingExpirationCacheWithCleanupThread(
      final ShouldDisposeFunc<V> shouldDisposeFunc,
      final ItemDisposalFunc<V> itemDisposalFunc,
      final long cleanupIntervalNanos) {
    super(shouldDisposeFunc, itemDisposalFunc, cleanupIntervalNanos);
    this.initCleanupThread();
  }

  protected void initCleanupThread() {
    if (!isInitialized) {
      initLock.lock();
      try {
        if (!isInitialized) {
          cleanupThreadPool.submit(() -> {
            while (true) {
              TimeUnit.NANOSECONDS.sleep(this.cleanupIntervalNanos);

              LOGGER.finest("Cleaning up...");
              this.cleanupTimeNanos.set(System.nanoTime() + cleanupIntervalNanos);
              cache.forEach((key, value) -> {
                try {
                  removeIfExpired(key);
                } catch (Exception ex) {
                  // ignore
                }
              });
            }
          });
          cleanupThreadPool.shutdown();
          isInitialized = true;
        }
      } finally {
        initLock.unlock();
      }
    }
  }

  @Override
  protected void cleanUp() {
    // Intentionally do nothing. Cleanup thread does the job.
  }
}<|MERGE_RESOLUTION|>--- conflicted
+++ resolved
@@ -32,13 +32,8 @@
     monitoringThread.setDaemon(true);
     return monitoringThread;
   });
-<<<<<<< HEAD
-  protected boolean isInitialized = false;
-  protected ReentrantLock initLock = new ReentrantLock();
-=======
   protected final ReentrantLock initLock = new ReentrantLock();
   protected boolean isInitialized = false;
->>>>>>> 37a73b0c
 
   public SlidingExpirationCacheWithCleanupThread() {
     super();
