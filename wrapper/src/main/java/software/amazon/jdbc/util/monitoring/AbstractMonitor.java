--- conflicted
+++ resolved
@@ -17,20 +17,11 @@
 package software.amazon.jdbc.util.monitoring;
 
 import java.util.concurrent.ExecutorService;
-<<<<<<< HEAD
-import java.util.concurrent.Executors;
-import java.util.concurrent.ThreadFactory;
-import java.util.concurrent.TimeUnit;
-import java.util.concurrent.atomic.AtomicBoolean;
-import java.util.logging.Logger;
-import org.jetbrains.annotations.NotNull;
-=======
 import java.util.concurrent.TimeUnit;
 import java.util.concurrent.atomic.AtomicBoolean;
 import java.util.logging.Logger;
 import software.amazon.jdbc.plugin.customendpoint.CustomEndpointMonitorImpl;
 import software.amazon.jdbc.util.ExecutorFactory;
->>>>>>> 2efaaf1d
 import software.amazon.jdbc.util.Messages;
 
 /**
@@ -46,24 +37,6 @@
   protected MonitorState state;
 
   protected AbstractMonitor(long terminationTimeoutSec) {
-    this(
-        Executors.newSingleThreadExecutor(new ThreadFactory() {
-          @Override
-          public Thread newThread(@NotNull Runnable runnableTarget) {
-            final Thread monitoringThread = new Thread(runnableTarget);
-            monitoringThread.setDaemon(true);
-            if (!StringUtils.isNullOrEmpty(monitoringThread.getName())) {
-              String monitorSuffix = getClass().getSimpleName().replaceAll("[a-z]", "").toLowerCase();
-              monitoringThread.setName(monitoringThread.getName() + "-" + monitorSuffix);
-            }
-            return monitoringThread;
-          }
-        }),
-        terminationTimeoutSec);
-  }
-
-  protected AbstractMonitor(ExecutorService executorService, long terminationTimeoutSec) {
-    this.monitorExecutor = executorService;
     this.terminationTimeoutSec = terminationTimeoutSec;
     this.monitorExecutor = ExecutorFactory.newSingleThreadExecutor(getMonitorNameSuffix());
     this.lastActivityTimestampNanos = System.nanoTime();
@@ -139,4 +112,14 @@
   public boolean canDispose() {
     return true;
   }
+
+  /**
+   * Forms the suffix for the monitor thread name by abbreviating the concrete class name. For example, a
+   * {@link CustomEndpointMonitorImpl} will have a suffix of "cemi".
+   *
+   * @return the suffix for the monitor thread name.
+   */
+  private String getMonitorNameSuffix() {
+    return this.getClass().getSimpleName().replaceAll("[a-z]", "").toLowerCase();
+  }
 }