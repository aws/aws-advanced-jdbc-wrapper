/*
 * Copyright Amazon.com, Inc. or its affiliates. All Rights Reserved.
 *
 * Licensed under the Apache License, Version 2.0 (the "License").
 * You may not use this file except in compliance with the License.
 * You may obtain a copy of the License at
 *
 * http://www.apache.org/licenses/LICENSE-2.0
 *
 * Unless required by applicable law or agreed to in writing, software
 * distributed under the License is distributed on an "AS IS" BASIS,
 * WITHOUT WARRANTIES OR CONDITIONS OF ANY KIND, either express or implied.
 * See the License for the specific language governing permissions and
 * limitations under the License.
 */

package software.amazon.jdbc.util.monitoring;

import java.util.concurrent.ExecutorService;
import java.util.concurrent.Executors;
import java.util.concurrent.TimeUnit;
import java.util.concurrent.atomic.AtomicBoolean;
import java.util.logging.Logger;
import software.amazon.jdbc.util.Messages;
import software.amazon.jdbc.util.StringUtils;

/**
 * An AbstractMonitor that implements common monitor logic.
 */
public abstract class AbstractMonitor implements Monitor, Runnable {
  private static final Logger LOGGER = Logger.getLogger(AbstractMonitor.class.getName());
  protected final AtomicBoolean stop = new AtomicBoolean(false);
  protected final long terminationTimeoutSec;
<<<<<<< HEAD
  protected final MonitorService monitorService;
  protected final ExecutorService monitorExecutor;
=======
  protected final CoreMonitorService monitorService;
  protected final ExecutorService monitorExecutor = Executors.newSingleThreadExecutor(runnableTarget -> {
    final Thread monitoringThread = new Thread(runnableTarget);
    monitoringThread.setDaemon(true);
    if (!StringUtils.isNullOrEmpty(monitoringThread.getName())) {
      monitoringThread.setName(monitoringThread.getName() + "-" + getMonitorNameSuffix());
    }
    return monitoringThread;
  });
>>>>>>> e98a122c

  protected long lastActivityTimestampNanos;
  protected MonitorState state;

<<<<<<< HEAD
  protected AbstractMonitor(MonitorService monitorService, long terminationTimeoutSec, String threadNameSuffix) {
    this(
        monitorService,
        Executors.newSingleThreadExecutor(runnableTarget -> {
          final Thread monitoringThread = new Thread(runnableTarget);
          monitoringThread.setDaemon(true);
          if (!StringUtils.isNullOrEmpty(monitoringThread.getName())) {
            monitoringThread.setName(monitoringThread.getName() + "-" + threadNameSuffix);
          }
          return monitoringThread;
        }),
        terminationTimeoutSec);
  }

  protected AbstractMonitor(
      MonitorService monitorService, ExecutorService monitorExecutor, long terminationTimeoutSec) {
=======
  protected AbstractMonitor(CoreMonitorService monitorService, long terminationTimeoutSec) {
>>>>>>> e98a122c
    this.monitorService = monitorService;
    this.monitorExecutor = monitorExecutor;
    this.terminationTimeoutSec = terminationTimeoutSec;
    this.lastActivityTimestampNanos = System.nanoTime();
  }

  @Override
  public void start() {
    this.monitorExecutor.submit(this);
    this.monitorExecutor.shutdown();
  }

  /**
   * Starts the monitor workflow, making sure to set the initial state of the monitor. The monitor's workflow is wrapped
   * in a try-catch so that unexpected exceptions are reported to the monitor service and the monitor's state is updated
   * to {@link MonitorState#ERROR}.
   */
  @Override
  public void run() {
    try {
      LOGGER.finest(Messages.get("AbstractMonitor.startingMonitor", new Object[] {this}));
      this.state = MonitorState.RUNNING;
      this.lastActivityTimestampNanos = System.nanoTime();
      monitor();
    } catch (Exception e) {
      LOGGER.fine(Messages.get("AbstractMonitor.unexpectedError", new Object[] {this, e}));
      this.state = MonitorState.ERROR;
      // monitorService.reportMonitorError(this, e);
    }
  }

  @Override
  public void stop() {
    LOGGER.fine(Messages.get("AbstractMonitor.stoppingMonitor", new Object[] {this}));
    this.stop.set(true);

    try {
      if (!this.monitorExecutor.awaitTermination(this.terminationTimeoutSec, TimeUnit.SECONDS)) {
        LOGGER.info(Messages.get(
            "AbstractMonitor.monitorTerminationTimeout", new Object[] {terminationTimeoutSec, this}));
        this.monitorExecutor.shutdownNow();
      }
    } catch (InterruptedException e) {
      LOGGER.info(Messages.get("AbstractMonitor.interruptedWhileTerminating", new Object[] {this}));
      Thread.currentThread().interrupt();
      this.monitorExecutor.shutdownNow();
    } finally {
      close();
      this.state = MonitorState.STOPPED;
    }
  }

  @Override
  public void close() {
    // do nothing. Classes that extend this class should override this method if they open resources that need closing.
  }

  @Override
  public long getLastActivityTimestampNanos() {
    return this.lastActivityTimestampNanos;
  }

  @Override
  public MonitorState getState() {
    return this.state;
  }

  @Override
  public boolean canDispose() {
    return true;
  }
}<|MERGE_RESOLUTION|>--- conflicted
+++ resolved
@@ -21,6 +21,7 @@
 import java.util.concurrent.TimeUnit;
 import java.util.concurrent.atomic.AtomicBoolean;
 import java.util.logging.Logger;
+import software.amazon.jdbc.plugin.customendpoint.CustomEndpointMonitorImpl;
 import software.amazon.jdbc.util.Messages;
 import software.amazon.jdbc.util.StringUtils;
 
@@ -31,10 +32,6 @@
   private static final Logger LOGGER = Logger.getLogger(AbstractMonitor.class.getName());
   protected final AtomicBoolean stop = new AtomicBoolean(false);
   protected final long terminationTimeoutSec;
-<<<<<<< HEAD
-  protected final MonitorService monitorService;
-  protected final ExecutorService monitorExecutor;
-=======
   protected final CoreMonitorService monitorService;
   protected final ExecutorService monitorExecutor = Executors.newSingleThreadExecutor(runnableTarget -> {
     final Thread monitoringThread = new Thread(runnableTarget);
@@ -44,33 +41,12 @@
     }
     return monitoringThread;
   });
->>>>>>> e98a122c
 
   protected long lastActivityTimestampNanos;
   protected MonitorState state;
 
-<<<<<<< HEAD
-  protected AbstractMonitor(MonitorService monitorService, long terminationTimeoutSec, String threadNameSuffix) {
-    this(
-        monitorService,
-        Executors.newSingleThreadExecutor(runnableTarget -> {
-          final Thread monitoringThread = new Thread(runnableTarget);
-          monitoringThread.setDaemon(true);
-          if (!StringUtils.isNullOrEmpty(monitoringThread.getName())) {
-            monitoringThread.setName(monitoringThread.getName() + "-" + threadNameSuffix);
-          }
-          return monitoringThread;
-        }),
-        terminationTimeoutSec);
-  }
-
-  protected AbstractMonitor(
-      MonitorService monitorService, ExecutorService monitorExecutor, long terminationTimeoutSec) {
-=======
   protected AbstractMonitor(CoreMonitorService monitorService, long terminationTimeoutSec) {
->>>>>>> e98a122c
     this.monitorService = monitorService;
-    this.monitorExecutor = monitorExecutor;
     this.terminationTimeoutSec = terminationTimeoutSec;
     this.lastActivityTimestampNanos = System.nanoTime();
   }
@@ -140,4 +116,14 @@
   public boolean canDispose() {
     return true;
   }
+
+  /**
+   * Forms the suffix for the monitor thread name by abbreviating the concrete class name. For example, a
+   * {@link CustomEndpointMonitorImpl} will have a suffix of "cemi".
+   *
+   * @return the suffix for the monitor thread name.
+   */
+  private String getMonitorNameSuffix() {
+    return this.getClass().getSimpleName().replaceAll("[a-z]", "").toLowerCase();
+  }
 }