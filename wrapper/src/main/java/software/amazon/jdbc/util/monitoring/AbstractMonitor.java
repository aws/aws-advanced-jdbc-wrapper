--- conflicted
+++ resolved
@@ -37,26 +37,24 @@
   protected long lastActivityTimestampNanos;
   protected MonitorState state;
 
-<<<<<<< HEAD
-  protected AbstractMonitor(MonitorService monitorService, String threadNameSuffix) {
-    this(monitorService, Executors.newSingleThreadExecutor(runnableTarget -> {
-      final Thread monitoringThread = new Thread(runnableTarget);
-      monitoringThread.setDaemon(true);
-      if (!StringUtils.isNullOrEmpty(monitoringThread.getName())) {
-        monitoringThread.setName(monitoringThread.getName() + "-" + threadNameSuffix);
-      }
-      return monitoringThread;
-    }));
+  protected AbstractMonitor(MonitorService monitorService, long terminationTimeoutSec, String threadNameSuffix) {
+    this(
+        monitorService,
+        Executors.newSingleThreadExecutor(runnableTarget -> {
+          final Thread monitoringThread = new Thread(runnableTarget);
+          monitoringThread.setDaemon(true);
+          if (!StringUtils.isNullOrEmpty(monitoringThread.getName())) {
+            monitoringThread.setName(monitoringThread.getName() + "-" + threadNameSuffix);
+          }
+          return monitoringThread;
+        }),
+        terminationTimeoutSec);
   }
 
-  protected AbstractMonitor(MonitorService monitorService, ExecutorService monitorExecutor) {
+  protected AbstractMonitor(MonitorService monitorService, ExecutorService monitorExecutor, long terminationTimeoutSec) {
     this.monitorService = monitorService;
     this.monitorExecutor = monitorExecutor;
-=======
-  protected AbstractMonitor(MonitorService monitorService, long terminationTimeoutSec) {
-    this.monitorService = monitorService;
     this.terminationTimeoutSec = terminationTimeoutSec;
->>>>>>> 2de381a0
     this.lastActivityTimestampNanos = System.nanoTime();
   }
 
