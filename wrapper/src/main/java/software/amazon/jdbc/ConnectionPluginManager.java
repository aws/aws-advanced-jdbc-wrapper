/*
 * Copyright Amazon.com, Inc. or its affiliates. All Rights Reserved.
 *
 * Licensed under the Apache License, Version 2.0 (the "License").
 * You may not use this file except in compliance with the License.
 * You may obtain a copy of the License at
 *
 * http://www.apache.org/licenses/LICENSE-2.0
 *
 * Unless required by applicable law or agreed to in writing, software
 * distributed under the License is distributed on an "AS IS" BASIS,
 * WITHOUT WARRANTIES OR CONDITIONS OF ANY KIND, either express or implied.
 * See the License for the specific language governing permissions and
 * limitations under the License.
 */

package software.amazon.jdbc;

import java.sql.Connection;
import java.sql.SQLException;
import java.sql.Wrapper;
import java.util.EnumSet;
import java.util.HashMap;
import java.util.List;
import java.util.Map;
import java.util.Properties;
import java.util.Set;
import java.util.concurrent.locks.ReentrantLock;
import java.util.logging.Logger;
import org.checkerframework.checker.nullness.qual.NonNull;
import org.checkerframework.checker.nullness.qual.Nullable;
import org.jetbrains.annotations.NotNull;
import software.amazon.jdbc.cleanup.CanReleaseResources;
import software.amazon.jdbc.plugin.AuroraConnectionTrackerPlugin;
import software.amazon.jdbc.plugin.AuroraInitialConnectionStrategyPlugin;
import software.amazon.jdbc.plugin.AwsSecretsManagerConnectionPlugin;
import software.amazon.jdbc.plugin.DataCacheConnectionPlugin;
import software.amazon.jdbc.plugin.DefaultConnectionPlugin;
import software.amazon.jdbc.plugin.ExecutionTimeConnectionPlugin;
import software.amazon.jdbc.plugin.LogQueryConnectionPlugin;
import software.amazon.jdbc.plugin.customendpoint.CustomEndpointPlugin;
import software.amazon.jdbc.plugin.efm.HostMonitoringConnectionPlugin;
import software.amazon.jdbc.plugin.failover.FailoverConnectionPlugin;
import software.amazon.jdbc.plugin.federatedauth.FederatedAuthPlugin;
import software.amazon.jdbc.plugin.federatedauth.OktaAuthPlugin;
import software.amazon.jdbc.plugin.iam.IamAuthConnectionPlugin;
import software.amazon.jdbc.plugin.limitless.LimitlessConnectionPlugin;
import software.amazon.jdbc.plugin.readwritesplitting.ReadWriteSplittingPlugin;
import software.amazon.jdbc.plugin.staledns.AuroraStaleDnsPlugin;
import software.amazon.jdbc.plugin.strategy.fastestresponse.FastestResponseStrategyPlugin;
import software.amazon.jdbc.profile.ConfigurationProfile;
<<<<<<< HEAD
import software.amazon.jdbc.util.AsynchronousMethodsHelper;
=======
>>>>>>> 43779689
import software.amazon.jdbc.util.FullServicesContainer;
import software.amazon.jdbc.util.Messages;
import software.amazon.jdbc.util.Utils;
import software.amazon.jdbc.util.WrapperUtils;
import software.amazon.jdbc.util.telemetry.TelemetryContext;
import software.amazon.jdbc.util.telemetry.TelemetryFactory;
import software.amazon.jdbc.util.telemetry.TelemetryTraceLevel;
import software.amazon.jdbc.wrapper.ConnectionWrapper;

/**
 * This class creates and handles a chain of {@link ConnectionPlugin} for each connection.
 *
 * <p>THIS CLASS IS NOT MULTI-THREADING SAFE IT'S EXPECTED TO HAVE ONE INSTANCE OF THIS MANAGER PER
 * JDBC CONNECTION
 */
public class ConnectionPluginManager implements CanReleaseResources, Wrapper {

  private static final Logger LOGGER = Logger.getLogger(ConnectionPluginManager.class.getName());

  protected static final Map<Class<? extends ConnectionPlugin>, String> pluginNameByClass =
      new HashMap<Class<? extends ConnectionPlugin>, String>() {
        {
          put(LimitlessConnectionPlugin.class, "plugin:limitless");
          put(ExecutionTimeConnectionPlugin.class, "plugin:executionTime");
          put(AuroraConnectionTrackerPlugin.class, "plugin:auroraConnectionTracker");
          put(LogQueryConnectionPlugin.class, "plugin:logQuery");
          put(DataCacheConnectionPlugin.class, "plugin:dataCache");
          put(HostMonitoringConnectionPlugin.class, "plugin:efm");
          put(software.amazon.jdbc.plugin.efm2.HostMonitoringConnectionPlugin.class, "plugin:efm2");
          put(FailoverConnectionPlugin.class, "plugin:failover");
          put(software.amazon.jdbc.plugin.failover2.FailoverConnectionPlugin.class, "plugin:failover2");
          put(IamAuthConnectionPlugin.class, "plugin:iam");
          put(AwsSecretsManagerConnectionPlugin.class, "plugin:awsSecretsManager");
          put(FederatedAuthPlugin.class, "plugin:federatedAuth");
          put(OktaAuthPlugin.class, "plugin:okta");
          put(AuroraStaleDnsPlugin.class, "plugin:auroraStaleDns");
          put(ReadWriteSplittingPlugin.class, "plugin:readWriteSplitting");
          put(FastestResponseStrategyPlugin.class, "plugin:fastestResponseStrategy");
          put(DefaultConnectionPlugin.class, "plugin:targetDriver");
          put(AuroraInitialConnectionStrategyPlugin.class, "plugin:initialConnection");
          put(CustomEndpointPlugin.class, "plugin:customEndpoint");
        }
      };

  private final ReentrantLock lock = new ReentrantLock();

  protected Properties props = new Properties();
  protected List<ConnectionPlugin> plugins;
  protected final @NonNull ConnectionProvider defaultConnProvider;
  protected final @Nullable ConnectionProvider effectiveConnProvider;
  protected final ConnectionWrapper connectionWrapper;
  protected FullServicesContainer servicesContainer;
  protected PluginService pluginService;
  protected TelemetryFactory telemetryFactory;
  protected boolean isTelemetryInUse;
  @SuppressWarnings("rawtypes")
  protected final PluginChainJdbcCallableInfo[] pluginChainFuncMap =
      new PluginChainJdbcCallableInfo[JdbcMethod.ALL.id + 1]; // it should be the last element in JdbcMethod enum

  public ConnectionPluginManager(
      final @NonNull ConnectionProvider defaultConnProvider,
      final @Nullable ConnectionProvider effectiveConnProvider,
      final @Nullable ConnectionWrapper connectionWrapper,
      final @NonNull TelemetryFactory telemetryFactory) {
    this.defaultConnProvider = defaultConnProvider;
    this.effectiveConnProvider = effectiveConnProvider;
    this.connectionWrapper = connectionWrapper;
    this.telemetryFactory = telemetryFactory;
    this.isTelemetryInUse = telemetryFactory.inUse();
  }

  /**
   * This constructor is for testing purposes only.
   */
  ConnectionPluginManager(
      final @NonNull ConnectionProvider defaultConnProvider,
      final @Nullable ConnectionProvider effectiveConnProvider,
      final Properties props,
      final List<ConnectionPlugin> plugins,
      final ConnectionWrapper connectionWrapper,
      final PluginService pluginService,
      final TelemetryFactory telemetryFactory) {
    this(defaultConnProvider, effectiveConnProvider, props, plugins, connectionWrapper, telemetryFactory);
    this.pluginService = pluginService;
  }

  /**
   * This constructor is for testing purposes only.
   */
  ConnectionPluginManager(
      final @NonNull ConnectionProvider defaultConnProvider,
      final @Nullable ConnectionProvider effectiveConnProvider,
      final Properties props,
      final List<ConnectionPlugin> plugins,
      final ConnectionWrapper connectionWrapper,
      final TelemetryFactory telemetryFactory) {
    this.defaultConnProvider = defaultConnProvider;
    this.effectiveConnProvider = effectiveConnProvider;
    this.props = props;
    this.plugins = plugins;
    this.connectionWrapper = connectionWrapper;
    this.telemetryFactory = telemetryFactory;
    this.isTelemetryInUse = telemetryFactory.inUse();
  }

  public void lock() {
    lock.lock();
  }

  public void unlock() {
    lock.unlock();
  }

  /**
   * Initialize a chain of {@link ConnectionPlugin} using their corresponding {@link
   * ConnectionPluginFactory}. If {@code PropertyDefinition.PLUGINS} is provided by the user,
   * initialize the chain with the given connection plugins in the order they are specified.
   *
   * <p>The {@link DefaultConnectionPlugin} will always be initialized and attached as the last
   * connection plugin in the chain.
   *
   * @param servicesContainer     the service container for the services required by this class.
   * @param props                the configuration of the connection
   * @param pluginManagerService a reference to a plugin manager service
   * @param configurationProfile a profile configuration defined by the user
   * @throws SQLException if errors occurred during the execution
   */
  public void init(
      final FullServicesContainer servicesContainer,
      final Properties props,
      final PluginManagerService pluginManagerService,
      @Nullable ConfigurationProfile configurationProfile)
      throws SQLException {

    this.props = props;
    this.servicesContainer = servicesContainer;
    this.pluginService = servicesContainer.getPluginService();
    this.telemetryFactory = servicesContainer.getTelemetryFactory();
<<<<<<< HEAD
=======
    this.isTelemetryInUse = telemetryFactory.inUse();
>>>>>>> 43779689

    ConnectionPluginChainBuilder pluginChainBuilder = new ConnectionPluginChainBuilder();
    this.plugins = pluginChainBuilder.getPlugins(
        this.servicesContainer,
        this.defaultConnProvider,
        this.effectiveConnProvider,
        pluginManagerService,
        props,
        configurationProfile);
  }

  protected <T, E extends Exception> T executeWithSubscribedPlugins(
      final JdbcMethod jdbcMethod,
      final PluginPipeline<T, E> pluginPipeline,
      final JdbcCallable<T, E> jdbcMethodFunc,
      final @Nullable ConnectionPlugin pluginToSkip)
      throws E {

    if (pluginPipeline == null) {
      throw new IllegalArgumentException("pluginPipeline");
    }

    if (jdbcMethodFunc == null) {
      throw new IllegalArgumentException("jdbcMethodFunc");
    }

    @SuppressWarnings("rawtypes")
    PluginChainJdbcCallableInfo pluginChainJdbcCallableInfo = this.pluginChainFuncMap[jdbcMethod.id];

    if (pluginChainJdbcCallableInfo == null) {
      pluginChainJdbcCallableInfo = this.makePluginChainFunc(jdbcMethod.methodName);
      if (pluginChainJdbcCallableInfo == null || pluginChainJdbcCallableInfo.func == null) {
        throw new RuntimeException("Error processing this JDBC call.");
      }
      this.pluginChainFuncMap[jdbcMethod.id] = pluginChainJdbcCallableInfo;
    }


    if (pluginChainJdbcCallableInfo == null) {
      throw new RuntimeException("Error processing this JDBC call.");
    }

    if (jdbcMethod.alwaysUsePipeline || pluginChainJdbcCallableInfo.isSubscribed) {
      // noinspection unchecked
      @SuppressWarnings("unchecked")
      PluginChainJdbcCallable<T, E> pluginChainFunc = pluginChainJdbcCallableInfo.func;
      return pluginChainFunc.call(pluginPipeline, jdbcMethodFunc, pluginToSkip);
    } else {
      return jdbcMethodFunc.call();
    }
  }


  protected <T, E extends Exception> T executeWithTelemetry(
      final @NonNull JdbcCallable<T, E> execution,
      final @NonNull String pluginName) throws E {

    final TelemetryContext context = this.telemetryFactory.openTelemetryContext(
        pluginName, TelemetryTraceLevel.NESTED);

    try {
      return execution.call();
    } finally {
      if (context != null) {
        context.closeContext();
      }
    }
  }

  @Nullable
  protected <T, E extends Exception> PluginChainJdbcCallableInfo<T, E> makePluginChainFunc(
      final @NonNull String methodName) {

    PluginChainJdbcCallable<T, E> pluginChainFunc = null;
    boolean isSubscribed = false; // true when any plugin (except Default Plugin) has subscription on the method

    for (int i = this.plugins.size() - 1; i >= 0; i--) {
      final ConnectionPlugin plugin = this.plugins.get(i);
      final Set<String> pluginSubscribedMethods = plugin.getSubscribedMethods();
      final String pluginName = pluginNameByClass.getOrDefault(plugin.getClass(), plugin.getClass().getSimpleName());
      final boolean isPluginSubscribed = pluginSubscribedMethods.contains(JdbcMethod.ALL.methodName)
          || pluginSubscribedMethods.contains(methodName);
      isSubscribed |= isPluginSubscribed && !(plugin instanceof DefaultConnectionPlugin);

      if (isPluginSubscribed) {
        if (pluginChainFunc == null) {
          // This case is for DefaultConnectionPlugin that always terminates the list of plugins.
          // Default plugin can't be skipped.
          pluginChainFunc = (pipelineFunc, jdbcFunc, pluginToSkip) ->
              executeWithTelemetry(() -> pipelineFunc.call(plugin, jdbcFunc), pluginName);
        } else {
          final PluginChainJdbcCallable<T, E> finalPluginChainFunc = pluginChainFunc;
          pluginChainFunc = (pipelineFunc, jdbcFunc, pluginToSkip) -> {
            if (pluginToSkip == plugin) {
              return finalPluginChainFunc.call(pipelineFunc, jdbcFunc, pluginToSkip);
            } else {
              return executeWithTelemetry(
                  () -> pipelineFunc.call(
                      plugin,
                      () -> finalPluginChainFunc.call(pipelineFunc, jdbcFunc, pluginToSkip)),
                  pluginName);
            }
          };
        }
      }
    }
    return new PluginChainJdbcCallableInfo<>(pluginChainFunc, isSubscribed);
  }

  protected <E extends Exception> void notifySubscribedPlugins(
      final String methodName,
      final PluginPipeline<Void, E> pluginPipeline,
      final ConnectionPlugin skipNotificationForThisPlugin)
      throws E {

    if (pluginPipeline == null) {
      throw new IllegalArgumentException("pluginPipeline");
    }

    for (final ConnectionPlugin plugin : this.plugins) {
      if (plugin == skipNotificationForThisPlugin) {
        continue;
      }
      final Set<String> pluginSubscribedMethods = plugin.getSubscribedMethods();
      final boolean isSubscribed =
          pluginSubscribedMethods.contains(JdbcMethod.ALL.methodName)
              || pluginSubscribedMethods.contains(methodName);

      if (isSubscribed) {
        pluginPipeline.call(plugin, null);
      }
    }
  }

  public ConnectionWrapper getConnectionWrapper() {
    return this.connectionWrapper;
  }

  public TelemetryFactory getTelemetryFactory() {
    return this.telemetryFactory;
  }

  public boolean mustUsePipeline(final JdbcMethod jdbcMethod) {
    @SuppressWarnings("rawtypes")
    PluginChainJdbcCallableInfo pluginChainJdbcCallableInfo = this.pluginChainFuncMap[jdbcMethod.id];
    return jdbcMethod.alwaysUsePipeline
        || pluginChainJdbcCallableInfo == null
        || pluginChainJdbcCallableInfo.isSubscribed
        || this.isTelemetryInUse;
  }

  public <T, E extends Exception> T execute(
      final Class<T> resultType,
      final Class<E> exceptionClass,
      final Object methodInvokeOn,
      final JdbcMethod jdbcMethod,
      final JdbcCallable<T, E> jdbcMethodFunc,
      final Object[] jdbcMethodArgs)
      throws E {

    // The target driver may block on Statement.getConnection().
    if (jdbcMethod.shouldLockConnection && jdbcMethod.checkBoundedConnection) {
      final Connection conn = WrapperUtils.getConnectionFromSqlObject(methodInvokeOn);
      if (conn != null && conn != this.pluginService.getCurrentConnection()) {
        throw WrapperUtils.wrapExceptionIfNeeded(
            exceptionClass,
            new SQLException(
                Messages.get("ConnectionPluginManager.invokedAgainstOldConnection", new Object[]{methodInvokeOn})));
      }
    }

    return executeWithSubscribedPlugins(
        jdbcMethod,
        (plugin, func) ->
            plugin.execute(
                resultType, exceptionClass, methodInvokeOn, jdbcMethod.methodName, func, jdbcMethodArgs),
        jdbcMethodFunc,
        null);
  }

  /**
   * Establishes a connection to the given host using the given driver protocol and properties. If a
   * non-default {@link ConnectionProvider} has been set with
   * {@link Driver#setCustomConnectionProvider(ConnectionProvider)} and
   * {@link ConnectionProvider#acceptsUrl(String, HostSpec, Properties)} returns true for the given
   * protocol, host, and properties, the connection will be created by the non-default
   * ConnectionProvider. Otherwise, the connection will be created by the default
   * ConnectionProvider. The default ConnectionProvider will be {@link DriverConnectionProvider} for
   * connections requested via the {@link java.sql.DriverManager} and
   * {@link DataSourceConnectionProvider} for connections requested via an
   * {@link software.amazon.jdbc.ds.AwsWrapperDataSource}.
   *
   * @param driverProtocol      the driver protocol that should be used to establish the connection
   * @param hostSpec            the host details for the desired connection
   * @param props               the connection properties
   * @param isInitialConnection a boolean indicating whether the current {@link Connection} is
   *                            establishing an initial physical connection to the database or has
   *                            already established a physical connection in the past
   * @param pluginToSkip        the plugin that needs to be skipped while executing this pipeline
   * @return a {@link Connection} to the requested host
   * @throws SQLException if there was an error establishing a {@link Connection} to the requested
   *                      host
   */
  public Connection connect(
      final String driverProtocol,
      final HostSpec hostSpec,
      final Properties props,
      final boolean isInitialConnection,
      final @Nullable ConnectionPlugin pluginToSkip)
      throws SQLException {

    TelemetryContext context = this.telemetryFactory.openTelemetryContext(
        "connect", TelemetryTraceLevel.NESTED);

    try {
      return executeWithSubscribedPlugins(
          JdbcMethod.CONNECT,
          (plugin, func) ->
              plugin.connect(driverProtocol, hostSpec, props, isInitialConnection, func),
          () -> {
            throw new SQLException("Shouldn't be called.");
          },
          pluginToSkip);
    } catch (final SQLException | RuntimeException e) {
      throw e;
    } catch (final Exception e) {
      throw new SQLException(e);
    } finally {
      if (context != null) {
        context.closeContext();
      }
    }
  }

  /**
   * Establishes a connection to the given host using the given driver protocol and properties. This
   * call differs from {@link ConnectionPlugin#connect} in that the default
   * {@link ConnectionProvider} will be used to establish the connection even if a non-default
   * ConnectionProvider has been set via {@link Driver#setCustomConnectionProvider(ConnectionProvider)}.
   * The default ConnectionProvider will be {@link DriverConnectionProvider} for connections
   * requested via the {@link java.sql.DriverManager} and {@link DataSourceConnectionProvider} for
   * connections requested via an {@link software.amazon.jdbc.ds.AwsWrapperDataSource}.
   *
   * @param driverProtocol      the driver protocol that should be used to establish the connection
   * @param hostSpec            the host details for the desired connection
   * @param props               the connection properties
   * @param isInitialConnection a boolean indicating whether the current {@link Connection} is
   *                            establishing an initial physical connection to the database or has
   *                            already established a physical connection in the past
   * @param pluginToSkip        the plugin that needs to be skipped while executing this pipeline
   * @return a {@link Connection} to the requested host
   * @throws SQLException if there was an error establishing a {@link Connection} to the requested
   *                      host
   */
  public Connection forceConnect(
      final String driverProtocol,
      final HostSpec hostSpec,
      final Properties props,
      final boolean isInitialConnection,
      final @Nullable ConnectionPlugin pluginToSkip)
      throws SQLException {

    try {
      return executeWithSubscribedPlugins(
          JdbcMethod.FORCECONNECT,
          (plugin, func) ->
              plugin.forceConnect(driverProtocol, hostSpec, props, isInitialConnection, func),
          () -> {
            throw new SQLException("Shouldn't be called.");
          },
          pluginToSkip);
    } catch (SQLException | RuntimeException e) {
      throw e;
    } catch (Exception e) {
      throw new SQLException(e);
    }
  }

  /**
   * Returns a boolean indicating if the available {@link ConnectionProvider} or
   * {@link ConnectionPlugin} instances implement the selection of a host with the requested role
   * and strategy via {@link #getHostSpecByStrategy}.
   *
   * @param role     the desired host role
   * @param strategy the strategy that should be used to pick a host (eg "random")
   * @return true if the available {@link ConnectionProvider} or {@link ConnectionPlugin} instances
   *     support the selection of a host with the requested role and strategy via
   *     {@link #getHostSpecByStrategy}. Otherwise, return false.
   * @throws SQLException if there's error processing this method
   */
  public boolean acceptsStrategy(HostRole role, String strategy) throws SQLException {
    try {
      for (ConnectionPlugin plugin : this.plugins) {
        Set<String> pluginSubscribedMethods = plugin.getSubscribedMethods();
        boolean isSubscribed =
            pluginSubscribedMethods.contains(JdbcMethod.ALL.methodName)
                || pluginSubscribedMethods.contains(JdbcMethod.ACCEPTSSTRATEGY.methodName);

        if (isSubscribed) {
          if (plugin.acceptsStrategy(role, strategy)) {
            return true;
          }
        }
      }

      return false;
    } catch (RuntimeException e) {
      throw e;
    } catch (Exception e) {
      throw new SQLException(e);
    }
  }

  /**
   * Selects a {@link HostSpec} with the requested role from available hosts using the requested
   * strategy. {@link #acceptsStrategy} should be called first to evaluate if the available
   * {@link ConnectionProvider} or {@link ConnectionPlugin} instances support the selection of a
   * host with the requested role and strategy.
   *
   * @param role     the desired role of the host - either a writer or a reader
   * @param strategy the strategy that should be used to select a {@link HostSpec} from the
   *                 available hosts (eg "random")
   * @return a {@link HostSpec} with the requested role
   * @throws SQLException                  if the available hosts do not contain any hosts matching
   *                                       the requested role or an error occurs while selecting a
   *                                       host
   * @throws UnsupportedOperationException if the available {@link ConnectionProvider} or
   *                                       {@link ConnectionPlugin} instances do not support the
   *                                       requested strategy
   */
  public HostSpec getHostSpecByStrategy(HostRole role, String strategy)
      throws SQLException, UnsupportedOperationException {
    return getHostSpecByStrategy(null, role, strategy);
  }

  public HostSpec getHostSpecByStrategy(List<HostSpec> hosts, HostRole role, String strategy)
      throws SQLException, UnsupportedOperationException {
    try {
      for (ConnectionPlugin plugin : this.plugins) {
        Set<String> pluginSubscribedMethods = plugin.getSubscribedMethods();
        boolean isSubscribed =
            pluginSubscribedMethods.contains(JdbcMethod.ALL.methodName)
                || pluginSubscribedMethods.contains(JdbcMethod.GETHOSTSPECBYSTRATEGY.methodName);

        if (isSubscribed) {
          try {
            final HostSpec host = Utils.isNullOrEmpty(hosts)
                ? plugin.getHostSpecByStrategy(role, strategy)
                : plugin.getHostSpecByStrategy(hosts, role, strategy);

            if (host != null) {
              return host;
            }
          } catch (UnsupportedOperationException e) {
            // This plugin does not support the provided strategy, ignore the exception and move on
          }
        }
      }

      throw new UnsupportedOperationException(
          "The driver does not support the requested host selection strategy: " + strategy);
    } catch (Exception e) {
      throw new SQLException(e);
    }
  }

  public void initHostProvider(
      final String driverProtocol,
      final String initialUrl,
      final Properties props,
      final HostListProviderService hostListProviderService)
      throws SQLException {
    TelemetryContext context = this.telemetryFactory.openTelemetryContext(
        "initHostProvider", TelemetryTraceLevel.NESTED);

    try {
      executeWithSubscribedPlugins(
          JdbcMethod.INITHOSTPROVIDER,
          (PluginPipeline<Void, SQLException>)
              (plugin, func) -> {
                plugin.initHostProvider(
                    driverProtocol, initialUrl, props, hostListProviderService, func);
                return null;
              },
          () -> {
            throw new SQLException("Shouldn't be called.");
          },
          null);
    } finally {
      if (context != null) {
        context.closeContext();
      }
    }
  }

  public EnumSet<OldConnectionSuggestedAction> notifyConnectionChanged(
      @NonNull final EnumSet<NodeChangeOptions> changes,
      @Nullable final ConnectionPlugin skipNotificationForThisPlugin) {

    final EnumSet<OldConnectionSuggestedAction> result =
        EnumSet.noneOf(OldConnectionSuggestedAction.class);

    notifySubscribedPlugins(
        JdbcMethod.NOTIFYCONNECTIONCHANGED.methodName,
        (plugin, func) -> {
          final OldConnectionSuggestedAction pluginOpinion = plugin.notifyConnectionChanged(changes);
          result.add(pluginOpinion);
          return null;
        },
        skipNotificationForThisPlugin);

    return result;
  }

  public void notifyNodeListChanged(@NonNull final Map<String, EnumSet<NodeChangeOptions>> changes) {

    notifySubscribedPlugins(
        JdbcMethod.NOTIFYNODELISTCHANGED.methodName,
        (plugin, func) -> {
          plugin.notifyNodeListChanged(changes);
          return null;
        },
        null);
  }

  /**
   * Release all dangling resources held by the connection plugins associated with a single
   * connection.
   */
  public void releaseResources() {
    LOGGER.finest(() -> Messages.get("ConnectionPluginManager.releaseResources"));

    // This step allows all connection plugins a chance to clean up any dangling resources or
    // perform any
    // last tasks before shutting down.

    this.plugins.forEach(
        (plugin) -> {
          if (plugin instanceof CanReleaseResources) {
            ((CanReleaseResources) plugin).releaseResources();
          }
        });
  }

  @Override
  public <T> T unwrap(Class<T> iface) throws SQLException {
    if (iface == ConnectionPluginManager.class) {
      return iface.cast(this);
    }
    if (iface == PluginService.class) {
      return iface.cast(this.pluginService);
    }
    if (this.plugins == null) {
      return null;
    }

    for (ConnectionPlugin p : this.plugins) {
      if (iface.isAssignableFrom(p.getClass())) {
        return iface.cast(p);
      }
    }
    return null;
  }

  @Override
  public boolean isWrapperFor(Class<?> iface) throws SQLException {
    if (this.plugins == null) {
      return false;
    }

    for (ConnectionPlugin p : this.plugins) {
      if (iface.isAssignableFrom(p.getClass())) {
        return true;
      }
    }
    return false;
  }

<<<<<<< HEAD
  @NotNull
  public ConnectionProvider getDefaultConnProvider() {
    return this.defaultConnProvider;
  }

  @Nullable
  public ConnectionProvider getEffectiveConnProvider() {
=======
  public @NonNull ConnectionProvider getDefaultConnProvider() {
    return this.defaultConnProvider;
  }

  public @Nullable ConnectionProvider getEffectiveConnProvider() {
>>>>>>> 43779689
    return this.effectiveConnProvider;
  }

  protected interface PluginPipeline<T, E extends Exception> {

    T call(final @NonNull ConnectionPlugin plugin, final @Nullable JdbcCallable<T, E> jdbcMethodFunc) throws E;
  }

  protected interface PluginChainJdbcCallable<T, E extends Exception> {

    T call(
        final @NonNull PluginPipeline<T, E> pipelineFunc,
        final @NonNull JdbcCallable<T, E> jdbcMethodFunc,
        final @Nullable ConnectionPlugin pluginToSkip) throws E;
  }

  protected static class PluginChainJdbcCallableInfo<T, E extends Exception> {

    private final PluginChainJdbcCallable<T, E> func;
    public final boolean isSubscribed;

    public PluginChainJdbcCallableInfo(PluginChainJdbcCallable<T, E> func, boolean isSubscribed) {
      this.func = func;
      this.isSubscribed = isSubscribed;
    }
  }
}<|MERGE_RESOLUTION|>--- conflicted
+++ resolved
@@ -49,10 +49,6 @@
 import software.amazon.jdbc.plugin.staledns.AuroraStaleDnsPlugin;
 import software.amazon.jdbc.plugin.strategy.fastestresponse.FastestResponseStrategyPlugin;
 import software.amazon.jdbc.profile.ConfigurationProfile;
-<<<<<<< HEAD
-import software.amazon.jdbc.util.AsynchronousMethodsHelper;
-=======
->>>>>>> 43779689
 import software.amazon.jdbc.util.FullServicesContainer;
 import software.amazon.jdbc.util.Messages;
 import software.amazon.jdbc.util.Utils;
@@ -191,10 +187,7 @@
     this.servicesContainer = servicesContainer;
     this.pluginService = servicesContainer.getPluginService();
     this.telemetryFactory = servicesContainer.getTelemetryFactory();
-<<<<<<< HEAD
-=======
     this.isTelemetryInUse = telemetryFactory.inUse();
->>>>>>> 43779689
 
     ConnectionPluginChainBuilder pluginChainBuilder = new ConnectionPluginChainBuilder();
     this.plugins = pluginChainBuilder.getPlugins(
@@ -673,21 +666,11 @@
     return false;
   }
 
-<<<<<<< HEAD
-  @NotNull
-  public ConnectionProvider getDefaultConnProvider() {
-    return this.defaultConnProvider;
-  }
-
-  @Nullable
-  public ConnectionProvider getEffectiveConnProvider() {
-=======
   public @NonNull ConnectionProvider getDefaultConnProvider() {
     return this.defaultConnProvider;
   }
 
   public @Nullable ConnectionProvider getEffectiveConnProvider() {
->>>>>>> 43779689
     return this.effectiveConnProvider;
   }
 
