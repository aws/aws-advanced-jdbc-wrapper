/*
 * Copyright Amazon.com, Inc. or its affiliates. All Rights Reserved.
 *
 * Licensed under the Apache License, Version 2.0 (the "License").
 * You may not use this file except in compliance with the License.
 * You may obtain a copy of the License at
 *
 * http://www.apache.org/licenses/LICENSE-2.0
 *
 * Unless required by applicable law or agreed to in writing, software
 * distributed under the License is distributed on an "AS IS" BASIS,
 * WITHOUT WARRANTIES OR CONDITIONS OF ANY KIND, either express or implied.
 * See the License for the specific language governing permissions and
 * limitations under the License.
 */

package software.amazon.jdbc;

import java.sql.Connection;
import java.sql.ResultSet;
import java.sql.SQLException;
import java.sql.Statement;
import java.util.ArrayList;
import java.util.EnumSet;
import java.util.HashMap;
import java.util.List;
import java.util.Map;
import java.util.Properties;
import java.util.Set;
import java.util.concurrent.locks.ReentrantLock;
import java.util.logging.Logger;
import org.checkerframework.checker.nullness.qual.NonNull;
import org.checkerframework.checker.nullness.qual.Nullable;
import software.amazon.jdbc.cleanup.CanReleaseResources;
import software.amazon.jdbc.plugin.AuroraHostListConnectionPluginFactory;
import software.amazon.jdbc.plugin.AwsSecretsManagerConnectionPluginFactory;
import software.amazon.jdbc.plugin.DataCacheConnectionPluginFactory;
import software.amazon.jdbc.plugin.DefaultConnectionPlugin;
import software.amazon.jdbc.plugin.ExecutionTimeConnectionPluginFactory;
import software.amazon.jdbc.plugin.IamAuthConnectionPluginFactory;
import software.amazon.jdbc.plugin.LogQueryConnectionPluginFactory;
import software.amazon.jdbc.plugin.efm.HostMonitoringConnectionPluginFactory;
import software.amazon.jdbc.plugin.failover.FailoverConnectionPluginFactory;
import software.amazon.jdbc.plugin.readwritesplitting.ReadWriteSplittingPluginFactory;
import software.amazon.jdbc.plugin.staledns.AuroraStaleDnsPluginFactory;
import software.amazon.jdbc.profile.DriverConfigurationProfiles;
import software.amazon.jdbc.util.Messages;
import software.amazon.jdbc.util.SqlMethodAnalyzer;
import software.amazon.jdbc.util.SqlState;
import software.amazon.jdbc.util.StringUtils;
import software.amazon.jdbc.util.WrapperUtils;
import software.amazon.jdbc.wrapper.ConnectionWrapper;

/**
 * This class creates and handles a chain of {@link ConnectionPlugin} for each connection.
 *
 * <p>THIS CLASS IS NOT MULTI-THREADING SAFE IT'S EXPECTED TO HAVE ONE INSTANCE OF THIS MANAGER PER
 * JDBC CONNECTION
 */
public class ConnectionPluginManager implements CanReleaseResources {

  protected static final Map<String, Class<? extends ConnectionPluginFactory>> pluginFactoriesByCode =
      new HashMap<String, Class<? extends ConnectionPluginFactory>>() {
        {
          put("executionTime", ExecutionTimeConnectionPluginFactory.class);
          put("auroraHostList", AuroraHostListConnectionPluginFactory.class);
          put("logQuery", LogQueryConnectionPluginFactory.class);
          put("dataCache", DataCacheConnectionPluginFactory.class);
          put("efm", HostMonitoringConnectionPluginFactory.class);
          put("failover", FailoverConnectionPluginFactory.class);
          put("iam", IamAuthConnectionPluginFactory.class);
          put("awsSecretsManager", AwsSecretsManagerConnectionPluginFactory.class);
          put("auroraStaleDns", AuroraStaleDnsPluginFactory.class);
          put("readWriteSplitting", ReadWriteSplittingPluginFactory.class);
        }
      };

  protected static final String DEFAULT_PLUGINS = "";

  private static final Logger LOGGER = Logger.getLogger(ConnectionPluginManager.class.getName());
  private static final String ALL_METHODS = "*";
  private static final String CONNECT_METHOD = "connect";
  private static final String INIT_HOST_PROVIDER_METHOD = "initHostProvider";
  private static final String NOTIFY_CONNECTION_CHANGED_METHOD = "notifyConnectionChanged";
  private static final String NOTIFY_NODE_LIST_CHANGED_METHOD = "notifyNodeListChanged";
  private static final SqlMethodAnalyzer sqlMethodAnalyzer = new SqlMethodAnalyzer();
  private final ReentrantLock lock = new ReentrantLock();

  protected Properties props = new Properties();
  protected ArrayList<ConnectionPlugin> plugins;
  protected final ConnectionProvider connectionProvider;
  protected final ConnectionWrapper connectionWrapper;
  protected PluginService pluginService;

  @SuppressWarnings("rawtypes")
  protected final Map<String, PluginChainJdbcCallable> pluginChainFuncMap = new HashMap<>();

  public ConnectionPluginManager(ConnectionProvider connectionProvider, ConnectionWrapper connectionWrapper) {
    this.connectionProvider = connectionProvider;
    this.connectionWrapper = connectionWrapper;
  }

  /**
   * This constructor is for testing purposes only.
   */
  ConnectionPluginManager(
      ConnectionProvider connectionProvider,
      Properties props,
      ArrayList<ConnectionPlugin> plugins,
      ConnectionWrapper connectionWrapper,
      PluginService pluginService) {
    this(connectionProvider, props, plugins, connectionWrapper);
    this.pluginService = pluginService;
  }

  /**
   * This constructor is for testing purposes only.
   */
  ConnectionPluginManager(
      ConnectionProvider connectionProvider,
      Properties props,
      ArrayList<ConnectionPlugin> plugins,
      ConnectionWrapper connectionWrapper) {
    this.connectionProvider = connectionProvider;
    this.props = props;
    this.plugins = plugins;
    this.connectionWrapper = connectionWrapper;
  }

  public void lock() {
    lock.lock();
  }

  public void unlock() {
    lock.unlock();
  }

  /**
   * Initialize a chain of {@link ConnectionPlugin} using their corresponding {@link
   * ConnectionPluginFactory}. If {@code PropertyDefinition.PLUGINS} is provided by the user,
   * initialize the chain with the given connection plugins in the order they are specified.
   *
   * <p>The {@link DefaultConnectionPlugin} will always be initialized and attached as the last
   * connection plugin in the chain.
   *
   * @param pluginService        A reference to a plugin service that plugin can use.
   * @param props                The configuration of the connection.
   * @param pluginManagerService A reference to a plugin manager service.
   * @throws SQLException if errors occurred during the execution.
   */
  public void init(
      PluginService pluginService, Properties props, PluginManagerService pluginManagerService)
      throws SQLException {

    this.props = props;
    this.pluginService = pluginService;

    String profileName = PropertyDefinition.PROFILE_NAME.getString(props);

    List<Class<? extends ConnectionPluginFactory>> pluginFactories;

    if (profileName != null) {

      if (!DriverConfigurationProfiles.contains(profileName)) {
        throw new SQLException(
            Messages.get(
                "ConnectionPluginManager.configurationProfileNotFound",
                new Object[] {profileName}));
      }
      pluginFactories = DriverConfigurationProfiles.getPluginFactories(profileName);

    } else {

      String pluginCodes = PropertyDefinition.PLUGINS.getString(props);

      if (pluginCodes == null) {
        pluginCodes = DEFAULT_PLUGINS;
      }

      List<String> pluginCodeList = StringUtils.split(pluginCodes, ",", true);
      pluginFactories = new ArrayList<>(pluginCodeList.size());

      for (String pluginCode : pluginCodeList) {
        if (!pluginFactoriesByCode.containsKey(pluginCode)) {
          throw new SQLException(
              Messages.get(
                  "ConnectionPluginManager.unknownPluginCode",
                  new Object[] {pluginCode}));
        }
        pluginFactories.add(pluginFactoriesByCode.get(pluginCode));
      }
    }

    if (!pluginFactories.isEmpty()) {
      try {
        ConnectionPluginFactory[] factories =
            WrapperUtils.loadClasses(
                    pluginFactories,
                    ConnectionPluginFactory.class,
                    "ConnectionPluginManager.unableToLoadPlugin")
                .toArray(new ConnectionPluginFactory[0]);

        // make a chain of connection plugins

        this.plugins = new ArrayList<>(factories.length + 1);

        for (ConnectionPluginFactory factory : factories) {
          this.plugins.add(factory.getInstance(this.pluginService, this.props));
        }

      } catch (InstantiationException instEx) {
        throw new SQLException(instEx.getMessage(), SqlState.UNKNOWN_STATE.getState(), instEx);
      }
    } else {
      this.plugins = new ArrayList<>(1); // one spot for default connection plugin
    }

    // add default connection plugin to the tail

    ConnectionPlugin defaultPlugin =
        new DefaultConnectionPlugin(this.pluginService, this.connectionProvider, pluginManagerService);
    this.plugins.add(defaultPlugin);
  }

  protected <T, E extends Exception> T executeWithSubscribedPlugins(
      final String methodName,
      final PluginPipeline<T, E> pluginPipeline,
      final JdbcCallable<T, E> jdbcMethodFunc)
      throws E {

    if (pluginPipeline == null) {
      throw new IllegalArgumentException("pluginPipeline");
    }

    if (jdbcMethodFunc == null) {
      throw new IllegalArgumentException("jdbcMethodFunc");
    }

    //noinspection unchecked
    PluginChainJdbcCallable<T, E> pluginChainFunc = this.pluginChainFuncMap.get(methodName);

    if (pluginChainFunc == null) {
      pluginChainFunc = this.makePluginChainFunc(methodName);
      this.pluginChainFuncMap.put(methodName, pluginChainFunc);
    }

    if (pluginChainFunc == null) {
      throw new RuntimeException("Error processing this JDBC call.");
    }

    return pluginChainFunc.call(pluginPipeline, jdbcMethodFunc);
  }

  @Nullable
  protected <T, E extends Exception> PluginChainJdbcCallable<T, E> makePluginChainFunc(
      final @NonNull String methodName) {

    PluginChainJdbcCallable<T, E> pluginChainFunc = null;

    for (int i = this.plugins.size() - 1; i >= 0; i--) {
      final ConnectionPlugin plugin = this.plugins.get(i);
      Set<String> pluginSubscribedMethods = plugin.getSubscribedMethods();
      boolean isSubscribed =
          pluginSubscribedMethods.contains(ALL_METHODS)
              || pluginSubscribedMethods.contains(methodName);

      if (isSubscribed) {
        if (pluginChainFunc == null) {
          pluginChainFunc = (pipelineFunc, jdbcFunc) -> pipelineFunc.call(plugin, jdbcFunc);
        } else {
          final PluginChainJdbcCallable<T, E> finalPluginChainFunc = pluginChainFunc;
          pluginChainFunc = (pipelineFunc, jdbcFunc) ->
              pipelineFunc.call(plugin, () -> finalPluginChainFunc.call(pipelineFunc, jdbcFunc));
        }
      }
    }
    return pluginChainFunc;
  }

  protected <E extends Exception> void notifySubscribedPlugins(
      final String methodName,
      final PluginPipeline<Void, E> pluginPipeline,
      final ConnectionPlugin skipNotificationForThisPlugin)
      throws E {

    if (pluginPipeline == null) {
      throw new IllegalArgumentException("pluginPipeline");
    }

    for (ConnectionPlugin plugin : this.plugins) {
      if (plugin == skipNotificationForThisPlugin) {
        continue;
      }
      Set<String> pluginSubscribedMethods = plugin.getSubscribedMethods();
      boolean isSubscribed =
          pluginSubscribedMethods.contains(ALL_METHODS)
              || pluginSubscribedMethods.contains(methodName);

      if (isSubscribed) {
        pluginPipeline.call(plugin, null);
      }
    }
  }

  public ConnectionWrapper getConnectionWrapper() {
    return this.connectionWrapper;
  }

  public <T, E extends Exception> T execute(
      final Class<T> resultType,
      final Class<E> exceptionClass,
      final Object methodInvokeOn,
      final String methodName,
      final JdbcCallable<T, E> jdbcMethodFunc,
      final Object[] jdbcMethodArgs)
      throws E {

<<<<<<< HEAD
    Connection conn = null;
    try {
      if (methodInvokeOn instanceof Connection) {
        conn = (Connection) methodInvokeOn;
      } else if (methodInvokeOn instanceof Statement) {
        Statement stmt = (Statement) methodInvokeOn;
        conn = stmt.getConnection();
      } else if (methodInvokeOn instanceof ResultSet) {
        ResultSet rs = (ResultSet) methodInvokeOn;
        conn = rs.getStatement().getConnection();
      }
    } catch (SQLException | UnsupportedOperationException e) {
      // Do nothing. The UnsupportedOperationException comes from ResultSets returned by DataCacheConnectionPlugin and
      // will be triggered when getStatement is called.
    }

    if (conn != null && conn != this.pluginService.getCurrentConnection()) {
      SQLException e =  new SQLException(Messages.get("ConnectionPluginManager.methodInvokedAgainstOldConnection"));
=======
    final Connection conn = WrapperUtils.getConnectionFromSqlObject(methodInvokeOn);
    if (conn != null && conn != this.pluginService.getCurrentConnection()
        && !sqlMethodAnalyzer.isMethodClosingSqlObject(methodName)) {
      final SQLException e =
          new SQLException(Messages.get("ConnectionPluginManager.methodInvokedAgainstOldConnection"));
>>>>>>> 1a472893
      throw WrapperUtils.wrapExceptionIfNeeded(exceptionClass, e);
    }

    return executeWithSubscribedPlugins(
        methodName,
        (plugin, func) ->
            plugin.execute(
                resultType, exceptionClass, methodInvokeOn, methodName, func, jdbcMethodArgs),
        jdbcMethodFunc);
  }

  public Connection connect(
      final String driverProtocol,
      final HostSpec hostSpec,
      final Properties props,
      final boolean isInitialConnection)
      throws SQLException {

    try {
      return executeWithSubscribedPlugins(
          CONNECT_METHOD,
          (plugin, func) ->
              plugin.connect(driverProtocol, hostSpec, props, isInitialConnection, func),
          () -> {
            throw new SQLException("Shouldn't be called.");
          });
    } catch (SQLException | RuntimeException e) {
      throw e;
    } catch (Exception e) {
      throw new SQLException(e);
    }
  }

  public void initHostProvider(
      final String driverProtocol,
      final String initialUrl,
      final Properties props,
      final HostListProviderService hostListProviderService)
      throws SQLException {

    executeWithSubscribedPlugins(
        INIT_HOST_PROVIDER_METHOD,
        (PluginPipeline<Void, SQLException>)
            (plugin, func) -> {
              plugin.initHostProvider(
                  driverProtocol, initialUrl, props, hostListProviderService, func);
              return null;
            },
        () -> {
          throw new SQLException("Shouldn't be called.");
        });
  }

  public EnumSet<OldConnectionSuggestedAction> notifyConnectionChanged(
      @NonNull EnumSet<NodeChangeOptions> changes,
      @Nullable ConnectionPlugin skipNotificationForThisPlugin) {

    final EnumSet<OldConnectionSuggestedAction> result =
        EnumSet.noneOf(OldConnectionSuggestedAction.class);

    notifySubscribedPlugins(
        NOTIFY_CONNECTION_CHANGED_METHOD,
        (plugin, func) -> {
          OldConnectionSuggestedAction pluginOpinion = plugin.notifyConnectionChanged(changes);
          result.add(pluginOpinion);
          return null;
        },
        skipNotificationForThisPlugin);

    return result;
  }

  public void notifyNodeListChanged(@NonNull Map<String, EnumSet<NodeChangeOptions>> changes) {

    notifySubscribedPlugins(
        NOTIFY_NODE_LIST_CHANGED_METHOD,
        (plugin, func) -> {
          plugin.notifyNodeListChanged(changes);
          return null;
        },
        null);
  }

  /**
   * Release all dangling resources held by the connection plugins associated with a single
   * connection.
   */
  public void releaseResources() {
    LOGGER.fine(() -> Messages.get("ConnectionPluginManager.releaseResources"));

    // This step allows all connection plugins a chance to clean up any dangling resources or
    // perform any
    // last tasks before shutting down.

    this.plugins.forEach(
        (plugin) -> {
          if (plugin instanceof CanReleaseResources) {
            ((CanReleaseResources) plugin).releaseResources();
          }
        });
  }

  private interface PluginPipeline<T, E extends Exception> {

    T call(final @NonNull ConnectionPlugin plugin, final @Nullable JdbcCallable<T, E> jdbcMethodFunc) throws E;
  }

  private interface PluginChainJdbcCallable<T, E extends Exception> {

    T call(final @NonNull PluginPipeline<T, E> pipelineFunc, final @NonNull JdbcCallable<T, E> jdbcMethodFunc) throws E;
  }
}<|MERGE_RESOLUTION|>--- conflicted
+++ resolved
@@ -315,32 +315,11 @@
       final Object[] jdbcMethodArgs)
       throws E {
 
-<<<<<<< HEAD
-    Connection conn = null;
-    try {
-      if (methodInvokeOn instanceof Connection) {
-        conn = (Connection) methodInvokeOn;
-      } else if (methodInvokeOn instanceof Statement) {
-        Statement stmt = (Statement) methodInvokeOn;
-        conn = stmt.getConnection();
-      } else if (methodInvokeOn instanceof ResultSet) {
-        ResultSet rs = (ResultSet) methodInvokeOn;
-        conn = rs.getStatement().getConnection();
-      }
-    } catch (SQLException | UnsupportedOperationException e) {
-      // Do nothing. The UnsupportedOperationException comes from ResultSets returned by DataCacheConnectionPlugin and
-      // will be triggered when getStatement is called.
-    }
-
-    if (conn != null && conn != this.pluginService.getCurrentConnection()) {
-      SQLException e =  new SQLException(Messages.get("ConnectionPluginManager.methodInvokedAgainstOldConnection"));
-=======
     final Connection conn = WrapperUtils.getConnectionFromSqlObject(methodInvokeOn);
     if (conn != null && conn != this.pluginService.getCurrentConnection()
         && !sqlMethodAnalyzer.isMethodClosingSqlObject(methodName)) {
       final SQLException e =
           new SQLException(Messages.get("ConnectionPluginManager.methodInvokedAgainstOldConnection"));
->>>>>>> 1a472893
       throw WrapperUtils.wrapExceptionIfNeeded(exceptionClass, e);
     }
 
