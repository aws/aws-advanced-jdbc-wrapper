/*
 * Copyright Amazon.com, Inc. or its affiliates. All Rights Reserved.
 *
 * Licensed under the Apache License, Version 2.0 (the "License").
 * You may not use this file except in compliance with the License.
 * You may obtain a copy of the License at
 *
 * http://www.apache.org/licenses/LICENSE-2.0
 *
 * Unless required by applicable law or agreed to in writing, software
 * distributed under the License is distributed on an "AS IS" BASIS,
 * WITHOUT WARRANTIES OR CONDITIONS OF ANY KIND, either express or implied.
 * See the License for the specific language governing permissions and
 * limitations under the License.
 */

package software.amazon.jdbc;

import java.sql.Connection;
import java.sql.DriverManager;
import java.sql.DriverPropertyInfo;
import java.sql.SQLException;
import java.sql.SQLFeatureNotSupportedException;
import java.util.Collection;
import java.util.Properties;
import java.util.logging.ConsoleHandler;
import java.util.logging.Handler;
import java.util.logging.Level;
import java.util.logging.Logger;
import org.checkerframework.checker.nullness.qual.Nullable;
import software.amazon.jdbc.util.ConnectionUrlParser;
import software.amazon.jdbc.util.DriverInfo;
import software.amazon.jdbc.util.Messages;
import software.amazon.jdbc.util.PropertyUtils;
import software.amazon.jdbc.util.StringUtils;
import software.amazon.jdbc.wrapper.ConnectionWrapper;

public class Driver implements java.sql.Driver {

  private static final String PROTOCOL_PREFIX = "jdbc:aws-wrapper:";
  private static final Logger PARENT_LOGGER = Logger.getLogger("software.amazon.jdbc");
  private static final Logger LOGGER = Logger.getLogger("software.amazon.jdbc.Driver");
  private static @Nullable Driver registeredDriver;

  static {
    try {
      register();
    } catch (SQLException e) {
      throw new ExceptionInInitializerError(e);
    }
  }

  public static void register() throws SQLException {
    if (isRegistered()) {
      throw new IllegalStateException(
          Messages.get("Driver.alreadyRegistered"));
    }
    Driver driver = new Driver();
    DriverManager.registerDriver(driver);
    registeredDriver = driver;
  }

  public static void deregister() throws SQLException {
    if (registeredDriver == null) {
      throw new IllegalStateException(
          Messages.get("Driver.notRegistered"));
    }
    DriverManager.deregisterDriver(registeredDriver);
    registeredDriver = null;
  }

  public static boolean isRegistered() {
    return registeredDriver != null;
  }

  @Override
  public Connection connect(String url, Properties info) throws SQLException {
    if (!acceptsURL(url)) {
      return null;
    }

    String driverUrl = url.replaceFirst(PROTOCOL_PREFIX, "jdbc:");
    java.sql.Driver driver = DriverManager.getDriver(driverUrl);

    if (driver == null) {
      LOGGER.warning(() -> Messages.get("Driver.missingDriver", new Object[] {driverUrl}));
      return null;
    }
    final String databaseName = ConnectionUrlParser.parseDatabaseFromUrl(url);
    if (!StringUtils.isNullOrEmpty(databaseName)) {
      PropertyDefinition.DATABASE.set(info, databaseName);
    }
    ConnectionUrlParser.parsePropertiesFromUrl(url, info);

<<<<<<< HEAD
    Properties props = PropertyUtils.parseProperties(url, info);

    String logLevelStr = PropertyDefinition.LOGGER_LEVEL.getString(props);
=======
    String logLevelStr = PropertyDefinition.LOGGER_LEVEL.getString(info);
>>>>>>> 0cbf976d
    if (!StringUtils.isNullOrEmpty(logLevelStr)) {
      Level logLevel = Level.parse(logLevelStr);
      Logger rootLogger = Logger.getLogger("");
      for (Handler handler : rootLogger.getHandlers()) {
        if (handler instanceof ConsoleHandler) {
          if (handler.getLevel().intValue() > logLevel.intValue()) {
            // Set higher (more detailed) level as requested
            handler.setLevel(logLevel);
          }
        }
      }
      PARENT_LOGGER.setLevel(logLevel);
    }

    ConnectionProvider connectionProvider = new DriverConnectionProvider(driver);

    return new ConnectionWrapper(info, driverUrl, connectionProvider);
  }

  @Override
  public boolean acceptsURL(String url) throws SQLException {
    if (url == null) {
      throw new SQLException(Messages.get("Driver.nullUrl"));
    }
    // get defaults
    Properties defaults;

    if (!url.startsWith(PROTOCOL_PREFIX)) {
      return false;
    }

    return true;
  }

  @Override
  public DriverPropertyInfo[] getPropertyInfo(String url, Properties info) throws SQLException {
    Properties copy = new Properties(info);
<<<<<<< HEAD
    Properties parse = PropertyUtils.parseProperties(url, copy);
    if (parse != null) {
      copy = parse;
=======
    final String databaseName = ConnectionUrlParser.parseDatabaseFromUrl(url);
    if (!StringUtils.isNullOrEmpty(databaseName)) {
      PropertyDefinition.DATABASE.set(copy, databaseName);
>>>>>>> 0cbf976d
    }
    ConnectionUrlParser.parsePropertiesFromUrl(url, copy);

    Collection<AwsWrapperProperty> knownProperties = PropertyDefinition.allProperties();
    DriverPropertyInfo[] props = new DriverPropertyInfo[knownProperties.size()];
    int i = 0;
    for (AwsWrapperProperty prop : knownProperties) {
      props[i++] = prop.toDriverPropertyInfo(copy);
    }

    return props;
  }

  @Override
  public int getMajorVersion() {
    return DriverInfo.MAJOR_VERSION;
  }

  @Override
  public int getMinorVersion() {
    return DriverInfo.MINOR_VERSION;
  }

  @Override
  public boolean jdbcCompliant() {
    return false;
  }

  @Override
  public Logger getParentLogger() throws SQLFeatureNotSupportedException {
    return PARENT_LOGGER;
  }
}<|MERGE_RESOLUTION|>--- conflicted
+++ resolved
@@ -92,13 +92,7 @@
     }
     ConnectionUrlParser.parsePropertiesFromUrl(url, info);
 
-<<<<<<< HEAD
-    Properties props = PropertyUtils.parseProperties(url, info);
-
-    String logLevelStr = PropertyDefinition.LOGGER_LEVEL.getString(props);
-=======
     String logLevelStr = PropertyDefinition.LOGGER_LEVEL.getString(info);
->>>>>>> 0cbf976d
     if (!StringUtils.isNullOrEmpty(logLevelStr)) {
       Level logLevel = Level.parse(logLevelStr);
       Logger rootLogger = Logger.getLogger("");
@@ -136,15 +130,9 @@
   @Override
   public DriverPropertyInfo[] getPropertyInfo(String url, Properties info) throws SQLException {
     Properties copy = new Properties(info);
-<<<<<<< HEAD
-    Properties parse = PropertyUtils.parseProperties(url, copy);
-    if (parse != null) {
-      copy = parse;
-=======
     final String databaseName = ConnectionUrlParser.parseDatabaseFromUrl(url);
     if (!StringUtils.isNullOrEmpty(databaseName)) {
       PropertyDefinition.DATABASE.set(copy, databaseName);
->>>>>>> 0cbf976d
     }
     ConnectionUrlParser.parsePropertiesFromUrl(url, copy);
 
