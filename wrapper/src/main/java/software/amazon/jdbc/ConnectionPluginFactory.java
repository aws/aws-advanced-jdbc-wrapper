--- conflicted
+++ resolved
@@ -23,13 +23,8 @@
  * Interface for connection plugin factories. This class implements ways to initialize a connection
  * plugin.
  *
-<<<<<<< HEAD
- * @apiNote Consider using {@link ServicesContainerPluginFactory} for new implementations as it provides access to all
- *     services in the {@link FullServicesContainer}.
-=======
  * <p>Note: consider using {@link ServicesContainerPluginFactory} for new implementations as it provides access to all
  * services in the {@link FullServicesContainer}.
->>>>>>> 43779689
  */
 public interface ConnectionPluginFactory {
 
