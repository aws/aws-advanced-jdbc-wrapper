--- conflicted
+++ resolved
@@ -63,14 +63,11 @@
   protected static final long DEFAULT_HOST_AVAILABILITY_CACHE_EXPIRE_NANO = TimeUnit.MINUTES.toNanos(5);
 
   protected static final CacheMap<String, HostAvailability> hostAvailabilityExpiringCache = new CacheMap<>();
-<<<<<<< HEAD
   protected final FullServicesContainer servicesContainer;
-=======
 
   protected static final CacheMap<String, Object> statusesExpiringCache = new CacheMap<>();
   protected static final long DEFAULT_STATUS_CACHE_EXPIRE_NANO = TimeUnit.MINUTES.toNanos(60);
 
->>>>>>> 7c83de91
   protected final ConnectionPluginManager pluginManager;
   private final Properties props;
   private final String originalUrl;
@@ -221,10 +218,12 @@
   }
 
   @Override
-<<<<<<< HEAD
+  public String getOriginalUrl() {
+    return this.originalUrl;
+  }
+
+  @Override
   @Deprecated
-=======
->>>>>>> 7c83de91
   public void setAllowedAndBlockedHosts(AllowedAndBlockedHosts allowedAndBlockedHosts) {
     this.servicesContainer.getStorageService().set(this.initialConnectionHostSpec.getHost(), allowedAndBlockedHosts);
   }
@@ -735,12 +734,8 @@
     }
 
     final HostListProviderSupplier supplier = this.dialect.getHostListProvider();
-<<<<<<< HEAD
     this.setHostListProvider(supplier.getProvider(this.props, this.originalUrl, this.servicesContainer));
-=======
-    this.setHostListProvider(supplier.getProvider(props, this.originalUrl, this, this));
     this.refreshHostList(connection);
->>>>>>> 7c83de91
   }
 
   @Override
