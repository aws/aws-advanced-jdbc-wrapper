--- conflicted
+++ resolved
@@ -64,13 +64,10 @@
 
   protected static final CacheMap<String, HostAvailability> hostAvailabilityExpiringCache = new CacheMap<>();
   protected final FullServicesContainer servicesContainer;
-<<<<<<< HEAD
-=======
 
   protected static final CacheMap<String, Object> statusesExpiringCache = new CacheMap<>();
   protected static final long DEFAULT_STATUS_CACHE_EXPIRE_NANO = TimeUnit.MINUTES.toNanos(60);
 
->>>>>>> 43779689
   protected final ConnectionPluginManager pluginManager;
   private final Properties props;
   private final String originalUrl;
@@ -735,10 +732,7 @@
 
     final HostListProviderSupplier supplier = this.dialect.getHostListProvider();
     this.setHostListProvider(supplier.getProvider(this.props, this.originalUrl, this.servicesContainer));
-<<<<<<< HEAD
-=======
     this.refreshHostList(connection);
->>>>>>> 43779689
   }
 
   @Override
