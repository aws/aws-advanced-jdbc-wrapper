/*
 * Copyright Amazon.com, Inc. or its affiliates. All Rights Reserved.
 *
 * Licensed under the Apache License, Version 2.0 (the "License").
 * You may not use this file except in compliance with the License.
 * You may obtain a copy of the License at
 *
 * http://www.apache.org/licenses/LICENSE-2.0
 *
 * Unless required by applicable law or agreed to in writing, software
 * distributed under the License is distributed on an "AS IS" BASIS,
 * WITHOUT WARRANTIES OR CONDITIONS OF ANY KIND, either express or implied.
 * See the License for the specific language governing permissions and
 * limitations under the License.
 */

package software.amazon.jdbc.exceptions;

import java.sql.SQLException;
import java.util.Arrays;
import java.util.HashSet;
import java.util.Set;
import org.checkerframework.checker.nullness.qual.Nullable;
import software.amazon.jdbc.targetdriverdialect.TargetDriverDialect;
import software.amazon.jdbc.util.StringUtils;

public class MySQLExceptionHandler implements ExceptionHandler {
  public static final String SQLSTATE_ACCESS_ERROR = "28000";
  public static final String SQLSTATE_SYNTAX_ERROR_OR_ACCESS_VIOLATION = "42000";
  public static final String SET_NETWORK_TIMEOUT_ON_CLOSED_CONNECTION =
      "setNetworkTimeout cannot be called on a closed connection";

<<<<<<< HEAD
=======
  private static final Set<Integer> SQLSTATE_READ_ONLY_CONNECTION = new HashSet<>(Arrays.asList(
      1290, // The MySQL server is running with the --read-only option, so it cannot execute this statement
      1836 // Running in read-only mode
  ));

>>>>>>> f588beee
  @Override
  public boolean isNetworkException(final Throwable throwable, @Nullable TargetDriverDialect targetDriverDialect) {
    Throwable exception = throwable;

    while (exception != null) {
      if (exception instanceof SQLException) {
        SQLException sqlException = (SQLException) exception;

        // Hikari throws a network exception with SQL state 42000 if all the following points are true:
        // - HikariDataSource#getConnection is called and the cached connection that was grabbed is broken due to server
        // failover.
        // - the MariaDB driver is being used (the underlying driver determines the SQL state of the Hikari exception).
        //
        // The check for the Hikari MariaDB exception is added here because the exception handler is determined by the
        // database dialect. Consequently, this exception handler is used when using the MariaDB driver against a MySQL
        // database engine.
        if (isNetworkException(sqlException.getSQLState()) || isHikariMariaDbNetworkException(sqlException)) {
          return true;
        }
      } else if (targetDriverDialect != null) {
        String sqlState = targetDriverDialect.getSQLState(exception);
        if (!StringUtils.isNullOrEmpty(sqlState)) {
          return isNetworkException(sqlState);
        }
      }

      exception = exception.getCause();
    }

    return false;
  }

  @Override
  public boolean isNetworkException(final String sqlState) {
    if (sqlState == null) {
      return false;
    }

    return sqlState.startsWith("08");
  }

  @Override
  public boolean isLoginException(final Throwable throwable, @Nullable TargetDriverDialect targetDriverDialect) {
    Throwable exception = throwable;

    while (exception != null) {
      if (exception instanceof SQLLoginException) {
        return true;
      }

      String sqlState = null;
      if (exception instanceof SQLException) {
        sqlState = ((SQLException) exception).getSQLState();
      } else if (targetDriverDialect != null) {
        sqlState = targetDriverDialect.getSQLState(exception);
      }

      if (isLoginException(sqlState)) {
        return true;
      }

      exception = exception.getCause();
    }

    return false;
  }

  @Override
  public boolean isLoginException(final String sqlState) {
    if (sqlState == null) {
      return false;
    }

    return SQLSTATE_ACCESS_ERROR.equals(sqlState);
  }

  @Override
  public boolean isReadOnlyConnectionException(
      final @Nullable String sqlState, final @Nullable Integer errorCode) {
    // HY000 - generic SQL state; use error code for more specific information
    return "HY000".equals(sqlState) && errorCode != null && (SQLSTATE_READ_ONLY_CONNECTION.contains(errorCode));
  }

  @Override
  public boolean isReadOnlyConnectionException(
      final Throwable throwable, @Nullable TargetDriverDialect targetDriverDialect) {

    Throwable exception = throwable;

    while (exception != null) {
      String sqlState = null;
      Integer errorCode = null;
      if (exception instanceof SQLException) {
        sqlState = ((SQLException) exception).getSQLState();
        errorCode = ((SQLException) exception).getErrorCode();
      } else if (targetDriverDialect != null) {
        sqlState = targetDriverDialect.getSQLState(exception);
      }

      if (isReadOnlyConnectionException(sqlState, errorCode)) {
        return true;
      }

      exception = exception.getCause();
    }

    return false;
  }

  private boolean isHikariMariaDbNetworkException(final SQLException sqlException) {
    return sqlException.getSQLState().equals(SQLSTATE_SYNTAX_ERROR_OR_ACCESS_VIOLATION)
        && sqlException.getMessage().contains(SET_NETWORK_TIMEOUT_ON_CLOSED_CONNECTION);
  }
}<|MERGE_RESOLUTION|>--- conflicted
+++ resolved
@@ -30,14 +30,11 @@
   public static final String SET_NETWORK_TIMEOUT_ON_CLOSED_CONNECTION =
       "setNetworkTimeout cannot be called on a closed connection";
 
-<<<<<<< HEAD
-=======
   private static final Set<Integer> SQLSTATE_READ_ONLY_CONNECTION = new HashSet<>(Arrays.asList(
       1290, // The MySQL server is running with the --read-only option, so it cannot execute this statement
       1836 // Running in read-only mode
   ));
 
->>>>>>> f588beee
   @Override
   public boolean isNetworkException(final Throwable throwable, @Nullable TargetDriverDialect targetDriverDialect) {
     Throwable exception = throwable;
