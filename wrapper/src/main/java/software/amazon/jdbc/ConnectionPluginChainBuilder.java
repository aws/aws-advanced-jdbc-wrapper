--- conflicted
+++ resolved
@@ -216,37 +216,16 @@
                   .collect(Collectors.joining(", ")));
       }
 
-<<<<<<< HEAD
-      try {
-        final ConnectionPluginFactory[] factories =
-            WrapperUtils.loadClasses(
-                    pluginFactories,
-                    ConnectionPluginFactory.class,
-                    "ConnectionPluginManager.unableToLoadPlugin")
-                .toArray(new ConnectionPluginFactory[0]);
-
-        // make a chain of connection plugins
-
-        plugins = new ArrayList<>(factories.length + 1);
-
-        for (final ConnectionPluginFactory factory : factories) {
-          if (factory instanceof ServicesContainerPluginFactory) {
+      // make a chain of connection plugins
+      plugins = new ArrayList<>(pluginFactories.size() + 1);
+      for (final ConnectionPluginFactory factory : pluginFactories) {
+        if (factory instanceof ServicesContainerPluginFactory) {
             ServicesContainerPluginFactory servicesContainerPluginFactory = (ServicesContainerPluginFactory) factory;
             plugins.add(servicesContainerPluginFactory.getInstance(servicesContainer, props));
           } else {
             plugins.add(factory.getInstance(servicesContainer.getPluginService(), props));
           }
         }
-
-      } catch (final InstantiationException instEx) {
-        throw new SQLException(instEx.getMessage(), SqlState.UNKNOWN_STATE.getState(), instEx);
-=======
-      // make a chain of connection plugins
-      plugins = new ArrayList<>(pluginFactories.size() + 1);
-      for (final ConnectionPluginFactory factory : pluginFactories) {
-        plugins.add(factory.getInstance(pluginService, props));
->>>>>>> 7c83de91
-      }
 
     } else {
       plugins = new ArrayList<>(1); // one spot for default connection plugin
