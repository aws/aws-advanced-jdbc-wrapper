/*
 * Copyright Amazon.com, Inc. or its affiliates. All Rights Reserved.
 *
 * Licensed under the Apache License, Version 2.0 (the "License").
 * You may not use this file except in compliance with the License.
 * You may obtain a copy of the License at
 *
 * http://www.apache.org/licenses/LICENSE-2.0
 *
 * Unless required by applicable law or agreed to in writing, software
 * distributed under the License is distributed on an "AS IS" BASIS,
 * WITHOUT WARRANTIES OR CONDITIONS OF ANY KIND, either express or implied.
 * See the License for the specific language governing permissions and
 * limitations under the License.
 */

package software.amazon.jdbc;

import java.sql.SQLException;
import java.util.ArrayList;
import java.util.Comparator;
import java.util.HashMap;
import java.util.List;
import java.util.Map;
import java.util.Properties;
import java.util.concurrent.ConcurrentHashMap;
import java.util.concurrent.ConcurrentMap;
import java.util.concurrent.atomic.AtomicReference;
import java.util.logging.Logger;
import java.util.stream.Collectors;
import org.checkerframework.checker.nullness.qual.Nullable;
import software.amazon.jdbc.plugin.AuroraConnectionTrackerPluginFactory;
import software.amazon.jdbc.plugin.AuroraInitialConnectionStrategyPluginFactory;
import software.amazon.jdbc.plugin.AwsSecretsManagerConnectionPluginFactory;
import software.amazon.jdbc.plugin.ConnectTimeConnectionPluginFactory;
import software.amazon.jdbc.plugin.DataCacheConnectionPluginFactory;
import software.amazon.jdbc.plugin.DefaultConnectionPlugin;
import software.amazon.jdbc.plugin.DriverMetaDataConnectionPluginFactory;
import software.amazon.jdbc.plugin.ExecutionTimeConnectionPluginFactory;
import software.amazon.jdbc.plugin.LogQueryConnectionPluginFactory;
import software.amazon.jdbc.plugin.bluegreen.BlueGreenConnectionPluginFactory;
import software.amazon.jdbc.plugin.customendpoint.CustomEndpointPluginFactory;
import software.amazon.jdbc.plugin.dev.DeveloperConnectionPluginFactory;
import software.amazon.jdbc.plugin.efm.HostMonitoringConnectionPluginFactory;
import software.amazon.jdbc.plugin.failover.FailoverConnectionPluginFactory;
import software.amazon.jdbc.plugin.federatedauth.FederatedAuthPluginFactory;
import software.amazon.jdbc.plugin.federatedauth.OktaAuthPluginFactory;
import software.amazon.jdbc.plugin.iam.IamAuthConnectionPluginFactory;
import software.amazon.jdbc.plugin.limitless.LimitlessConnectionPluginFactory;
import software.amazon.jdbc.plugin.readwritesplitting.ReadWriteSplittingPluginFactory;
import software.amazon.jdbc.plugin.staledns.AuroraStaleDnsPluginFactory;
import software.amazon.jdbc.plugin.strategy.fastestresponse.FastestResponseStrategyPluginFactory;
import software.amazon.jdbc.profile.ConfigurationProfile;
import software.amazon.jdbc.util.FullServicesContainer;
import software.amazon.jdbc.util.Messages;
import software.amazon.jdbc.util.SqlState;
import software.amazon.jdbc.util.StringUtils;
import software.amazon.jdbc.util.WrapperUtils;

public class ConnectionPluginChainBuilder {

  private static final Logger LOGGER = Logger.getLogger(ConnectionPluginChainBuilder.class.getName());

  private static final int WEIGHT_RELATIVE_TO_PRIOR_PLUGIN = -1;

  protected static final Map<String, ConnectionPluginFactory> pluginFactoriesByCode =
      new HashMap<String, ConnectionPluginFactory>() {
        {
          put("executionTime", new ExecutionTimeConnectionPluginFactory());
          put("logQuery", new LogQueryConnectionPluginFactory());
          put("dataCache", new DataCacheConnectionPluginFactory());
          put("customEndpoint", new CustomEndpointPluginFactory());
          put("efm", new HostMonitoringConnectionPluginFactory());
          put("efm2", new software.amazon.jdbc.plugin.efm2.HostMonitoringConnectionPluginFactory());
          put("failover", new FailoverConnectionPluginFactory());
          put("failover2", new software.amazon.jdbc.plugin.failover2.FailoverConnectionPluginFactory());
          put("iam", new IamAuthConnectionPluginFactory());
          put("awsSecretsManager", new AwsSecretsManagerConnectionPluginFactory());
          put("federatedAuth", new FederatedAuthPluginFactory());
          put("okta", new OktaAuthPluginFactory());
          put("auroraStaleDns", new AuroraStaleDnsPluginFactory());
          put("readWriteSplitting", new ReadWriteSplittingPluginFactory());
          put("auroraConnectionTracker", new AuroraConnectionTrackerPluginFactory());
          put("driverMetaData", new DriverMetaDataConnectionPluginFactory());
          put("connectTime", new ConnectTimeConnectionPluginFactory());
          put("dev", new DeveloperConnectionPluginFactory());
          put("fastestResponseStrategy", new FastestResponseStrategyPluginFactory());
          put("initialConnection", new AuroraInitialConnectionStrategyPluginFactory());
          put("limitless", new LimitlessConnectionPluginFactory());
          put("bg", new BlueGreenConnectionPluginFactory());
        }
      };

  /**
   * The final list of plugins will be sorted by weight, starting from the lowest values up to
   * the highest values. The first plugin of the list will have the lowest weight, and the
   * last one will have the highest weight.
   */
  protected static final Map<Class<? extends ConnectionPluginFactory>, Integer> pluginWeightByPluginFactory =
      new HashMap<Class<? extends ConnectionPluginFactory>, Integer>() {
        {
          put(DriverMetaDataConnectionPluginFactory.class, 100);
          put(DataCacheConnectionPluginFactory.class, 200);
          put(CustomEndpointPluginFactory.class, 380);
          put(AuroraInitialConnectionStrategyPluginFactory.class, 390);
          put(AuroraConnectionTrackerPluginFactory.class, 400);
          put(AuroraStaleDnsPluginFactory.class, 500);
          put(BlueGreenConnectionPluginFactory.class, 550);
          put(ReadWriteSplittingPluginFactory.class, 600);
          put(FailoverConnectionPluginFactory.class, 700);
          put(software.amazon.jdbc.plugin.failover2.FailoverConnectionPluginFactory.class, 710);
          put(HostMonitoringConnectionPluginFactory.class, 800);
          put(software.amazon.jdbc.plugin.efm2.HostMonitoringConnectionPluginFactory.class, 810);
          put(FastestResponseStrategyPluginFactory.class, 900);
          put(LimitlessConnectionPluginFactory.class, 950);
          put(IamAuthConnectionPluginFactory.class, 1000);
          put(AwsSecretsManagerConnectionPluginFactory.class, 1100);
          put(FederatedAuthPluginFactory.class, 1200);
          put(LogQueryConnectionPluginFactory.class, 1300);
          put(ConnectTimeConnectionPluginFactory.class, WEIGHT_RELATIVE_TO_PRIOR_PLUGIN);
          put(ExecutionTimeConnectionPluginFactory.class, WEIGHT_RELATIVE_TO_PRIOR_PLUGIN);
          put(DeveloperConnectionPluginFactory.class, WEIGHT_RELATIVE_TO_PRIOR_PLUGIN);
        }
      };

  protected static final ConcurrentMap<Class<? extends ConnectionPluginFactory>, ConnectionPluginFactory>
      pluginFactoriesByClass = new ConcurrentHashMap<>();

  protected static final String DEFAULT_PLUGINS = "auroraConnectionTracker,failover2,efm2";

  /*
   Internal class used for plugin factory sorting. It holds a reference to a plugin
   factory and an assigned weight.
  */
  private static class PluginFactoryInfo {
    public ConnectionPluginFactory factory;
    public int weight;

    public PluginFactoryInfo(final ConnectionPluginFactory factory, final int weight) {
      this.factory = factory;
      this.weight = weight;
    }
  }

  public List<ConnectionPlugin> getPlugins(
      final FullServicesContainer servicesContainer,
      final ConnectionProvider defaultConnProvider,
      final ConnectionProvider effectiveConnProvider,
      final PluginManagerService pluginManagerService,
      final Properties props,
      @Nullable ConfigurationProfile configurationProfile)
      throws SQLException {

    List<ConnectionPlugin> plugins;
    List<ConnectionPluginFactory> pluginFactories;

    if (configurationProfile != null && configurationProfile.getPluginFactories() != null) {
      List<Class<? extends ConnectionPluginFactory>> pluginFactoryClasses = configurationProfile.getPluginFactories();
      pluginFactories = new ArrayList<>(pluginFactoryClasses.size());

      for (final Class<? extends ConnectionPluginFactory> factoryClazz : pluginFactoryClasses) {
        final AtomicReference<InstantiationException> lastException = new AtomicReference<>(null);
        final ConnectionPluginFactory factory = pluginFactoriesByClass.computeIfAbsent(factoryClazz, (key) -> {
          try {
            return WrapperUtils.createInstance(
                factoryClazz,
                ConnectionPluginFactory.class,
                null,
                (Object) null);

          } catch (InstantiationException ex) {
            lastException.set(ex);
          }
          return null;
        });

        if (lastException.get() != null) {
          throw new SQLException(
              Messages.get(
                  "ConnectionPluginManager.unableToLoadPlugin",
                  new Object[] {factoryClazz.getName()}),
              SqlState.UNKNOWN_STATE.getState(),
              lastException.get());
        }

        if (factory != null) {
          pluginFactories.add(factory);
        }
      }
    } else {

      final List<String> pluginCodeList = getPluginCodes(props);
      pluginFactories = new ArrayList<>(pluginCodeList.size());

      for (final String pluginCode : pluginCodeList) {
        if (!pluginFactoriesByCode.containsKey(pluginCode)) {
          throw new SQLException(
              Messages.get(
                  "ConnectionPluginManager.unknownPluginCode",
                  new Object[] {pluginCode}));
        }
        pluginFactories.add(pluginFactoriesByCode.get(pluginCode));
      }
    }

    if (!pluginFactories.isEmpty()) {

      if (PropertyDefinition.AUTO_SORT_PLUGIN_ORDER.getBoolean(props)) {
        pluginFactories = this.sortPluginFactories(pluginFactories);

        final List<ConnectionPluginFactory> tempPluginFactories = pluginFactories;
        LOGGER.finest(() ->
            "Plugins order has been rearranged. The following order is in effect: "
                + tempPluginFactories.stream()
                  .map(x -> x.getClass().getSimpleName())
                  .collect(Collectors.joining(", ")));
      }

<<<<<<< HEAD
      try {
        final ConnectionPluginFactory[] factories =
            WrapperUtils.loadClasses(
                    pluginFactories,
                    ConnectionPluginFactory.class,
                    "ConnectionPluginManager.unableToLoadPlugin")
                .toArray(new ConnectionPluginFactory[0]);

        // make a chain of connection plugins

        plugins = new ArrayList<>(factories.length + 1);

        for (final ConnectionPluginFactory factory : factories) {
          if (factory instanceof ServicesContainerPluginFactory) {
            ServicesContainerPluginFactory servicesContainerPluginFactory = (ServicesContainerPluginFactory) factory;
            plugins.add(servicesContainerPluginFactory.getInstance(servicesContainer, props));
          } else {
            plugins.add(factory.getInstance(servicesContainer.getPluginService(), props));
          }
=======
      // make a chain of connection plugins
      plugins = new ArrayList<>(pluginFactories.size() + 1);
      for (final ConnectionPluginFactory factory : pluginFactories) {
        if (factory instanceof ServicesContainerPluginFactory) {
          ServicesContainerPluginFactory servicesContainerPluginFactory = (ServicesContainerPluginFactory) factory;
          plugins.add(servicesContainerPluginFactory.getInstance(servicesContainer, props));
        } else {
          plugins.add(factory.getInstance(servicesContainer.getPluginService(), props));
>>>>>>> 43779689
        }
      }
    } else {
      plugins = new ArrayList<>(1); // one spot for default connection plugin
    }

    // add default connection plugin to the tail
    final ConnectionPlugin defaultPlugin = new DefaultConnectionPlugin(
        servicesContainer.getPluginService(),
        defaultConnProvider,
        effectiveConnProvider,
        pluginManagerService);

    plugins.add(defaultPlugin);

    return plugins;
  }

  public static List<String> getPluginCodes(final Properties props) {
    String pluginCodes = PropertyDefinition.PLUGINS.getString(props);
    if (pluginCodes == null) {
      pluginCodes = DEFAULT_PLUGINS;
    }
    return StringUtils.split(pluginCodes, ",", true);
  }

  protected List<ConnectionPluginFactory> sortPluginFactories(
      final List<ConnectionPluginFactory> unsortedPluginFactories) {

    final ArrayList<PluginFactoryInfo> weights = new ArrayList<>();
    int lastWeight = 0;
    for (ConnectionPluginFactory pluginFactory : unsortedPluginFactories) {
      Integer pluginFactoryWeight = pluginWeightByPluginFactory.get(pluginFactory.getClass());

      if (pluginFactoryWeight == null || pluginFactoryWeight == WEIGHT_RELATIVE_TO_PRIOR_PLUGIN) {

        // This plugin factory is unknown, or it has relative (to prior plugin factory) weight.
        lastWeight++;
        weights.add(new PluginFactoryInfo(pluginFactory, lastWeight));

      } else {
        // Otherwise, use the wight assigned to this plugin factory
        weights.add(new PluginFactoryInfo(pluginFactory, pluginFactoryWeight));

        // Remember this weight for next plugin factories that might have
        // relative (to this plugin factory) weight.
        lastWeight = pluginFactoryWeight;
      }
    }

    return weights.stream()
        .sorted(Comparator.comparingInt(o -> o.weight))
        .map((info) -> info.factory)
        .collect(Collectors.toList());
  }
}<|MERGE_RESOLUTION|>--- conflicted
+++ resolved
@@ -216,27 +216,6 @@
                   .collect(Collectors.joining(", ")));
       }
 
-<<<<<<< HEAD
-      try {
-        final ConnectionPluginFactory[] factories =
-            WrapperUtils.loadClasses(
-                    pluginFactories,
-                    ConnectionPluginFactory.class,
-                    "ConnectionPluginManager.unableToLoadPlugin")
-                .toArray(new ConnectionPluginFactory[0]);
-
-        // make a chain of connection plugins
-
-        plugins = new ArrayList<>(factories.length + 1);
-
-        for (final ConnectionPluginFactory factory : factories) {
-          if (factory instanceof ServicesContainerPluginFactory) {
-            ServicesContainerPluginFactory servicesContainerPluginFactory = (ServicesContainerPluginFactory) factory;
-            plugins.add(servicesContainerPluginFactory.getInstance(servicesContainer, props));
-          } else {
-            plugins.add(factory.getInstance(servicesContainer.getPluginService(), props));
-          }
-=======
       // make a chain of connection plugins
       plugins = new ArrayList<>(pluginFactories.size() + 1);
       for (final ConnectionPluginFactory factory : pluginFactories) {
@@ -245,7 +224,6 @@
           plugins.add(servicesContainerPluginFactory.getInstance(servicesContainer, props));
         } else {
           plugins.add(factory.getInstance(servicesContainer.getPluginService(), props));
->>>>>>> 43779689
         }
       }
     } else {
