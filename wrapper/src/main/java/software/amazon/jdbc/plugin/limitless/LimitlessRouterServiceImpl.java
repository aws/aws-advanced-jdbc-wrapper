--- conflicted
+++ resolved
@@ -74,15 +74,11 @@
         CACHE_CLEANUP_NANO
       );
 
-<<<<<<< HEAD
-  public LimitlessRouterServiceImpl(final @NonNull ServiceContainer serviceContainer) {
-=======
   static {
     PropertyDefinition.registerPluginProperties(LimitlessRouterServiceImpl.class);
   }
 
-  public LimitlessRouterServiceImpl(final @NonNull PluginService pluginService) {
->>>>>>> d3165784
+  public LimitlessRouterServiceImpl(final @NonNull ServiceContainer serviceContainer) {
     this(
         serviceContainer.getPluginService(),
         (hostSpec,
