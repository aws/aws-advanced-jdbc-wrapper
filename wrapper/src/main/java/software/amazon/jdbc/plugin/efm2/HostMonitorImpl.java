/*
 * Copyright Amazon.com, Inc. or its affiliates. All Rights Reserved.
 *
 * Licensed under the Apache License, Version 2.0 (the "License").
 * You may not use this file except in compliance with the License.
 * You may obtain a copy of the License at
 *
 * http://www.apache.org/licenses/LICENSE-2.0
 *
 * Unless required by applicable law or agreed to in writing, software
 * distributed under the License is distributed on an "AS IS" BASIS,
 * WITHOUT WARRANTIES OR CONDITIONS OF ANY KIND, either express or implied.
 * See the License for the specific language governing permissions and
 * limitations under the License.
 */

package software.amazon.jdbc.plugin.efm2;

import java.lang.ref.WeakReference;
import java.sql.Connection;
import java.sql.SQLException;
import java.util.ArrayList;
import java.util.List;
import java.util.Map;
import java.util.Properties;
import java.util.Queue;
import java.util.concurrent.ConcurrentHashMap;
import java.util.concurrent.ConcurrentLinkedQueue;
import java.util.concurrent.Executor;
import java.util.concurrent.ExecutorService;
import java.util.concurrent.Executors;
import java.util.concurrent.TimeUnit;
import java.util.concurrent.atomic.AtomicBoolean;
import java.util.logging.Level;
import java.util.logging.Logger;
import org.checkerframework.checker.nullness.qual.NonNull;
import software.amazon.jdbc.HostSpec;
import software.amazon.jdbc.PluginService;
import software.amazon.jdbc.util.ExecutorFactory;
import software.amazon.jdbc.util.Messages;
import software.amazon.jdbc.util.PropertyUtils;
import software.amazon.jdbc.util.StringUtils;
import software.amazon.jdbc.util.monitoring.AbstractMonitor;
import software.amazon.jdbc.util.telemetry.TelemetryContext;
import software.amazon.jdbc.util.telemetry.TelemetryCounter;
import software.amazon.jdbc.util.telemetry.TelemetryFactory;
import software.amazon.jdbc.util.telemetry.TelemetryTraceLevel;

/**
 * This class uses a background thread to monitor a particular server with one or more active {@link
 * Connection}.
 */
public class HostMonitorImpl extends AbstractMonitor implements HostMonitor {

  private static final Logger LOGGER = Logger.getLogger(HostMonitorImpl.class.getName());
  private static final long THREAD_SLEEP_NANO = TimeUnit.MILLISECONDS.toNanos(100);
  private static final String MONITORING_PROPERTY_PREFIX = "monitoring-";

  protected static final Executor ABORT_EXECUTOR =
      ExecutorFactory.newSingleThreadExecutor("abort");

  private final Queue<WeakReference<HostMonitorConnectionContext>> activeContexts = new ConcurrentLinkedQueue<>();
  private final Map<Long, Queue<WeakReference<HostMonitorConnectionContext>>> newContexts =
      new ConcurrentHashMap<>();
  private final PluginService pluginService;
  private final TelemetryFactory telemetryFactory;
  private final Properties properties;
  private final HostSpec hostSpec;
  private final AtomicBoolean stopped = new AtomicBoolean(false);
  private Connection monitoringConn = null;
  // TODO: remove and submit monitors to MonitorService instead
  private final ExecutorService threadPool =
      ExecutorFactory.newFixedThreadPool(2, "threadPool");

  private final long failureDetectionTimeNano;
  private final long failureDetectionIntervalNano;
  private final int failureDetectionCount;

  private long invalidNodeStartTimeNano;
  private long failureCount;
  private boolean nodeUnhealthy = false;

  private final TelemetryCounter abortedConnectionsCounter;

  /**
   * Store the monitoring configuration for a connection.
   *
   * @param pluginService             A service for creating new connections.
   * @param hostSpec                  The {@link HostSpec} of the server this {@link HostMonitorImpl}
   *                                  instance is monitoring.
   * @param properties                The {@link Properties} containing additional monitoring
   *                                  configuration.
   * @param failureDetectionTimeMillis A failure detection time in millis.
   * @param failureDetectionIntervalMillis A failure detection interval in millis.
   * @param failureDetectionCount A failure detection count.
   * @param abortedConnectionsCounter Aborted connection telemetry counter.
   */
  public HostMonitorImpl(
      final @NonNull PluginService pluginService,
      final @NonNull HostSpec hostSpec,
      final @NonNull Properties properties,
      final int failureDetectionTimeMillis,
      final int failureDetectionIntervalMillis,
      final int failureDetectionCount,
      final TelemetryCounter abortedConnectionsCounter) {
    super(30,
        Executors.newFixedThreadPool(2, runnableTarget -> {
          final Thread monitoringThread = new Thread(runnableTarget);
          monitoringThread.setDaemon(true);
          if (!StringUtils.isNullOrEmpty(monitoringThread.getName())) {
            monitoringThread.setName(monitoringThread.getName() + "-efm");
          }
          return monitoringThread;
        }));

    this.pluginService = pluginService;
    this.telemetryFactory = pluginService.getTelemetryFactory();
    this.hostSpec = hostSpec;
    this.properties = properties;
    this.failureDetectionTimeNano = TimeUnit.MILLISECONDS.toNanos(failureDetectionTimeMillis);
    this.failureDetectionIntervalNano = TimeUnit.MILLISECONDS.toNanos(failureDetectionIntervalMillis);
    this.failureDetectionCount = failureDetectionCount;
    this.abortedConnectionsCounter = abortedConnectionsCounter;

    this.threadPool.submit(this::newContextRun); // task to handle new contexts
    this.threadPool.submit(this); // task to handle active monitoring contexts
    this.threadPool.shutdown(); // No more tasks are accepted by pool.
  }

  @Override
  public boolean canDispose() {
    return this.activeContexts.isEmpty() && this.newContexts.isEmpty();
  }

  @Override
  public void start() {
    this.monitorExecutor.submit(this::newContextRun); // task to handle new contexts
    this.monitorExecutor.submit(this); // task to handle active monitoring contexts
    this.monitorExecutor.shutdown(); // No more tasks are accepted by pool.
  }

<<<<<<< HEAD
  @Override
  public void close() {
    // do nothing.
=======
    // Waiting for 30s gives a thread enough time to exit monitoring loop and close database connection.
    if (!this.threadPool.awaitTermination(30, TimeUnit.SECONDS)) {
      this.threadPool.shutdownNow();
    }
    LOGGER.finest(() -> Messages.get(
        "HostMonitorImpl.stopped",
        new Object[] {this.hostSpec.getHost()}));
>>>>>>> 25c0f7df
  }

  @Override
  public void startMonitoring(final HostMonitorConnectionContext context) {
    if (this.stopped.get()) {
      LOGGER.warning(() -> Messages.get("HostMonitorImpl.monitorIsStopped", new Object[] {this.hostSpec.getHost()}));
    }

    final long currentTimeNano = this.getCurrentTimeNano();
    long startMonitoringTimeNano = this.truncateNanoToSeconds(
        currentTimeNano + this.failureDetectionTimeNano);

    Queue<WeakReference<HostMonitorConnectionContext>> queue =
        this.newContexts.computeIfAbsent(
            startMonitoringTimeNano,
            (key) -> new ConcurrentLinkedQueue<>());
    queue.add(new WeakReference<>(context));
  }

  private long truncateNanoToSeconds(final long timeNano) {
    return TimeUnit.SECONDS.toNanos(TimeUnit.NANOSECONDS.toSeconds(timeNano));
  }

  // This method helps to organize unit tests.
  long getCurrentTimeNano() {
    return System.nanoTime();
  }

  public void newContextRun() {

    LOGGER.finest(() -> Messages.get(
        "HostMonitorImpl.startMonitoringThreadNewContext",
        new Object[] {this.hostSpec.getHost()}));

    try {
      while (!this.stopped.get()) {

        final long currentTimeNano = this.getCurrentTimeNano();

        final ArrayList<Long> processedKeys = new ArrayList<>();
        this.newContexts.entrySet().stream()
            // Get entries with key (that is a time in nanos) less or equal than current time.
            .filter(entry -> entry.getKey() < currentTimeNano)
            .forEach(entry -> {
              final Queue<WeakReference<HostMonitorConnectionContext>> queue = entry.getValue();
              processedKeys.add(entry.getKey());
              // Each value of found entry is a queue of monitoring contexts awaiting active monitoring.
              // Add all contexts to an active monitoring contexts queue.
              // Ignore disposed contexts.
              WeakReference<HostMonitorConnectionContext> contextWeakRef;
              while ((contextWeakRef = queue.poll()) != null) {
                HostMonitorConnectionContext context = contextWeakRef.get();
                if (context != null && context.isActive()) {
                  this.activeContexts.add(contextWeakRef);
                }
              }
            });
        processedKeys.forEach(this.newContexts::remove);

        TimeUnit.SECONDS.sleep(1);
      }
    } catch (final InterruptedException intEx) {
      // do nothing; just exit the thread
    } catch (final Exception ex) {
      // this should not be reached; log and exit thread
      if (LOGGER.isLoggable(Level.FINEST)) {
        LOGGER.log(
            Level.FINEST,
            Messages.get(
                "HostMonitorImpl.exceptionDuringMonitoringStop",
                new Object[] {this.hostSpec.getHost()}),
            ex); // We want to print full trace stack of the exception.
      }
    }

    LOGGER.finest(() -> Messages.get(
        "HostMonitorImpl.stopMonitoringThreadNewContext",
        new Object[] {this.hostSpec.getHost()}));
  }

  @Override
  public void monitor() {

    LOGGER.finest(() -> Messages.get(
        "HostMonitorImpl.startMonitoringThread",
        new Object[] {this.hostSpec.getHost()}));

    try {
      while (!this.stopped.get()) {

        if (this.activeContexts.isEmpty() && !this.nodeUnhealthy) {
          TimeUnit.NANOSECONDS.sleep(THREAD_SLEEP_NANO);
          continue;
        }

        final long statusCheckStartTimeNano = this.getCurrentTimeNano();
        final boolean isValid = this.checkConnectionStatus();
        final long statusCheckEndTimeNano = this.getCurrentTimeNano();

        this.updateNodeHealthStatus(isValid, statusCheckStartTimeNano, statusCheckEndTimeNano);

        final List<WeakReference<HostMonitorConnectionContext>> tmpActiveContexts = new ArrayList<>();
        WeakReference<HostMonitorConnectionContext> monitorContextWeakRef;

        while ((monitorContextWeakRef = this.activeContexts.poll()) != null) {
          if (this.stopped.get()) {
            break;
          }

          HostMonitorConnectionContext monitorContext = monitorContextWeakRef.get();
          if (monitorContext == null) {
            continue;
          }

          if (this.nodeUnhealthy) {
            // Kill connection.
            monitorContext.setNodeUnhealthy(true);
            final Connection connectionToAbort = monitorContext.getConnection();
            monitorContext.setInactive();
            if (connectionToAbort != null) {
              this.abortConnection(connectionToAbort);
              this.abortedConnectionsCounter.inc();
            }
          } else if (monitorContext.isActive()) {
            tmpActiveContexts.add(monitorContextWeakRef);
          }
        }

        // activeContexts is empty now and tmpActiveContexts contains all yet active contexts
        // Add active contexts back to the queue.
        this.activeContexts.addAll(tmpActiveContexts);

        long delayNano = this.failureDetectionIntervalNano - (statusCheckEndTimeNano - statusCheckStartTimeNano);
        if (delayNano < THREAD_SLEEP_NANO) {
          delayNano = THREAD_SLEEP_NANO;
        }
        TimeUnit.NANOSECONDS.sleep(delayNano);
      }
    } catch (final InterruptedException intEx) {
      // do nothing
    } catch (final Exception ex) {
      // this should not be reached; log and exit thread
      if (LOGGER.isLoggable(Level.FINEST)) {
        LOGGER.log(
            Level.FINEST,
            Messages.get(
                "HostMonitorImpl.exceptionDuringMonitoringStop",
                new Object[] {this.hostSpec.getHost()}),
            ex); // We want to print full trace stack of the exception.
      }
    } finally {
      this.stopped.set(true);
      if (this.monitoringConn != null) {
        try {
          this.monitoringConn.close();
        } catch (final SQLException ex) {
          // ignore
        }
      }
    }

    LOGGER.finest(() -> Messages.get(
        "HostMonitorImpl.stopMonitoringThread",
        new Object[] {this.hostSpec.getHost()}));
  }

  /**
   * Check the status of the monitored server by establishing a connection and sending a ping.
   *
   * @return True, if the server is still alive.
   */
  boolean checkConnectionStatus() {
    TelemetryContext connectContext = telemetryFactory.openTelemetryContext(
        "connection status check", TelemetryTraceLevel.FORCE_TOP_LEVEL);
    connectContext.setAttribute("url", this.hostSpec.getHost());

    try {
      if (this.monitoringConn == null || this.monitoringConn.isClosed()) {
        // open a new connection
        final Properties monitoringConnProperties = PropertyUtils.copyProperties(this.properties);

        this.properties.stringPropertyNames().stream()
            .filter(p -> p.startsWith(MONITORING_PROPERTY_PREFIX))
            .forEach(
                p -> {
                  monitoringConnProperties.put(
                      p.substring(MONITORING_PROPERTY_PREFIX.length()),
                      this.properties.getProperty(p));
                  monitoringConnProperties.remove(p);
                });

        LOGGER.finest(() -> "Opening a monitoring connection to " + this.hostSpec.getUrl());
        // TODO: replace with ConnectionService#createAuxiliaryConnection
        this.monitoringConn = this.pluginService.forceConnect(this.hostSpec, monitoringConnProperties);
        LOGGER.finest(() -> "Opened monitoring connection: " + this.monitoringConn);
        return true;
      }

      // Some drivers, like MySQL Connector/J, execute isValid() in a double of specified timeout time.
      final int validTimeout = (int) TimeUnit.NANOSECONDS.toSeconds(
          this.failureDetectionIntervalNano - THREAD_SLEEP_NANO) / 2;
      return this.monitoringConn.isValid(validTimeout);
    } catch (final SQLException sqlEx) {
      return false;
    } finally {
      connectContext.closeContext();
    }
  }

  private void updateNodeHealthStatus(
      final boolean connectionValid,
      final long statusCheckStartNano,
      final long statusCheckEndNano) {

    if (!connectionValid) {
      this.failureCount++;

      if (this.invalidNodeStartTimeNano == 0) {
        this.invalidNodeStartTimeNano = statusCheckStartNano;
      }

      final long invalidNodeDurationNano = statusCheckEndNano - this.invalidNodeStartTimeNano;
      final long maxInvalidNodeDurationNano =
          this.failureDetectionIntervalNano * Math.max(0, this.failureDetectionCount - 1);

      if (invalidNodeDurationNano >= maxInvalidNodeDurationNano) {
        LOGGER.fine(() ->
            Messages.get("HostMonitorConnectionContext.hostDead", new Object[] {this.hostSpec.getHost()}));
        this.nodeUnhealthy = true;
        return;
      }

      LOGGER.finest(
          () -> Messages.get(
              "HostMonitorConnectionContext.hostNotResponding",
              new Object[] {this.hostSpec.getHost(), this.failureCount}));
      return;
    }

    if (this.failureCount > 0) {
      // Node is back alive
      LOGGER.finest(
          () -> Messages.get("HostMonitorConnectionContext.hostAlive",
              new Object[] {this.hostSpec.getHost()}));
    }

    this.failureCount = 0;
    this.invalidNodeStartTimeNano = 0;
    this.nodeUnhealthy = false;
  }

  private void abortConnection(final @NonNull Connection connectionToAbort) {
    try {
      connectionToAbort.abort(ABORT_EXECUTOR);
      connectionToAbort.close();
    } catch (final SQLException sqlEx) {
      // ignore
      LOGGER.finest(
          () -> Messages.get(
              "HostMonitorConnectionContext.exceptionAbortingConnection",
              new Object[] {sqlEx.getMessage()}));
    }
  }

}<|MERGE_RESOLUTION|>--- conflicted
+++ resolved
@@ -139,21 +139,6 @@
     this.monitorExecutor.shutdown(); // No more tasks are accepted by pool.
   }
 
-<<<<<<< HEAD
-  @Override
-  public void close() {
-    // do nothing.
-=======
-    // Waiting for 30s gives a thread enough time to exit monitoring loop and close database connection.
-    if (!this.threadPool.awaitTermination(30, TimeUnit.SECONDS)) {
-      this.threadPool.shutdownNow();
-    }
-    LOGGER.finest(() -> Messages.get(
-        "HostMonitorImpl.stopped",
-        new Object[] {this.hostSpec.getHost()}));
->>>>>>> 25c0f7df
-  }
-
   @Override
   public void startMonitoring(final HostMonitorConnectionContext context) {
     if (this.stopped.get()) {
