/*
 * Copyright Amazon.com, Inc. or its affiliates. All Rights Reserved.
 *
 * Licensed under the Apache License, Version 2.0 (the "License").
 * You may not use this file except in compliance with the License.
 * You may obtain a copy of the License at
 *
 * http://www.apache.org/licenses/LICENSE-2.0
 *
 * Unless required by applicable law or agreed to in writing, software
 * distributed under the License is distributed on an "AS IS" BASIS,
 * WITHOUT WARRANTIES OR CONDITIONS OF ANY KIND, either express or implied.
 * See the License for the specific language governing permissions and
 * limitations under the License.
 */

package software.amazon.jdbc.plugin.bluegreen;

import java.sql.Connection;
import java.sql.SQLException;
import java.util.Arrays;
import java.util.Collections;
import java.util.HashSet;
import java.util.Map;
import java.util.Objects;
import java.util.Optional;
import java.util.Properties;
import java.util.Set;
import java.util.concurrent.ConcurrentHashMap;
import java.util.concurrent.atomic.AtomicLong;
import java.util.logging.Logger;
import org.checkerframework.checker.nullness.qual.NonNull;
import software.amazon.jdbc.AwsWrapperProperty;
import software.amazon.jdbc.HostSpec;
import software.amazon.jdbc.JdbcCallable;
import software.amazon.jdbc.JdbcMethod;
import software.amazon.jdbc.PluginService;
import software.amazon.jdbc.PropertyDefinition;
import software.amazon.jdbc.plugin.AbstractConnectionPlugin;
import software.amazon.jdbc.plugin.bluegreen.routing.ConnectRouting;
import software.amazon.jdbc.plugin.bluegreen.routing.ExecuteRouting;
import software.amazon.jdbc.plugin.iam.IamAuthConnectionPlugin;
import software.amazon.jdbc.util.FullServicesContainer;
import software.amazon.jdbc.util.RdsUtils;
import software.amazon.jdbc.util.storage.StorageService;
import software.amazon.jdbc.util.telemetry.TelemetryFactory;

public class BlueGreenConnectionPlugin extends AbstractConnectionPlugin {

  private static final Logger LOGGER = Logger.getLogger(BlueGreenConnectionPlugin.class.getName());

  public static final AwsWrapperProperty BG_CONNECT_TIMEOUT = new AwsWrapperProperty(
      "bgConnectTimeoutMs", "30000",
      "Connect timeout (in msec) during Blue/Green Deployment switchover.");

  public static final AwsWrapperProperty BGD_ID = new AwsWrapperProperty(
      "bgdId", "1",
      "Blue/Green Deployment identifier that helps the driver to distinguish different deployments.");

  protected static Map<String, BlueGreenStatusProvider> provider = new ConcurrentHashMap<>();

  private static final Set<String> CLOSING_METHOD_NAMES = Collections.unmodifiableSet(
      new HashSet<>(Arrays.asList(
          JdbcMethod.CONNECTION_CLOSE.methodName,
          JdbcMethod.CONNECTION_ABORT.methodName,
          JdbcMethod.STATEMENT_CLOSE.methodName,
          JdbcMethod.CALLABLESTATEMENT_CLOSE.methodName,
          JdbcMethod.PREPAREDSTATEMENT_CLOSE.methodName,
          JdbcMethod.RESULTSET_CLOSE.methodName
      )));

  static {
    PropertyDefinition.registerPluginProperties(BlueGreenConnectionPlugin.class);
  }

  protected final FullServicesContainer servicesContainer;
  protected final StorageService storageService;
  protected final PluginService pluginService;
  protected final Properties props;
  protected BlueGreenProviderSupplier providerSupplier;

  protected final TelemetryFactory telemetryFactory;
  protected final RdsUtils rdsUtils = new RdsUtils();

  protected BlueGreenStatus bgStatus = null;
  protected String bgdId;

  protected boolean isIamInUse = false;

  protected final AtomicLong startTimeNano = new AtomicLong(0);
  protected final AtomicLong endTimeNano = new AtomicLong(0);

  protected final Set<String> subscribedMethods;

  public BlueGreenConnectionPlugin(
      final @NonNull FullServicesContainer servicesContainer,
      final @NonNull Properties props) {
    this(servicesContainer, props, BlueGreenStatusProvider::new);
  }

  public BlueGreenConnectionPlugin(
      final @NonNull FullServicesContainer servicesContainer,
      final @NonNull Properties props,
      final @NonNull BlueGreenProviderSupplier providerSupplier) {

    this.servicesContainer = servicesContainer;
    this.storageService = servicesContainer.getStorageService();
    this.pluginService = servicesContainer.getPluginService();
    this.props = props;
    this.telemetryFactory = pluginService.getTelemetryFactory();
    this.providerSupplier = providerSupplier;
    this.bgdId = Objects.requireNonNull(BGD_ID.getString(this.props)).trim().toLowerCase();

    final HashSet<String> methods = new HashSet<>();
    // We should NOT subscribe to "forceConnect" pipeline since it's used by
    // BG monitoring, and we don't want to intercept/block those monitoring connections.
    methods.add(JdbcMethod.CONNECT.methodName);
    methods.addAll(this.pluginService.getTargetDriverDialect().getNetworkBoundMethodNames(this.props));
    this.subscribedMethods = Collections.unmodifiableSet(methods);
  }

  @Override
  public Set<String> getSubscribedMethods() {
    return this.subscribedMethods;
  }

  @Override
  public Connection connect(
      final String driverProtocol,
      final HostSpec hostSpec,
      final Properties props,
      final boolean isInitialConnection,
      final JdbcCallable<Connection, SQLException> connectFunc)
      throws SQLException {

    this.resetRoutingTimeNano();

    try {

      this.bgStatus = this.storageService.get(BlueGreenStatus.class, this.bgdId);

      if (this.bgStatus == null) {
        return regularOpenConnection(connectFunc, isInitialConnection);
      }

      if (isInitialConnection) {
        this.isIamInUse = this.pluginService.isPluginInUse(IamAuthConnectionPlugin.class);
      }

      BlueGreenRole hostRole = this.bgStatus.getRole(hostSpec);

      if (hostRole == null) {
        // Connection to a host that isn't participating in BG switchover.
        return regularOpenConnection(connectFunc, isInitialConnection);
      }

      Connection conn = null;
      ConnectRouting routing = this.bgStatus.getConnectRouting().stream()
          .filter(r -> r.isMatch(hostSpec, hostRole))
          .findFirst()
          .orElse(null);

      if (routing == null) {
        return regularOpenConnection(connectFunc, isInitialConnection);
      }

      this.startTimeNano.set(this.getNanoTime());

      while (routing != null && conn == null) {
        conn = routing.apply(
            this,
            hostSpec,
            props,
            isInitialConnection,
            connectFunc,
            this.storageService,
            this.pluginService);
        if (conn == null) {
<<<<<<< HEAD
          BlueGreenStatus latestStatus = this.storageService.get(BlueGreenStatus.class, this.bgdId);
          if (latestStatus != null) {
            this.bgStatus = latestStatus;
=======

          this.bgStatus = this.pluginService.getStatus(BlueGreenStatus.class, this.bgdId);
          if (this.bgStatus == null) {
            this.endTimeNano.set(this.getNanoTime());
            return regularOpenConnection(connectFunc, isInitialConnection);
>>>>>>> 39a49283
          }

          routing = this.bgStatus.getConnectRouting().stream()
              .filter(r -> r.isMatch(hostSpec, hostRole))
              .findFirst()
              .orElse(null);
        }
      }

      this.endTimeNano.set(this.getNanoTime());

      if (conn == null) {
        conn = connectFunc.call();
      }

      if (isInitialConnection) {
        // Provider should be initialized after connection is open and a dialect is properly identified.
        this.initProvider();
      }

      return conn;

    } finally {
      if (this.startTimeNano.get() > 0) {
        this.endTimeNano.compareAndSet(0, this.getNanoTime());
      }
    }
  }

  protected Connection regularOpenConnection(
      final JdbcCallable<Connection, SQLException> connectFunc,
      final boolean isInitialConnection) throws SQLException {

    Connection conn = connectFunc.call();

    if (isInitialConnection) {
      // Provider should be initialized after connection is open and a dialect is properly identified.
      this.initProvider();
    }

    return conn;
  }

  @Override
  public <T, E extends Exception> T execute(
      final Class<T> resultClass,
      final Class<E> exceptionClass,
      final Object methodInvokeOn,
      final String methodName,
      final JdbcCallable<T, E> jdbcMethodFunc,
      final Object[] jdbcMethodArgs)
      throws E {

    this.resetRoutingTimeNano();

    try {
      this.initProvider();

      if (CLOSING_METHOD_NAMES.contains(methodName)) {
        return jdbcMethodFunc.call();
      }

      this.bgStatus = this.storageService.get(BlueGreenStatus.class, this.bgdId);

      if (this.bgStatus == null) {
        return jdbcMethodFunc.call();
      }

      final HostSpec currentHostSpec = this.pluginService.getCurrentHostSpec();
      BlueGreenRole hostRole = this.bgStatus.getRole(currentHostSpec);

      if (hostRole == null) {
        // Connection to a host that isn't participating in BG switchover.
        return jdbcMethodFunc.call();
      }

      Optional<T> result = Optional.empty();
      ExecuteRouting routing = this.bgStatus.getExecuteRouting().stream()
          .filter(r -> r.isMatch(currentHostSpec, hostRole))
          .findFirst()
          .orElse(null);

      if (routing == null) {
        return jdbcMethodFunc.call();
      }

      this.startTimeNano.set(this.getNanoTime());

      while (routing != null && !result.isPresent()) {
        result = routing.apply(
            this,
            resultClass,
            exceptionClass,
            methodInvokeOn,
            methodName,
            jdbcMethodFunc,
            jdbcMethodArgs,
            this.storageService,
            this.pluginService,
            this.props);

        if (!result.isPresent()) {

<<<<<<< HEAD
          this.bgStatus = this.storageService.get(BlueGreenStatus.class, this.bgdId);
=======
          this.bgStatus = this.pluginService.getStatus(BlueGreenStatus.class, this.bgdId);
          if (this.bgStatus == null) {
            this.endTimeNano.set(this.getNanoTime());
            return jdbcMethodFunc.call();
          }
>>>>>>> 39a49283

          routing = this.bgStatus.getExecuteRouting().stream()
              .filter(r -> r.isMatch(currentHostSpec, hostRole))
              .findFirst()
              .orElse(null);
        }
      }

      this.endTimeNano.set(this.getNanoTime());

      if (result.isPresent()) {
        return result.get();
      }

      return jdbcMethodFunc.call();

    } finally {
      if (this.startTimeNano.get() > 0) {
        this.endTimeNano.compareAndSet(0, this.getNanoTime());
      }
    }
  }

  protected void initProvider() {
    provider.computeIfAbsent(this.bgdId,
        (key) -> this.providerSupplier.create(this.servicesContainer, this.props, this.bgdId));
  }

  // For testing purposes
  protected long getNanoTime() {
    return System.nanoTime();
  }

  public long getHoldTimeNano() {
    return this.startTimeNano.get() == 0
        ? 0
        : (this.endTimeNano.get() == 0
            ? (this.getNanoTime() - this.startTimeNano.get())
            : (this.endTimeNano.get() - this.startTimeNano.get()));
  }

  public void resetRoutingTimeNano() {
    this.startTimeNano.set(0);
    this.endTimeNano.set(0);
  }
}<|MERGE_RESOLUTION|>--- conflicted
+++ resolved
@@ -176,17 +176,11 @@
             this.storageService,
             this.pluginService);
         if (conn == null) {
-<<<<<<< HEAD
-          BlueGreenStatus latestStatus = this.storageService.get(BlueGreenStatus.class, this.bgdId);
-          if (latestStatus != null) {
-            this.bgStatus = latestStatus;
-=======
-
-          this.bgStatus = this.pluginService.getStatus(BlueGreenStatus.class, this.bgdId);
+
+          this.bgStatus = this.storageService.get(BlueGreenStatus.class, this.bgdId);
           if (this.bgStatus == null) {
             this.endTimeNano.set(this.getNanoTime());
             return regularOpenConnection(connectFunc, isInitialConnection);
->>>>>>> 39a49283
           }
 
           routing = this.bgStatus.getConnectRouting().stream()
@@ -290,15 +284,11 @@
 
         if (!result.isPresent()) {
 
-<<<<<<< HEAD
           this.bgStatus = this.storageService.get(BlueGreenStatus.class, this.bgdId);
-=======
-          this.bgStatus = this.pluginService.getStatus(BlueGreenStatus.class, this.bgdId);
           if (this.bgStatus == null) {
             this.endTimeNano.set(this.getNanoTime());
             return jdbcMethodFunc.call();
           }
->>>>>>> 39a49283
 
           routing = this.bgStatus.getExecuteRouting().stream()
               .filter(r -> r.isMatch(currentHostSpec, hostRole))
