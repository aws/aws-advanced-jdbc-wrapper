/*
 * Copyright Amazon.com, Inc. or its affiliates. All Rights Reserved.
 *
 * Licensed under the Apache License, Version 2.0 (the "License").
 * You may not use this file except in compliance with the License.
 * You may obtain a copy of the License at
 *
 * http://www.apache.org/licenses/LICENSE-2.0
 *
 * Unless required by applicable law or agreed to in writing, software
 * distributed under the License is distributed on an "AS IS" BASIS,
 * WITHOUT WARRANTIES OR CONDITIONS OF ANY KIND, either express or implied.
 * See the License for the specific language governing permissions and
 * limitations under the License.
 */

package software.amazon.jdbc.plugin;

import java.sql.Connection;
import java.sql.SQLException;
import java.util.ArrayList;
import java.util.Arrays;
import java.util.Collections;
import java.util.EnumSet;
import java.util.HashSet;
import java.util.List;
import java.util.Map;
import java.util.Properties;
import java.util.Set;
import java.util.logging.Logger;
import java.util.stream.Collectors;
import software.amazon.jdbc.ConnectionPlugin;
import software.amazon.jdbc.ConnectionProvider;
import software.amazon.jdbc.HostAvailability;
import software.amazon.jdbc.HostListProviderService;
import software.amazon.jdbc.HostSpec;
import software.amazon.jdbc.JdbcCallable;
import software.amazon.jdbc.NodeChangeOptions;
import software.amazon.jdbc.OldConnectionSuggestedAction;
import software.amazon.jdbc.PluginManagerService;
import software.amazon.jdbc.PluginService;
import software.amazon.jdbc.util.ConnectionMethodAnalyzer;
import software.amazon.jdbc.util.Messages;
import software.amazon.jdbc.util.SqlMethodAnalyzer;
import software.amazon.jdbc.util.WrapperUtils;

/**
 * This connection plugin will always be the last plugin in the connection plugin chain, and will
 * invoke the JDBC method passed down the chain.
 */
public final class DefaultConnectionPlugin implements ConnectionPlugin {

  private static final Logger LOGGER =
      Logger.getLogger(DefaultConnectionPlugin.class.getName());
  private static final Set<String> subscribedMethods = Collections.unmodifiableSet(new HashSet<>(
      Collections.singletonList("*")));
<<<<<<< HEAD
=======
  private static final SqlMethodAnalyzer sqlMethodAnalyzer = new SqlMethodAnalyzer();
>>>>>>> 1a472893

  private final ConnectionMethodAnalyzer connectionMethodAnalyzer = new ConnectionMethodAnalyzer();
  private final ConnectionProvider connectionProvider;
  private final PluginService pluginService;
  private final PluginManagerService pluginManagerService;

  public DefaultConnectionPlugin(
      final PluginService pluginService,
      final ConnectionProvider connectionProvider,
      final PluginManagerService pluginManagerService) {
    if (pluginService == null) {
      throw new IllegalArgumentException("pluginService");
    }
    if (pluginManagerService == null) {
      throw new IllegalArgumentException("pluginManagerService");
    }
    if (connectionProvider == null) {
      throw new IllegalArgumentException("connectionProvider");
    }

    this.pluginService = pluginService;
    this.pluginManagerService = pluginManagerService;
    this.connectionProvider = connectionProvider;
  }

  @Override
  public Set<String> getSubscribedMethods() {
    return subscribedMethods;
  }

  @Override
  public <T, E extends Exception> T execute(
      final Class<T> resultClass,
      final Class<E> exceptionClass,
      final Object methodInvokeOn,
      final String methodName,
      final JdbcCallable<T, E> jdbcMethodFunc,
      final Object[] jdbcMethodArgs)
      throws E {

    LOGGER.finest(
        () -> Messages.get(
            "DefaultConnectionPlugin.executingMethod",
            new Object[] {methodName}));
    final T result = jdbcMethodFunc.call();

    Connection currentConn = this.pluginService.getCurrentConnection();
<<<<<<< HEAD
    if (this.connectionMethodAnalyzer.doesOpenTransaction(currentConn, methodName, jdbcMethodArgs)) {
=======
    final Connection boundConnection = WrapperUtils.getConnectionFromSqlObject(methodInvokeOn);
    if (boundConnection != null && boundConnection != currentConn) {
      // The method being invoked is using an old connection, so transaction/autocommit analysis should be skipped.
      // ConnectionPluginManager#execute blocks all methods invoked using old connections except for close/abort.
      return result;
    }

    if (sqlMethodAnalyzer.doesOpenTransaction(currentConn, methodName, jdbcMethodArgs)) {
>>>>>>> 1a472893
      this.pluginManagerService.setInTransaction(true);
    } else if (sqlMethodAnalyzer.doesCloseTransaction(methodName, jdbcMethodArgs)) {
      this.pluginManagerService.setInTransaction(false);
    }

<<<<<<< HEAD
    if (this.connectionMethodAnalyzer.doesCloseTransaction(methodName, jdbcMethodArgs)) {
      this.pluginManagerService.setInTransaction(false);
=======
    if (sqlMethodAnalyzer.isStatementSettingAutoCommit(methodName, jdbcMethodArgs)) {
      final Boolean autocommit = sqlMethodAnalyzer.getAutoCommitValueFromSqlStatement(jdbcMethodArgs);
      if (autocommit != null) {
        try {
          currentConn.setAutoCommit(autocommit);
        } catch (final SQLException e) {
          // do nothing
        }
      }
>>>>>>> 1a472893
    }

    if (this.connectionMethodAnalyzer.isStatementSettingAutoCommit(methodName, jdbcMethodArgs)) {
      final Boolean autocommit = this.connectionMethodAnalyzer.getAutoCommitValueFromSqlStatement(jdbcMethodArgs);
      if (autocommit != null) {
        try {
          currentConn.setAutoCommit(autocommit);
        } catch (final SQLException e) {
          // do nothing
        }
      }
    }

    return result;
  }

  @Override
  public Connection connect(
      final String driverProtocol,
      final HostSpec hostSpec,
      final Properties props,
      final boolean isInitialConnection,
      final JdbcCallable<Connection, SQLException> connectFunc)
      throws SQLException {

    final Connection conn = this.connectionProvider.connect(driverProtocol, hostSpec, props);

    // It's guaranteed that this plugin is always the last in plugin chain so connectFunc can be
    // omitted.

    this.pluginService.setAvailability(hostSpec.asAliases(), HostAvailability.AVAILABLE);
    return conn;
  }

  @Override
  public void initHostProvider(
      final String driverProtocol,
      final String initialUrl,
      final Properties props,
      final HostListProviderService hostListProviderService,
      final JdbcCallable<Void, SQLException> initHostProviderFunc)
      throws SQLException {

    // do nothing
    // It's guaranteed that this plugin is always the last in plugin chain so initHostProviderFunc
    // can be omitted.
  }

  @Override
  public OldConnectionSuggestedAction notifyConnectionChanged(final EnumSet<NodeChangeOptions> changes) {
    return OldConnectionSuggestedAction.NO_OPINION;
  }

  @Override
  public void notifyNodeListChanged(final Map<String, EnumSet<NodeChangeOptions>> changes) {
    // do nothing
  }

  List<String> parseMultiStatementQueries(String query) {
    if (query == null || query.isEmpty()) {
      return new ArrayList<>();
    }

    query = query.replaceAll("\\s+", " ");

    // Check to see if string only has blank spaces.
    if (query.trim().isEmpty()) {
      return new ArrayList<>();
    }

    return Arrays.stream(query.split(";")).collect(Collectors.toList());
  }
}<|MERGE_RESOLUTION|>--- conflicted
+++ resolved
@@ -39,7 +39,6 @@
 import software.amazon.jdbc.OldConnectionSuggestedAction;
 import software.amazon.jdbc.PluginManagerService;
 import software.amazon.jdbc.PluginService;
-import software.amazon.jdbc.util.ConnectionMethodAnalyzer;
 import software.amazon.jdbc.util.Messages;
 import software.amazon.jdbc.util.SqlMethodAnalyzer;
 import software.amazon.jdbc.util.WrapperUtils;
@@ -54,12 +53,8 @@
       Logger.getLogger(DefaultConnectionPlugin.class.getName());
   private static final Set<String> subscribedMethods = Collections.unmodifiableSet(new HashSet<>(
       Collections.singletonList("*")));
-<<<<<<< HEAD
-=======
   private static final SqlMethodAnalyzer sqlMethodAnalyzer = new SqlMethodAnalyzer();
->>>>>>> 1a472893
 
-  private final ConnectionMethodAnalyzer connectionMethodAnalyzer = new ConnectionMethodAnalyzer();
   private final ConnectionProvider connectionProvider;
   private final PluginService pluginService;
   private final PluginManagerService pluginManagerService;
@@ -105,9 +100,6 @@
     final T result = jdbcMethodFunc.call();
 
     Connection currentConn = this.pluginService.getCurrentConnection();
-<<<<<<< HEAD
-    if (this.connectionMethodAnalyzer.doesOpenTransaction(currentConn, methodName, jdbcMethodArgs)) {
-=======
     final Connection boundConnection = WrapperUtils.getConnectionFromSqlObject(methodInvokeOn);
     if (boundConnection != null && boundConnection != currentConn) {
       // The method being invoked is using an old connection, so transaction/autocommit analysis should be skipped.
@@ -116,30 +108,13 @@
     }
 
     if (sqlMethodAnalyzer.doesOpenTransaction(currentConn, methodName, jdbcMethodArgs)) {
->>>>>>> 1a472893
       this.pluginManagerService.setInTransaction(true);
     } else if (sqlMethodAnalyzer.doesCloseTransaction(methodName, jdbcMethodArgs)) {
       this.pluginManagerService.setInTransaction(false);
     }
 
-<<<<<<< HEAD
-    if (this.connectionMethodAnalyzer.doesCloseTransaction(methodName, jdbcMethodArgs)) {
-      this.pluginManagerService.setInTransaction(false);
-=======
     if (sqlMethodAnalyzer.isStatementSettingAutoCommit(methodName, jdbcMethodArgs)) {
       final Boolean autocommit = sqlMethodAnalyzer.getAutoCommitValueFromSqlStatement(jdbcMethodArgs);
-      if (autocommit != null) {
-        try {
-          currentConn.setAutoCommit(autocommit);
-        } catch (final SQLException e) {
-          // do nothing
-        }
-      }
->>>>>>> 1a472893
-    }
-
-    if (this.connectionMethodAnalyzer.isStatementSettingAutoCommit(methodName, jdbcMethodArgs)) {
-      final Boolean autocommit = this.connectionMethodAnalyzer.getAutoCommitValueFromSqlStatement(jdbcMethodArgs);
       if (autocommit != null) {
         try {
           currentConn.setAutoCommit(autocommit);
