--- conflicted
+++ resolved
@@ -148,11 +148,7 @@
     if (!singleTask) {
       completionService.submit(
           new ReconnectToWriterHandler(
-<<<<<<< HEAD
-              this.getNewServicesContainer(),
-=======
-              newServicesContainer(),
->>>>>>> 87c894b4
+              this.newServicesContainer(),
               this.hostAvailabilityMap,
               writerHost,
               this.initialConnectionProps,
@@ -161,11 +157,7 @@
 
     completionService.submit(
         new WaitForNewWriterHandler(
-<<<<<<< HEAD
-            this.getNewServicesContainer(),
-=======
-            newServicesContainer(),
->>>>>>> 87c894b4
+            this.newServicesContainer(),
             this.hostAvailabilityMap,
             this.readerFailoverHandler,
             writerHost,
@@ -176,25 +168,8 @@
     executorService.shutdown();
   }
 
-<<<<<<< HEAD
-  protected FullServicesContainer getNewServicesContainer() throws SQLException {
-    // Each task should get its own FullServicesContainer since they execute concurrently and PluginService was not
-    // designed to be thread-safe.
-    return ServiceUtility.getInstance().createMinimalServiceContainer(
-        this.servicesContainer.getStorageService(),
-        this.servicesContainer.getMonitorService(),
-        this.pluginService.getDefaultConnectionProvider(),
-        this.servicesContainer.getTelemetryFactory(),
-        this.pluginService.getOriginalUrl(),
-        this.pluginService.getDriverProtocol(),
-        this.pluginService.getTargetDriverDialect(),
-        this.pluginService.getDialect(),
-        this.initialConnectionProps
-    );
-=======
   protected FullServicesContainer newServicesContainer() throws SQLException {
     return ServiceUtility.getInstance().createServiceContainer(this.servicesContainer, this.initialConnectionProps);
->>>>>>> 87c894b4
   }
 
   private WriterFailoverResult getNextResult(
