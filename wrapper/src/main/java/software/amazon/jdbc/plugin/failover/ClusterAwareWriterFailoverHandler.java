/*
 * Copyright Amazon.com, Inc. or its affiliates. All Rights Reserved.
 *
 * Licensed under the Apache License, Version 2.0 (the "License").
 * You may not use this file except in compliance with the License.
 * You may obtain a copy of the License at
 *
 * http://www.apache.org/licenses/LICENSE-2.0
 *
 * Unless required by applicable law or agreed to in writing, software
 * distributed under the License is distributed on an "AS IS" BASIS,
 * WITHOUT WARRANTIES OR CONDITIONS OF ANY KIND, either express or implied.
 * See the License for the specific language governing permissions and
 * limitations under the License.
 */

package software.amazon.jdbc.plugin.failover;

import java.sql.Connection;
import java.sql.SQLException;
import java.util.List;
import java.util.Map;
import java.util.Properties;
import java.util.Set;
import java.util.concurrent.Callable;
import java.util.concurrent.CompletionService;
import java.util.concurrent.ConcurrentHashMap;
import java.util.concurrent.ExecutionException;
import java.util.concurrent.ExecutorCompletionService;
import java.util.concurrent.ExecutorService;
import java.util.concurrent.Future;
import java.util.concurrent.TimeUnit;
import java.util.logging.Level;
import java.util.logging.Logger;
import software.amazon.jdbc.ConnectionPluginManager;
import software.amazon.jdbc.HostSpec;
import software.amazon.jdbc.PluginService;
import software.amazon.jdbc.hostavailability.HostAvailability;
import software.amazon.jdbc.util.ExecutorFactory;
import software.amazon.jdbc.util.FullServicesContainer;
import software.amazon.jdbc.util.FullServicesContainerImpl;
import software.amazon.jdbc.util.Messages;
import software.amazon.jdbc.util.PropertyUtils;
import software.amazon.jdbc.util.ServiceContainerUtility;
import software.amazon.jdbc.util.Utils;

/**
 * An implementation of WriterFailoverHandler.
 *
 * <p>Writer Failover Process goal is to re-establish connection to a writer. Connection to a writer
 * may be disrupted either by temporary network issue, or due to writer host unavailability during
 * cluster failover. This handler tries both approaches in parallel: 1) try to re-connect to the
 * same writer host, 2) try to update cluster topology and connect to a newly elected writer.
 */
public class ClusterAwareWriterFailoverHandler implements WriterFailoverHandler {
  private static final Logger LOGGER = Logger.getLogger(ClusterAwareReaderFailoverHandler.class.getName());
  protected static final WriterFailoverResult DEFAULT_RESULT =
      new WriterFailoverResult(false, false, null, null, "None");

  protected final Properties initialConnectionProps;
  protected final FullServicesContainer servicesContainer;
  protected final PluginService pluginService;
  protected final ReaderFailoverHandler readerFailoverHandler;
  protected final Map<String, HostAvailability> hostAvailabilityMap = new ConcurrentHashMap<>();
  protected int maxFailoverTimeoutMs = 60000; // 60 sec
  protected int readTopologyIntervalMs = 5000; // 5 sec
  protected int reconnectWriterIntervalMs = 5000; // 5 sec

  public ClusterAwareWriterFailoverHandler(
      final FullServicesContainer servicesContainer,
      final ReaderFailoverHandler readerFailoverHandler,
      final Properties initialConnectionProps) {
    this.servicesContainer = servicesContainer;
    this.pluginService = servicesContainer.getPluginService();
    this.readerFailoverHandler = readerFailoverHandler;
    this.initialConnectionProps = initialConnectionProps;
  }

  public ClusterAwareWriterFailoverHandler(
      final FullServicesContainer servicesContainer,
      final ReaderFailoverHandler readerFailoverHandler,
      final Properties initialConnectionProps,
      final int failoverTimeoutMs,
      final int readTopologyIntervalMs,
      final int reconnectWriterIntervalMs) {
    this(
        servicesContainer,
        readerFailoverHandler,
        initialConnectionProps);
    this.maxFailoverTimeoutMs = failoverTimeoutMs;
    this.readTopologyIntervalMs = readTopologyIntervalMs;
    this.reconnectWriterIntervalMs = reconnectWriterIntervalMs;
  }

  @Override
  public Map<String, HostAvailability> getHostAvailabilityMap() {
    return this.hostAvailabilityMap;
  }

  @Override
  public WriterFailoverResult failover(final List<HostSpec> currentTopology) throws SQLException {
    if (Utils.isNullOrEmpty(currentTopology)) {
      LOGGER.severe(() -> Messages.get("ClusterAwareWriterFailoverHandler.failoverCalledWithInvalidTopology"));
      return DEFAULT_RESULT;
    }

    final boolean singleTask =
        this.pluginService.getDialect().getFailoverRestrictions().contains(FailoverRestriction.DISABLE_TASK_A);

    final ExecutorService executorService =
        ExecutorFactory.newFixedThreadPool(2, "failover");
    final CompletionService<WriterFailoverResult> completionService = new ExecutorCompletionService<>(executorService);
    submitTasks(currentTopology, executorService, completionService, singleTask);

    try {
      final long startTimeNano = System.nanoTime();
      WriterFailoverResult result = getNextResult(executorService, completionService, this.maxFailoverTimeoutMs);
      if (result.isConnected() || result.getException() != null || singleTask) {
        return result;
      }

      final long endTimeNano = System.nanoTime();
      final long durationMs = TimeUnit.NANOSECONDS.toMillis(endTimeNano - startTimeNano);
      final long remainingTimeMs = this.maxFailoverTimeoutMs - durationMs;

      if (remainingTimeMs > 0) {
        result = getNextResult(executorService, completionService, remainingTimeMs);
        if (result.isConnected() || result.getException() != null) {
          return result;
        }
      }

      LOGGER.fine(() -> Messages.get("ClusterAwareWriterFailoverHandler.failedToConnectToWriterInstance"));
      return DEFAULT_RESULT;
    } finally {
      if (!executorService.isTerminated()) {
        executorService.shutdownNow(); // terminate all remaining tasks
      }
    }
  }

  private void submitTasks(
      final List<HostSpec> currentTopology,
      final ExecutorService executorService,
      final CompletionService<WriterFailoverResult> completionService,
      final boolean singleTask) throws SQLException {
<<<<<<< HEAD
    final HostSpec writerHost = getWriter(currentTopology);
=======
    final HostSpec writerHost = Utils.getWriter(currentTopology);
>>>>>>> 104d3039
    if (!singleTask) {
      completionService.submit(
          new ReconnectToWriterHandler(
              this.getNewServicesContainer(),
              this.hostAvailabilityMap,
              writerHost,
              this.initialConnectionProps,
              this.reconnectWriterIntervalMs));
    }

    completionService.submit(
        new WaitForNewWriterHandler(
            this.getNewServicesContainer(),
            this.hostAvailabilityMap,
            this.readerFailoverHandler,
            writerHost,
            this.initialConnectionProps,
            this.readTopologyIntervalMs,
            currentTopology));

    executorService.shutdown();
  }

<<<<<<< HEAD
  protected FullServicesContainer getNewServicesContainer() throws SQLException {
    // Each task should get its own FullServicesContainer since they execute concurrently and PluginService was not
    // designed to be thread-safe.
    return ServiceContainerUtility.createServiceContainer(
        this.servicesContainer.getStorageService(),
        this.servicesContainer.getMonitorService(),
        this.servicesContainer.getTelemetryFactory(),
=======
  // Each task should get its own PluginService since they execute concurrently and PluginService was not designed to
  // be thread-safe.
  protected PluginService getNewPluginService() throws SQLException {
    FullServicesContainer newServicesContainer = new FullServicesContainerImpl(
        this.servicesContainer.getStorageService(),
        this.servicesContainer.getMonitorService(),
        this.servicesContainer.getTelemetryFactory()
    );

    ConnectionPluginManager pluginManager = new ConnectionPluginManager(
        this.pluginService.getDefaultConnectionProvider(), null, null, servicesContainer.getTelemetryFactory());
    newServicesContainer.setConnectionPluginManager(pluginManager);
    PartialPluginService pluginService = new PartialPluginService(
        newServicesContainer,
        this.initialConnectionProps,
>>>>>>> 104d3039
        this.pluginService.getOriginalUrl(),
        this.pluginService.getDriverProtocol(),
        this.pluginService.getTargetDriverDialect(),
        this.pluginService.getDialect(),
        this.initialConnectionProps
    );

    pluginManager.init(newServicesContainer, this.initialConnectionProps, pluginService, null);
    return pluginService;
  }

  private WriterFailoverResult getNextResult(
      final ExecutorService executorService,
      final CompletionService<WriterFailoverResult> completionService,
      final long timeoutMs) throws SQLException {
    try {
      final Future<WriterFailoverResult> firstCompleted = completionService.poll(
          timeoutMs, TimeUnit.MILLISECONDS);
      if (firstCompleted == null) {
        // The task was unsuccessful and we have timed out
        return DEFAULT_RESULT;
      }
      final WriterFailoverResult result = firstCompleted.get();
      if (result.isConnected()) {
        executorService.shutdownNow();
        logTaskSuccess(result);
        return result;
      }

      if (result.getException() != null) {
        executorService.shutdownNow();
        return result;
      }
    } catch (final InterruptedException e) {
      Thread.currentThread().interrupt();
      throw createInterruptedException(e);
    } catch (final ExecutionException e) {
      // return failure below
    }
    return DEFAULT_RESULT;
  }

  private void logTaskSuccess(final WriterFailoverResult result) {
    final List<HostSpec> topology = result.getTopology();
    if (Utils.isNullOrEmpty(topology)) {
      final String taskName = result.getTaskName() == null ? "None" : result.getTaskName();
      LOGGER.severe(
          () -> Messages.get(
              "ClusterAwareWriterFailoverHandler.successfulConnectionInvalidTopology",
              new Object[] {taskName}));
      return;
    }

    if (!LOGGER.isLoggable(Level.FINE)) {
      return;
    }

    final HostSpec writerHost = Utils.getWriter(topology);
    final String newWriterHost = writerHost == null ? null : writerHost.getUrl();
    if (result.isNewHost()) {
      LOGGER.fine(
          () -> Messages.get(
              "ClusterAwareWriterFailoverHandler.successfullyConnectedToNewWriterInstance",
              new Object[] {newWriterHost}));
    } else {
      LOGGER.fine(
          () -> Messages.get(
              "ClusterAwareWriterFailoverHandler.successfullyReconnectedToWriterInstance",
              new Object[] {newWriterHost}));
    }
  }

  private SQLException createInterruptedException(final InterruptedException e) {
    // "Thread was interrupted"
    return new SQLException(
        Messages.get("ClusterAwareWriterFailoverHandler.interruptedThread"),
        "70100",
        e);
  }

  /**
   * Internal class responsible for re-connecting to the current writer (aka TaskA).
   */
  private static class ReconnectToWriterHandler implements Callable<WriterFailoverResult> {
    private final PluginService pluginService;
    private final Map<String, HostAvailability> availabilityMap;
    private final HostSpec originalWriterHost;
    private final Properties props;
    private final int reconnectWriterIntervalMs;

    public ReconnectToWriterHandler(
        final FullServicesContainer servicesContainer,
        final Map<String, HostAvailability> availabilityMap,
        final HostSpec originalWriterHost,
        final Properties props,
        final int reconnectWriterIntervalMs) {
      this.pluginService = servicesContainer.getPluginService();
      this.availabilityMap = availabilityMap;
      this.originalWriterHost = originalWriterHost;
      this.props = props;
      this.reconnectWriterIntervalMs = reconnectWriterIntervalMs;
    }

    public WriterFailoverResult call() {
      LOGGER.fine(
          () -> Messages.get(
              "ClusterAwareWriterFailoverHandler.taskAAttemptReconnectToWriterInstance",
              new Object[] {this.originalWriterHost.getUrl(), PropertyUtils.maskProperties(this.props)}));

      Connection conn = null;
      List<HostSpec> latestTopology = null;
      boolean success = false;

      try {
        while (Utils.isNullOrEmpty(latestTopology)) {
          try {
            if (conn != null && !conn.isClosed()) {
              conn.close();
            }

            conn = this.pluginService.forceConnect(this.originalWriterHost, this.props);
            this.pluginService.forceRefreshHostList(conn);
            latestTopology = this.pluginService.getAllHosts();
          } catch (final SQLException exception) {
            // Propagate exceptions that are not caused by network errors.
            if (!pluginService.isNetworkException(exception, pluginService.getTargetDriverDialect())) {
              LOGGER.finer(
                  () -> Messages.get(
                      "ClusterAwareWriterFailoverHandler.taskAEncounteredException",
                      new Object[] {exception}));
              return new WriterFailoverResult(false, false, null, null, "TaskA", exception);
            }
          }

          if (Utils.isNullOrEmpty(latestTopology)) {
            TimeUnit.MILLISECONDS.sleep(reconnectWriterIntervalMs);
          }
        }

        success = isCurrentHostWriter(latestTopology);
        LOGGER.finest("[TaskA] success: " + success);
        this.availabilityMap.put(this.originalWriterHost.getHost(), HostAvailability.AVAILABLE);
        return new WriterFailoverResult(success, false, latestTopology, success ? conn : null, "TaskA");
      } catch (final InterruptedException exception) {
        Thread.currentThread().interrupt();
        return new WriterFailoverResult(success, false, latestTopology, success ? conn : null, "TaskA");
      } catch (final Exception ex) {
        LOGGER.severe(ex::getMessage);
        return new WriterFailoverResult(false, false, null, null, "TaskA");
      } finally {
        try {
          if (conn != null && !success && !conn.isClosed()) {
            conn.close();
          }
        } catch (final Exception ex) {
          // ignore
        }
        LOGGER.finer(Messages.get("ClusterAwareWriterFailoverHandler.taskAFinished"));
      }
    }

    private boolean isCurrentHostWriter(final List<HostSpec> latestTopology) {
      final HostSpec latestWriter = Utils.getWriter(latestTopology);
      final Set<String> latestWriterAllAliases = latestWriter.asAliases();
      final Set<String> currentAliases = this.originalWriterHost.asAliases();

      return (currentAliases != null)
          && (latestWriterAllAliases.stream().anyMatch(currentAliases::contains));
    }
  }

  /**
   * Internal class responsible for getting the latest cluster topology and connecting to a newly
   * elected writer (aka TaskB).
   */
  private static class WaitForNewWriterHandler implements Callable<WriterFailoverResult> {
    private final PluginService pluginService;
    private final Map<String, HostAvailability> availabilityMap;
    private final ReaderFailoverHandler readerFailoverHandler;
    private final HostSpec originalWriterHost;
    private final Properties props;
    private final int readTopologyIntervalMs;
    private Connection currentConnection = null;
    private List<HostSpec> currentTopology;
    private HostSpec currentReaderHost;
    private Connection currentReaderConnection;

    public WaitForNewWriterHandler(
        final FullServicesContainer servicesContainer,
        final Map<String, HostAvailability> availabilityMap,
        final ReaderFailoverHandler readerFailoverHandler,
        final HostSpec originalWriterHost,
        final Properties props,
        final int readTopologyIntervalMs,
        final List<HostSpec> currentTopology) {
      this.pluginService = servicesContainer.getPluginService();
      this.availabilityMap = availabilityMap;
      this.readerFailoverHandler = readerFailoverHandler;
      this.originalWriterHost = originalWriterHost;
      this.props = props;
      this.readTopologyIntervalMs = readTopologyIntervalMs;
      this.currentTopology = currentTopology;
    }

    public WriterFailoverResult call() {
      LOGGER.finer(
          () -> Messages.get(
              "ClusterAwareWriterFailoverHandler.taskBAttemptConnectionToNewWriterInstance",
              new Object[] {PropertyUtils.maskProperties(this.props)}));

      try {
        boolean success = false;
        while (!success) {
          connectToReader();
          success = refreshTopologyAndConnectToNewWriter();
          if (!success) {
            closeReaderConnection();
          }
        }
        return new WriterFailoverResult(
            true,
            true,
            this.currentTopology,
            this.currentConnection,
            "TaskB");
      } catch (final InterruptedException exception) {
        Thread.currentThread().interrupt();
        return new WriterFailoverResult(false, false, null, null, "TaskB");
      } catch (final Exception ex) {
        LOGGER.severe(
            () -> Messages.get(
                "ClusterAwareWriterFailoverHandler.taskBEncounteredException",
                new Object[] {ex.getMessage()}));
        throw ex;
      } finally {
        performFinalCleanup();
        LOGGER.finer(Messages.get("ClusterAwareWriterFailoverHandler.taskBFinished"));
      }
    }

    private void connectToReader() throws InterruptedException {
      while (true) {
        try {
          final ReaderFailoverResult connResult =
              readerFailoverHandler.getReaderConnection(this.currentTopology);
          if (isValidReaderConnection(connResult)) {
            this.currentReaderConnection = connResult.getConnection();
            this.currentReaderHost = connResult.getHost();
            LOGGER.fine(
                () -> Messages.get(
                    "ClusterAwareWriterFailoverHandler.taskBConnectedToReader",
                    new Object[] {this.currentReaderHost.getUrl()}));
            break;
          }
        } catch (final SQLException e) {
          // ignore
        }
        LOGGER.fine(() -> Messages.get("ClusterAwareWriterFailoverHandler.taskBFailedToConnectToAnyReader"));
        TimeUnit.SECONDS.sleep(1);
      }
    }

    private boolean isValidReaderConnection(final ReaderFailoverResult result) {
      return result.isConnected() && result.getConnection() != null && result.getHost() != null;
    }

    /**
     * Re-read topology and wait for a new writer.
     *
     * @return Returns true if successful.
     */
    private boolean refreshTopologyAndConnectToNewWriter() throws InterruptedException {
      boolean allowOldWriter = this.pluginService.getDialect()
          .getFailoverRestrictions()
          .contains(FailoverRestriction.ENABLE_WRITER_IN_TASK_B);

      while (true) {
        try {
          this.pluginService.forceRefreshHostList(this.currentReaderConnection);
          final List<HostSpec> topology = this.pluginService.getAllHosts();

          if (!topology.isEmpty()) {

            if (topology.size() == 1) {
              // The currently connected reader is in a middle of failover. It's not yet connected
              // to a new writer adn works in as "standalone" node. The handler needs to
              // wait till the reader gets connected to entire cluster and fetch a proper
              // cluster topology.

              // do nothing
              LOGGER.finest(() -> Messages.get("ClusterAwareWriterFailoverHandler.standaloneNode",
                  new Object[]{this.currentReaderHost.getUrl()}));

            } else {
              this.currentTopology = topology;
              final HostSpec writerCandidate = Utils.getWriter(this.currentTopology);

              if (allowOldWriter || !isSame(writerCandidate, this.originalWriterHost)) {
                // new writer is available, and it's different from the previous writer
                LOGGER.finest(() -> Utils.logTopology(this.currentTopology, "[TaskB] Topology:"));
                if (connectToWriter(writerCandidate)) {
                  return true;
                }
              }
            }
          }
        } catch (final SQLException e) {
          LOGGER.finer(
              () -> Messages.get(
                  "ClusterAwareWriterFailoverHandler.taskBEncounteredException",
                  new Object[] {e}));
          return false;
        }

        TimeUnit.MILLISECONDS.sleep(readTopologyIntervalMs);
      }
    }

    private boolean isSame(final HostSpec hostSpec1, final HostSpec hostSpec2) {
      if (hostSpec1 == null || hostSpec2 == null) {
        return false;
      }

      return hostSpec1.getUrl().equals(hostSpec2.getUrl());
    }

    private boolean connectToWriter(final HostSpec writerCandidate) {
      if (isSame(writerCandidate, this.currentReaderHost)) {
        LOGGER.finest(() -> Messages.get("ClusterAwareWriterFailoverHandler.alreadyWriter"));
        this.currentConnection = this.currentReaderConnection;
        return true;
      } else {
        LOGGER.fine(
            () -> Messages.get(
                "ClusterAwareWriterFailoverHandler.taskBAttemptConnectionToNewWriter",
                new Object[] {writerCandidate.getUrl()}));
        try {
          // connect to the new writer
          this.currentConnection = this.pluginService.forceConnect(writerCandidate, this.props);
          this.availabilityMap.put(writerCandidate.getHost(), HostAvailability.AVAILABLE);
          return true;
        } catch (final SQLException exception) {
          this.availabilityMap.put(writerCandidate.getHost(), HostAvailability.NOT_AVAILABLE);
          return false;
        }
      }
    }

    /**
     * Close the reader connection if not done so already, and mark the relevant fields as null.
     */
    private void closeReaderConnection() {
      try {
        if (this.currentReaderConnection != null && !this.currentReaderConnection.isClosed()) {
          this.currentReaderConnection.close();
        }
      } catch (final SQLException e) {
        // ignore
      } finally {
        this.currentReaderConnection = null;
        this.currentReaderHost = null;
      }
    }

    private void performFinalCleanup() {
      // Close the reader connection if it's not needed.
      if (this.currentReaderConnection != null
          && this.currentConnection != this.currentReaderConnection) {
        try {
          this.currentReaderConnection.close();
        } catch (final SQLException e) {
          // ignore
        }
      }
    }
  }
}<|MERGE_RESOLUTION|>--- conflicted
+++ resolved
@@ -144,11 +144,7 @@
       final ExecutorService executorService,
       final CompletionService<WriterFailoverResult> completionService,
       final boolean singleTask) throws SQLException {
-<<<<<<< HEAD
-    final HostSpec writerHost = getWriter(currentTopology);
-=======
     final HostSpec writerHost = Utils.getWriter(currentTopology);
->>>>>>> 104d3039
     if (!singleTask) {
       completionService.submit(
           new ReconnectToWriterHandler(
@@ -172,15 +168,6 @@
     executorService.shutdown();
   }
 
-<<<<<<< HEAD
-  protected FullServicesContainer getNewServicesContainer() throws SQLException {
-    // Each task should get its own FullServicesContainer since they execute concurrently and PluginService was not
-    // designed to be thread-safe.
-    return ServiceContainerUtility.createServiceContainer(
-        this.servicesContainer.getStorageService(),
-        this.servicesContainer.getMonitorService(),
-        this.servicesContainer.getTelemetryFactory(),
-=======
   // Each task should get its own PluginService since they execute concurrently and PluginService was not designed to
   // be thread-safe.
   protected PluginService getNewPluginService() throws SQLException {
@@ -196,7 +183,13 @@
     PartialPluginService pluginService = new PartialPluginService(
         newServicesContainer,
         this.initialConnectionProps,
->>>>>>> 104d3039
+  protected FullServicesContainer getNewServicesContainer() throws SQLException {
+    // Each task should get its own FullServicesContainer since they execute concurrently and PluginService was not
+    // designed to be thread-safe.
+    return ServiceContainerUtility.createServiceContainer(
+        this.servicesContainer.getStorageService(),
+        this.servicesContainer.getMonitorService(),
+        this.servicesContainer.getTelemetryFactory(),
         this.pluginService.getOriginalUrl(),
         this.pluginService.getDriverProtocol(),
         this.pluginService.getTargetDriverDialect(),
