--- conflicted
+++ resolved
@@ -420,17 +420,12 @@
       return;
     }
 
-<<<<<<< HEAD
-    if (this.readerHostSpec != null && !Utils.containsUrl(hosts, this.readerHostSpec.getUrl())) {
-      // The previous reader cannot be used anymore because it is no longer in the list of allowed hosts.
+    if (this.readerHostSpec != null && !Utils.containsHostAndPort(hosts, this.readerHostSpec.getHostAndPort())) {
+      // The old reader cannot be used anymore because it is no longer in the list of allowed hosts.
       LOGGER.finest(
           Messages.get(
               "ReadWriteSplittingPlugin.previousReaderNotAllowed",
               new Object[] {this.readerHostSpec, Utils.logTopology(hosts, "")}));
-=======
-    if (this.readerHostSpec != null && !Utils.containsHostAndPort(hosts, this.readerHostSpec.getHostAndPort())) {
-      // The old reader cannot be used anymore because it is no longer in the list of allowed hosts.
->>>>>>> ebcc08b0
       closeConnectionIfIdle(this.readerConnection);
     }
 
