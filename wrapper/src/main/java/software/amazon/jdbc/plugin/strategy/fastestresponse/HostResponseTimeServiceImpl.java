/*
 * Copyright Amazon.com, Inc. or its affiliates. All Rights Reserved.
 *
 * Licensed under the Apache License, Version 2.0 (the "License").
 * You may not use this file except in compliance with the License.
 * You may obtain a copy of the License at
 *
 * http://www.apache.org/licenses/LICENSE-2.0
 *
 * Unless required by applicable law or agreed to in writing, software
 * distributed under the License is distributed on an "AS IS" BASIS,
 * WITHOUT WARRANTIES OR CONDITIONS OF ANY KIND, either express or implied.
 * See the License for the specific language governing permissions and
 * limitations under the License.
 */

package software.amazon.jdbc.plugin.strategy.fastestresponse;

import java.sql.SQLException;
import java.util.ArrayList;
import java.util.List;
import java.util.Properties;
import java.util.logging.Logger;
import org.checkerframework.checker.nullness.qual.NonNull;
import software.amazon.jdbc.HostSpec;
import software.amazon.jdbc.PluginService;
import software.amazon.jdbc.util.FullServicesContainer;
import software.amazon.jdbc.util.Messages;
import software.amazon.jdbc.util.Utils;

public class HostResponseTimeServiceImpl implements HostResponseTimeService {

  private static final Logger LOGGER =
      Logger.getLogger(HostResponseTimeServiceImpl.class.getName());

  protected int intervalMs;
  protected List<HostSpec> hosts = new ArrayList<>();

  protected final @NonNull FullServicesContainer servicesContainer;
  protected final @NonNull PluginService pluginService;

  protected final @NonNull Properties props;

  public HostResponseTimeServiceImpl(
      final @NonNull FullServicesContainer servicesContainer,
      final @NonNull Properties props,
      int intervalMs) {
    this.servicesContainer = servicesContainer;
    this.pluginService = servicesContainer.getPluginService();
    this.props = props;
    this.intervalMs = intervalMs;
  }

  @Override
  public int getResponseTime(HostSpec hostSpec) {
    final NodeResponseTimeMonitor monitor =
        this.servicesContainer.getMonitorService().get(NodeResponseTimeMonitor.class, hostSpec.getUrl());
    if (monitor == null) {
      return Integer.MAX_VALUE;
    }

    return monitor.getResponseTime();
  }

  @Override
  public void setHosts(final @NonNull List<HostSpec> hosts) {
    List<HostSpec> oldHosts = this.hosts;
    this.hosts = hosts;

    // Going through all hosts in the topology and trying to find new ones.
    this.hosts.stream()
        // hostSpec is not in the set of hosts that already being monitored
        .filter(hostSpec -> !Utils.containsHostAndPort(oldHosts, hostSpec.getHostAndPort()))
        .forEach(hostSpec -> {
          try {
            this.servicesContainer.getMonitorService().runIfAbsent(
                NodeResponseTimeMonitor.class,
                hostSpec.getUrl(),
                servicesContainer.getStorageService(),
                servicesContainer.getTelemetryFactory(),
<<<<<<< HEAD
                servicesContainer.getDefaultConnectionProvider(),
=======
                this.pluginService.getDefaultConnectionProvider(),
>>>>>>> 7f6aba25
                this.pluginService.getOriginalUrl(),
                this.pluginService.getDriverProtocol(),
                this.pluginService.getTargetDriverDialect(),
                this.pluginService.getDialect(),
                this.props,
                (servicesContainer) ->
                    new NodeResponseTimeMonitor(pluginService, hostSpec, this.props,
                        this.intervalMs));
          } catch (SQLException e) {
            LOGGER.warning(
                Messages.get("HostResponseTimeServiceImpl.errorStartingMonitor", new Object[] {hostSpec.getUrl(), e}));
          }
        });
  }
}<|MERGE_RESOLUTION|>--- conflicted
+++ resolved
@@ -20,13 +20,16 @@
 import java.util.ArrayList;
 import java.util.List;
 import java.util.Properties;
+import java.util.Set;
 import java.util.logging.Logger;
+import java.util.stream.Collectors;
 import org.checkerframework.checker.nullness.qual.NonNull;
 import software.amazon.jdbc.HostSpec;
 import software.amazon.jdbc.PluginService;
 import software.amazon.jdbc.util.FullServicesContainer;
 import software.amazon.jdbc.util.Messages;
 import software.amazon.jdbc.util.Utils;
+import software.amazon.jdbc.util.storage.SlidingExpirationCacheWithCleanupThread;
 
 public class HostResponseTimeServiceImpl implements HostResponseTimeService {
 
@@ -70,7 +73,7 @@
     // Going through all hosts in the topology and trying to find new ones.
     this.hosts.stream()
         // hostSpec is not in the set of hosts that already being monitored
-        .filter(hostSpec -> !Utils.containsHostAndPort(oldHosts, hostSpec.getHostAndPort()))
+        .filter(hostSpec ->!Utils.containsHostAndPort(oldHosts, hostSpec.getHostAndPort()))
         .forEach(hostSpec -> {
           try {
             this.servicesContainer.getMonitorService().runIfAbsent(
@@ -78,11 +81,7 @@
                 hostSpec.getUrl(),
                 servicesContainer.getStorageService(),
                 servicesContainer.getTelemetryFactory(),
-<<<<<<< HEAD
                 servicesContainer.getDefaultConnectionProvider(),
-=======
-                this.pluginService.getDefaultConnectionProvider(),
->>>>>>> 7f6aba25
                 this.pluginService.getOriginalUrl(),
                 this.pluginService.getDriverProtocol(),
                 this.pluginService.getTargetDriverDialect(),
