--- conflicted
+++ resolved
@@ -29,13 +29,9 @@
 import software.amazon.jdbc.util.Messages;
 import software.amazon.jdbc.util.PropertyUtils;
 import software.amazon.jdbc.util.Utils;
-<<<<<<< HEAD
 import software.amazon.jdbc.util.connection.ConnectionService;
 import software.amazon.jdbc.util.monitoring.AbstractMonitor;
 import software.amazon.jdbc.util.storage.StorageService;
-=======
-import software.amazon.jdbc.util.storage.SlidingExpirationCacheWithCleanupThread;
->>>>>>> 43779689
 import software.amazon.jdbc.util.telemetry.TelemetryContext;
 import software.amazon.jdbc.util.telemetry.TelemetryFactory;
 import software.amazon.jdbc.util.telemetry.TelemetryTraceLevel;
@@ -57,14 +53,6 @@
   protected final @NonNull TelemetryFactory telemetryFactory;
   protected Connection monitoringConn = null;
 
-<<<<<<< HEAD
-=======
-  // TODO: remove and submit monitors to MonitorService instead
-  private final ExecutorService threadPool = ExecutorFactory.newFixedThreadPool(1, "threadPool");
-
-  private final AtomicBoolean stopped = new AtomicBoolean(false);
-
->>>>>>> 43779689
   public LimitlessRouterMonitor(
       final @NonNull PluginService pluginService,
       final @NonNull ConnectionService connectionService,
@@ -116,20 +104,13 @@
         new Object[] {this.hostSpec.getHost()}));
 
     try {
-<<<<<<< HEAD
       while (!this.stop.get()) {
-        TelemetryContext telemetryContext = telemetryFactory.openTelemetryContext(
-            "limitless router monitor thread", TelemetryTraceLevel.TOP_LEVEL);
-        telemetryContext.setAttribute("url", hostSpec.getUrl());
-
-=======
-      while (!this.stopped.get()) {
         TelemetryContext telemetryContext = this.telemetryFactory.openTelemetryContext(
             "limitless router monitor thread", TelemetryTraceLevel.TOP_LEVEL);
         if (telemetryContext != null) {
           telemetryContext.setAttribute("url", hostSpec.getUrl());
         }
->>>>>>> 43779689
+
         try {
           this.openConnection();
           if (this.monitoringConn == null || this.monitoringConn.isClosed()) {
@@ -189,12 +170,7 @@
         LOGGER.finest(() -> Messages.get(
             "LimitlessRouterMonitor.openingConnection",
             new Object[] {this.hostSpec.getUrl()}));
-<<<<<<< HEAD
         this.monitoringConn = this.connectionService.open(this.hostSpec, this.props);
-=======
-        // TODO: replace with ConnectionService#open
-        this.monitoringConn = this.pluginService.forceConnect(this.hostSpec, this.props);
->>>>>>> 43779689
         LOGGER.finest(() -> Messages.get(
             "LimitlessRouterMonitor.openedConnection",
             new Object[] {this.monitoringConn}));
