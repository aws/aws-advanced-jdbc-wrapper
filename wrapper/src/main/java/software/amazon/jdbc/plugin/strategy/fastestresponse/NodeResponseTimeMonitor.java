/*
 * Copyright Amazon.com, Inc. or its affiliates. All Rights Reserved.
 *
 * Licensed under the Apache License, Version 2.0 (the "License").
 * You may not use this file except in compliance with the License.
 * You may obtain a copy of the License at
 *
 * http://www.apache.org/licenses/LICENSE-2.0
 *
 * Unless required by applicable law or agreed to in writing, software
 * distributed under the License is distributed on an "AS IS" BASIS,
 * WITHOUT WARRANTIES OR CONDITIONS OF ANY KIND, either express or implied.
 * See the License for the specific language governing permissions and
 * limitations under the License.
 */

package software.amazon.jdbc.plugin.strategy.fastestresponse;

import java.sql.Connection;
import java.sql.SQLException;
import java.util.Properties;
import java.util.concurrent.TimeUnit;
import java.util.concurrent.atomic.AtomicBoolean;
import java.util.concurrent.atomic.AtomicInteger;
import java.util.concurrent.atomic.AtomicLong;
import java.util.logging.Level;
import java.util.logging.Logger;
import org.checkerframework.checker.nullness.qual.NonNull;
import software.amazon.jdbc.HostSpec;
import software.amazon.jdbc.PluginService;
import software.amazon.jdbc.util.Messages;
import software.amazon.jdbc.util.PropertyUtils;
import software.amazon.jdbc.util.StringUtils;
import software.amazon.jdbc.util.connection.ConnectionService;
import software.amazon.jdbc.util.monitoring.AbstractMonitor;
import software.amazon.jdbc.util.telemetry.TelemetryContext;
import software.amazon.jdbc.util.telemetry.TelemetryFactory;
import software.amazon.jdbc.util.telemetry.TelemetryGauge;
import software.amazon.jdbc.util.telemetry.TelemetryTraceLevel;

public class NodeResponseTimeMonitor extends AbstractMonitor {

  private static final Logger LOGGER =
      Logger.getLogger(NodeResponseTimeMonitor.class.getName());

  private static final String MONITORING_PROPERTY_PREFIX = "frt-";
  private static final int TERMINATION_TIMEOUT_SEC = 5;
  private static final int NUM_OF_MEASURES = 5;

  private final int intervalMs;
  private final @NonNull HostSpec hostSpec;

  private final AtomicBoolean stopped = new AtomicBoolean(false);
  private final AtomicInteger responseTime = new AtomicInteger(Integer.MAX_VALUE);
  private final AtomicLong checkTimestamp = new AtomicLong(this.getCurrentTime());

  private final @NonNull Properties props;
  private final @NonNull PluginService pluginService;
  private final @NonNull ConnectionService connectionService;

  private final TelemetryFactory telemetryFactory;
  private final TelemetryGauge responseTimeMsGauge;

  private Connection monitoringConn = null;

<<<<<<< HEAD
=======
  // TODO: remove and submit monitors to MonitorService instead
  private final ExecutorService threadPool =
      ExecutorFactory.newFixedThreadPool(1, "threadPool");

>>>>>>> 43779689
  public NodeResponseTimeMonitor(
      final @NonNull PluginService pluginService,
      final @NonNull ConnectionService connectionService,
      final @NonNull HostSpec hostSpec,
      final @NonNull Properties props,
      int intervalMs) {
    super(TERMINATION_TIMEOUT_SEC);

    this.pluginService = pluginService;
    this.connectionService = connectionService;
    this.hostSpec = hostSpec;
    this.props = props;
    this.intervalMs = intervalMs;
    this.telemetryFactory = this.pluginService.getTelemetryFactory();

    final String nodeId = StringUtils.isNullOrEmpty(this.hostSpec.getHostId())
        ? this.hostSpec.getHost()
        : this.hostSpec.getHostId();

    // Report current response time (in milliseconds) to telemetry engine.
    // Report -1 if response time couldn't be measured.
<<<<<<< HEAD
    // TODO: this is not used anywhere, should we remove it?
    this.responseTimeMsGauge = telemetryFactory.createGauge(
=======
    this.responseTimeMsGauge = this.telemetryFactory.createGauge(
>>>>>>> 43779689
        String.format("frt.response.time.%s", nodeId),
        () -> this.responseTime.get() == Integer.MAX_VALUE ? -1 : (long) this.responseTime.get());
  }

  // Return node response time in milliseconds.
  public int getResponseTime() {
    return this.responseTime.get();
  }

  @NonNull
  public HostSpec getHostSpec() {
    return this.hostSpec;
  }

  // The method is for testing purposes.
  protected long getCurrentTime() {
    return System.nanoTime();
  }

  @Override
<<<<<<< HEAD
  public void monitor() {
    TelemetryContext telemetryContext = telemetryFactory.openTelemetryContext(
=======
  public void run() {
    TelemetryContext telemetryContext = this.telemetryFactory.openTelemetryContext(
>>>>>>> 43779689
        "node response time thread", TelemetryTraceLevel.TOP_LEVEL);
    if (telemetryContext != null) {
      telemetryContext.setAttribute("url", hostSpec.getUrl());
    }

    try {
      while (!this.stopped.get()) {
        this.lastActivityTimestampNanos.set(System.nanoTime());
        this.openConnection();

        if (this.monitoringConn != null) {

          long responseTimeSum = 0;
          int count = 0;
          for (int i = 0; i < NUM_OF_MEASURES; i++) {
            if (this.stopped.get()) {
              break;
            }
            long startTime = this.getCurrentTime();
            if (this.pluginService.getTargetDriverDialect().ping(this.monitoringConn)) {
              long responseTime = this.getCurrentTime() - startTime;
              responseTimeSum += responseTime;
              count++;
            }
          }

          if (count > 0) {
            this.responseTime.set((int) TimeUnit.NANOSECONDS.toMillis(responseTimeSum / count));
          } else {
            this.responseTime.set(Integer.MAX_VALUE);
          }
          this.checkTimestamp.set(this.getCurrentTime());

          LOGGER.finest(() -> Messages.get(
              "NodeResponseTimeMonitor.responseTime",
              new Object[] {this.hostSpec.getHost(), this.responseTime.get()}));
        }

        TimeUnit.MILLISECONDS.sleep(this.intervalMs);
      }
    } catch (final InterruptedException intEx) {
      // exit thread
      LOGGER.finest(
          () -> Messages.get(
              "NodeResponseTimeMonitor.interruptedExceptionDuringMonitoring",
              new Object[] {this.hostSpec.getHost()}));
    } catch (final Exception ex) {
      // this should not be reached; log and exit thread
      if (LOGGER.isLoggable(Level.FINEST)) {
        LOGGER.log(
            Level.FINEST,
            Messages.get(
                "NodeResponseTimeMonitor.exceptionDuringMonitoringStop",
                new Object[]{this.hostSpec.getHost()}),
            ex); // We want to print full trace stack of the exception.
      }
    } finally {
      this.stopped.set(true);
      if (this.monitoringConn != null) {
        try {
          this.monitoringConn.close();
        } catch (final SQLException ex) {
          // ignore
        }
      }
      if (telemetryContext != null) {
        telemetryContext.closeContext();
      }
    }
  }

  private void openConnection() {
    try {
      if (this.monitoringConn == null || this.monitoringConn.isClosed()) {
        // open a new connection
        final Properties monitoringConnProperties = PropertyUtils.copyProperties(this.props);

        this.props.stringPropertyNames().stream()
            .filter(p -> p.startsWith(MONITORING_PROPERTY_PREFIX))
            .forEach(
                p -> {
                  monitoringConnProperties.put(
                      p.substring(MONITORING_PROPERTY_PREFIX.length()),
                      this.props.getProperty(p));
                  monitoringConnProperties.remove(p);
                });

        LOGGER.finest(() -> Messages.get(
                "NodeResponseTimeMonitor.openingConnection",
                new Object[] {this.hostSpec.getUrl()}));
<<<<<<< HEAD
        this.monitoringConn = this.connectionService.open(this.hostSpec, monitoringConnProperties);
=======
        // TODO: replace with ConnectionService#open
        this.monitoringConn = this.pluginService.forceConnect(this.hostSpec, monitoringConnProperties);
>>>>>>> 43779689
        LOGGER.finest(() -> Messages.get(
            "NodeResponseTimeMonitor.openedConnection",
            new Object[] {this.monitoringConn}));
      }
    } catch (SQLException ex) {
      if (this.monitoringConn != null) {
        try {
          this.monitoringConn.close();
        } catch (Exception e) {
          // ignore
        }
        this.monitoringConn = null;
      }
    }
  }

  @Override
  public void close() {
    if (this.monitoringConn != null) {
      try {
        this.monitoringConn.close();
      } catch (SQLException e) {
        // ignore
      }
    }
  }
}<|MERGE_RESOLUTION|>--- conflicted
+++ resolved
@@ -63,13 +63,6 @@
 
   private Connection monitoringConn = null;
 
-<<<<<<< HEAD
-=======
-  // TODO: remove and submit monitors to MonitorService instead
-  private final ExecutorService threadPool =
-      ExecutorFactory.newFixedThreadPool(1, "threadPool");
-
->>>>>>> 43779689
   public NodeResponseTimeMonitor(
       final @NonNull PluginService pluginService,
       final @NonNull ConnectionService connectionService,
@@ -91,12 +84,8 @@
 
     // Report current response time (in milliseconds) to telemetry engine.
     // Report -1 if response time couldn't be measured.
-<<<<<<< HEAD
     // TODO: this is not used anywhere, should we remove it?
     this.responseTimeMsGauge = telemetryFactory.createGauge(
-=======
-    this.responseTimeMsGauge = this.telemetryFactory.createGauge(
->>>>>>> 43779689
         String.format("frt.response.time.%s", nodeId),
         () -> this.responseTime.get() == Integer.MAX_VALUE ? -1 : (long) this.responseTime.get());
   }
@@ -117,13 +106,8 @@
   }
 
   @Override
-<<<<<<< HEAD
   public void monitor() {
     TelemetryContext telemetryContext = telemetryFactory.openTelemetryContext(
-=======
-  public void run() {
-    TelemetryContext telemetryContext = this.telemetryFactory.openTelemetryContext(
->>>>>>> 43779689
         "node response time thread", TelemetryTraceLevel.TOP_LEVEL);
     if (telemetryContext != null) {
       telemetryContext.setAttribute("url", hostSpec.getUrl());
@@ -214,12 +198,7 @@
         LOGGER.finest(() -> Messages.get(
                 "NodeResponseTimeMonitor.openingConnection",
                 new Object[] {this.hostSpec.getUrl()}));
-<<<<<<< HEAD
         this.monitoringConn = this.connectionService.open(this.hostSpec, monitoringConnProperties);
-=======
-        // TODO: replace with ConnectionService#open
-        this.monitoringConn = this.pluginService.forceConnect(this.hostSpec, monitoringConnProperties);
->>>>>>> 43779689
         LOGGER.finest(() -> Messages.get(
             "NodeResponseTimeMonitor.openedConnection",
             new Object[] {this.monitoringConn}));
