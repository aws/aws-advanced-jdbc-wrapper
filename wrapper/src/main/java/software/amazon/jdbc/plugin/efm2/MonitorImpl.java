--- conflicted
+++ resolved
@@ -38,6 +38,7 @@
 import software.amazon.jdbc.hostavailability.HostAvailability;
 import software.amazon.jdbc.util.Messages;
 import software.amazon.jdbc.util.PropertyUtils;
+import software.amazon.jdbc.util.ServiceContainer;
 import software.amazon.jdbc.util.StringUtils;
 import software.amazon.jdbc.util.monitoring.AbstractMonitor;
 import software.amazon.jdbc.util.telemetry.TelemetryContext;
@@ -67,15 +68,6 @@
   private final HostSpec hostSpec;
   private final AtomicBoolean stopped = new AtomicBoolean(false);
   private Connection monitoringConn = null;
-<<<<<<< HEAD
-=======
-  // TODO: remove and submit monitors to MonitorService instead
-  private final ExecutorService threadPool = Executors.newFixedThreadPool(2, runnableTarget -> {
-    final Thread monitoringThread = new Thread(runnableTarget);
-    monitoringThread.setDaemon(true);
-    return monitoringThread;
-  });
->>>>>>> e68845c8
 
   private final long failureDetectionTimeNano;
   private final long failureDetectionIntervalNano;
@@ -93,26 +85,17 @@
   /**
    * Store the monitoring configuration for a connection.
    *
-<<<<<<< HEAD
-   * @param pluginService               The service container for the services required by this class.
+   * @param serviceContainer               The service container for the services required by this class.
    * @param hostSpec                       The {@link HostSpec} of the server this {@link MonitorImpl} instance is
    *                                       monitoring.
    * @param properties                     The {@link Properties} containing additional monitoring configuration.
    * @param failureDetectionTimeMillis     A failure detection time in millis.
-=======
-   * @param pluginService             A service for creating new connections.
-   * @param hostSpec                  The {@link HostSpec} of the server this {@link MonitorImpl}
-   *                                  instance is monitoring.
-   * @param properties                The {@link Properties} containing additional monitoring
-   *                                  configuration.
-   * @param failureDetectionTimeMillis A failure detection time in millis.
->>>>>>> e68845c8
    * @param failureDetectionIntervalMillis A failure detection interval in millis.
    * @param failureDetectionCount A failure detection count.
    * @param abortedConnectionsCounter Aborted connection telemetry counter.
    */
   public MonitorImpl(
-      final @NonNull PluginService pluginService,
+      final @NonNull ServiceContainer serviceContainer,
       final @NonNull HostSpec hostSpec,
       final @NonNull Properties properties,
       final int failureDetectionTimeMillis,
@@ -120,7 +103,6 @@
       final int failureDetectionCount,
       final TelemetryCounter abortedConnectionsCounter) {
     super(
-        serviceContainer.getMonitorService(),
         Executors.newFixedThreadPool(2, runnableTarget -> {
           final Thread monitoringThread = new Thread(runnableTarget);
           monitoringThread.setDaemon(true);
@@ -131,7 +113,7 @@
         }),
         30);
 
-    this.pluginService = pluginService;
+    this.pluginService = serviceContainer.getPluginService();
     this.telemetryFactory = pluginService.getTelemetryFactory();
     this.hostSpec = hostSpec;
     this.properties = properties;
