--- conflicted
+++ resolved
@@ -84,13 +84,8 @@
       Region region,
       long refreshRateNano,
       BiFunction<HostSpec, Region, RdsClient> rdsClientFunc) {
-<<<<<<< HEAD
-    super(serviceContainer.getMonitorService(), "cemi");
-    this.storageService = serviceContainer.getStorageService();
-=======
-    super(monitorService, 30);
+    super(monitorService, 30, "cemi");
     this.storageService = storageService;
->>>>>>> 2de381a0
     this.customEndpointHostSpec = customEndpointHostSpec;
     this.endpointIdentifier = endpointIdentifier;
     this.region = region;
