--- conflicted
+++ resolved
@@ -159,13 +159,9 @@
           this.storageService.set(this.customEndpointHostSpec.getUrl(), allowedAndBlockedHosts);
           customEndpointInfoCache.put(
               this.customEndpointHostSpec.getUrl(), endpointInfo, CUSTOM_ENDPOINT_INFO_EXPIRATION_NANO);
-<<<<<<< HEAD
-          this.infoChangedCounter.inc();
-=======
           if (this.infoChangedCounter != null) {
             this.infoChangedCounter.inc();
           }
->>>>>>> 43779689
 
           long elapsedTime = System.nanoTime() - start;
           long sleepDuration = Math.max(0, this.refreshRateNano - elapsedTime);
