--- conflicted
+++ resolved
@@ -84,11 +84,7 @@
       Region region,
       long refreshRateNano,
       BiFunction<HostSpec, Region, RdsClient> rdsClientFunc) {
-<<<<<<< HEAD
-    super(monitorService, 30, "cemi");
-=======
     super(30);
->>>>>>> e68845c8
     this.storageService = storageService;
     this.customEndpointHostSpec = customEndpointHostSpec;
     this.endpointIdentifier = endpointIdentifier;
