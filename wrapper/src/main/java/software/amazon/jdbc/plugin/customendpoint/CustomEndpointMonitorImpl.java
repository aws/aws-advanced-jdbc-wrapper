--- conflicted
+++ resolved
@@ -158,15 +158,10 @@
 
           this.storageService.set(this.customEndpointHostSpec.getUrl(), allowedAndBlockedHosts);
           customEndpointInfoCache.put(
-<<<<<<< HEAD
               this.customEndpointHostSpec.getUrl(), endpointInfo, CUSTOM_ENDPOINT_INFO_EXPIRATION_NANO);
-          this.infoChangedCounter.inc();
-=======
-              this.customEndpointHostSpec.getHost(), endpointInfo, CUSTOM_ENDPOINT_INFO_EXPIRATION_NANO);
           if (this.infoChangedCounter != null) {
             this.infoChangedCounter.inc();
           }
->>>>>>> 7c83de91
 
           long elapsedTime = System.nanoTime() - start;
           long sleepDuration = Math.max(0, this.refreshRateNano - elapsedTime);
