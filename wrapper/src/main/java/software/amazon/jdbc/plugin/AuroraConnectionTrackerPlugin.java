--- conflicted
+++ resolved
@@ -78,25 +78,14 @@
   }
 
   @Override
-<<<<<<< HEAD
-  public Connection connect(String driverProtocol, HostSpec hostSpec, Properties props,
-      boolean isInitialConnection, JdbcCallable<Connection, SQLException> connectFunc) throws SQLException {
-    return connectInternal(driverProtocol, hostSpec, connectFunc);
+  public Connection connect(final String driverProtocol, final HostSpec hostSpec, final Properties props,
+      final boolean isInitialConnection, final JdbcCallable<Connection, SQLException> connectFunc) throws SQLException {
+    return connectInternal(hostSpec, connectFunc);
   }
 
-  private Connection connectInternal(String driverProtocol, HostSpec hostSpec,
-      JdbcCallable<Connection, SQLException> connectFunc) throws SQLException {
-    if (driverProtocol.contains(PG_DRIVER_PROTOCOL)) {
-      this.retrieveInstanceQuery = PG_GET_INSTANCE_NAME_SQL;
-      this.instanceNameCol = PG_INSTANCE_NAME_COL;
-    } else {
-      this.retrieveInstanceQuery = MYSQL_GET_INSTANCE_NAME_SQL;
-      this.instanceNameCol = MYSQL_GET_INSTANCE_NAME_COL;
-    }
-=======
-  public Connection connect(final String driverProtocol, final HostSpec hostSpec, final Properties props,
-      final boolean isInitialConnection, final JdbcCallable<Connection, SQLException> connectFunc) throws SQLException {
->>>>>>> c85d80d1
+  public Connection connectInternal(
+      final HostSpec hostSpec, final JdbcCallable<Connection, SQLException> connectFunc)
+      throws SQLException {
 
     final Connection conn = connectFunc.call();
     final HostSpec currentHostSpec = (this.pluginService.getCurrentHostSpec() == null)
@@ -118,7 +107,7 @@
   @Override
   public Connection forceConnect(String driverProtocol, HostSpec hostSpec, Properties props,
       boolean isInitialConnection, JdbcCallable<Connection, SQLException> forceConnectFunc) throws SQLException {
-    return connectInternal(driverProtocol, hostSpec, forceConnectFunc);
+    return connectInternal(hostSpec, forceConnectFunc);
   }
 
   private String getInstanceEndpointPattern(final String url) {
