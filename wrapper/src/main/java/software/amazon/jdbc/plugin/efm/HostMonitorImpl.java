--- conflicted
+++ resolved
@@ -332,14 +332,8 @@
 
         LOGGER.finest(() -> "Opening a monitoring connection to " + this.hostSpec.getUrl());
         startNano = this.getCurrentTimeNano();
-<<<<<<< HEAD
-        this.monitoringConn = this.pluginService.forceConnect(this.hostSpec, monitoringConnProperties);
-        LOGGER.finest(() -> "Opened monitoring connection: " + this.monitoringConn);
-=======
-        // TODO: replace with ConnectionService#open
         this.monitoringConn.set(this.pluginService.forceConnect(this.hostSpec, monitoringConnProperties));
         LOGGER.finest(() -> "Opened monitoring connection: " + this.monitoringConn.get());
->>>>>>> f588beee
         return new ConnectionStatus(true, this.getCurrentTimeNano() - startNano);
       }
 
