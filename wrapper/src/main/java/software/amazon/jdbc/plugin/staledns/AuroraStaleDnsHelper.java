/*
 * Copyright Amazon.com, Inc. or its affiliates. All Rights Reserved.
 *
 * Licensed under the Apache License, Version 2.0 (the "License").
 * You may not use this file except in compliance with the License.
 * You may obtain a copy of the License at
 *
 * http://www.apache.org/licenses/LICENSE-2.0
 *
 * Unless required by applicable law or agreed to in writing, software
 * distributed under the License is distributed on an "AS IS" BASIS,
 * WITHOUT WARRANTIES OR CONDITIONS OF ANY KIND, either express or implied.
 * See the License for the specific language governing permissions and
 * limitations under the License.
 */

package software.amazon.jdbc.plugin.staledns;

import java.net.InetAddress;
import java.net.UnknownHostException;
import java.sql.Connection;
import java.sql.SQLException;
import java.util.EnumSet;
import java.util.List;
import java.util.Map;
import java.util.Properties;
import java.util.logging.Logger;
import software.amazon.jdbc.HostListProviderService;
import software.amazon.jdbc.HostRole;
import software.amazon.jdbc.HostSpec;
import software.amazon.jdbc.JdbcCallable;
import software.amazon.jdbc.NodeChangeOptions;
import software.amazon.jdbc.PluginService;
import software.amazon.jdbc.util.Messages;
import software.amazon.jdbc.util.RdsUtils;
import software.amazon.jdbc.util.Utils;
import software.amazon.jdbc.util.telemetry.TelemetryCounter;
import software.amazon.jdbc.util.telemetry.TelemetryFactory;

public class AuroraStaleDnsHelper {

  private static final Logger LOGGER = Logger.getLogger(AuroraStaleDnsHelper.class.getName());

  private final PluginService pluginService;
  private final TelemetryFactory telemetryFactory;
  private final TelemetryCounter staleDNSDetectedCounter;

  private final RdsUtils rdsUtils = new RdsUtils();

  private HostSpec writerHostSpec = null;
  private String writerHostAddress = null;

  private static final int RETRIES = 3;

  public AuroraStaleDnsHelper(final PluginService pluginService) {
    this.pluginService = pluginService;
    this.telemetryFactory = pluginService.getTelemetryFactory();
    this.staleDNSDetectedCounter = telemetryFactory.createCounter("staleDNS.stale.detected");
  }

  public Connection getVerifiedConnection(
      final boolean isInitialConnection,
      final HostListProviderService hostListProviderService,
      final String driverProtocol,
      final HostSpec hostSpec,
      final Properties props,
      final JdbcCallable<Connection, SQLException> connectFunc) throws SQLException {

    if (!this.rdsUtils.isWriterClusterDns(hostSpec.getHost())) {
      return connectFunc.call();
    }

    final Connection conn = connectFunc.call();

    String clusterInetAddress = null;
    try {
      clusterInetAddress = InetAddress.getByName(hostSpec.getHost()).getHostAddress();
    } catch (UnknownHostException e) {
      // ignore
    }

    final String hostInetAddress = clusterInetAddress;
    LOGGER.finest(() -> Messages.get("AuroraStaleDnsHelper.clusterEndpointDns",
        new Object[]{hostInetAddress}));

    if (clusterInetAddress == null) {
      return conn;
    }

    if (this.pluginService.getHostRole(conn) == HostRole.READER) {
      // This is if-statement is only reached if the connection url is a writer cluster endpoint.
      // If the new connection resolves to a reader instance, this means the topology is outdated.
      // Force refresh to update the topology.
      this.pluginService.forceRefreshHostList(conn);
    } else {
      this.pluginService.refreshHostList(conn);
    }

    LOGGER.finest(() -> Utils.logTopology(this.pluginService.getAllHosts()));

    if (this.writerHostSpec == null) {
      final HostSpec writerCandidate = this.getWriter();
      if (writerCandidate != null && this.rdsUtils.isRdsClusterDns(writerCandidate.getHost())) {
        return null;
      }
      this.writerHostSpec = writerCandidate;
    }

    LOGGER.finest(() -> Messages.get("AuroraStaleDnsHelper.writerHostSpec",
        new Object[]{this.writerHostSpec}));

    if (this.writerHostSpec == null) {
      return conn;
    }

    if (this.writerHostAddress == null) {
      try {
        this.writerHostAddress = InetAddress.getByName(this.writerHostSpec.getHost()).getHostAddress();
      } catch (UnknownHostException e) {
        // ignore
      }
    }

    LOGGER.finest(() -> Messages.get("AuroraStaleDnsHelper.writerInetAddress",
        new Object[]{this.writerHostAddress}));

    if (this.writerHostAddress == null) {
      return conn;
    }

    if (!writerHostAddress.equals(clusterInetAddress)) {
      // DNS resolves a cluster endpoint to a wrong writer
      // opens a connection to a proper writer node

      LOGGER.fine(() -> Messages.get("AuroraStaleDnsHelper.staleDnsDetected",
          new Object[]{this.writerHostSpec}));
      staleDNSDetectedCounter.inc();

      final List<HostSpec> allowedHosts = this.pluginService.getHosts();
<<<<<<< HEAD
      if (!Utils.containsHost(allowedHosts, this.writerHostSpec.getHost())) {
        throw new SQLException(
            Messages.get("AuroraStaleDnsHelper.currentWriterNotAllowed",
                new Object[] {
                    this.writerHostSpec == null ? "<null>" : this.writerHostSpec.getHost(),
=======
      if (!Utils.containsHost(allowedHosts, this.writerHostSpec.getUrl())) {
        throw new SQLException(
            Messages.get("AuroraStaleDnsHelper.currentWriterNotAllowed",
                new Object[] {
                    this.writerHostSpec == null ? "<null>" : this.writerHostSpec.getUrl(),
>>>>>>> f86ad160
                    Utils.logTopology(allowedHosts, "")})
        );
      }

      final Connection writerConn = this.pluginService.connect(this.writerHostSpec, props);
      if (isInitialConnection) {
        hostListProviderService.setInitialConnectionHostSpec(this.writerHostSpec);
      }

      if (conn != null) {
        try {
          conn.close();
        } catch (final SQLException ex) {
          // ignore
        }
        return writerConn;
      }
    }

    return conn;
  }

  public void notifyNodeListChanged(final Map<String, EnumSet<NodeChangeOptions>> changes) {
    if (this.writerHostSpec == null) {
      return;
    }

    for (final Map.Entry<String, EnumSet<NodeChangeOptions>> entry : changes.entrySet()) {
      LOGGER.finest(() -> String.format("[%s]: %s", entry.getKey(), entry.getValue()));
      if (entry.getKey().equals(this.writerHostSpec.getUrl())
          && entry.getValue().contains(NodeChangeOptions.PROMOTED_TO_READER)) {
        LOGGER.finest(() -> Messages.get("AuroraStaleDnsHelper.reset"));
        this.writerHostSpec = null;
        this.writerHostAddress = null;
      }
    }
  }

  private HostSpec getWriter() {
    for (final HostSpec host : this.pluginService.getAllHosts()) {
      if (host.getRole() == HostRole.WRITER) {
        return host;
      }
    }
    return null;
  }
}<|MERGE_RESOLUTION|>--- conflicted
+++ resolved
@@ -137,19 +137,11 @@
       staleDNSDetectedCounter.inc();
 
       final List<HostSpec> allowedHosts = this.pluginService.getHosts();
-<<<<<<< HEAD
-      if (!Utils.containsHost(allowedHosts, this.writerHostSpec.getHost())) {
-        throw new SQLException(
-            Messages.get("AuroraStaleDnsHelper.currentWriterNotAllowed",
-                new Object[] {
-                    this.writerHostSpec == null ? "<null>" : this.writerHostSpec.getHost(),
-=======
       if (!Utils.containsHost(allowedHosts, this.writerHostSpec.getUrl())) {
         throw new SQLException(
             Messages.get("AuroraStaleDnsHelper.currentWriterNotAllowed",
                 new Object[] {
                     this.writerHostSpec == null ? "<null>" : this.writerHostSpec.getUrl(),
->>>>>>> f86ad160
                     Utils.logTopology(allowedHosts, "")})
         );
       }
