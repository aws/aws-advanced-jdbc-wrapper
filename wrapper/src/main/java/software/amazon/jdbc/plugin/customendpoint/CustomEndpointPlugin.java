--- conflicted
+++ resolved
@@ -55,16 +55,6 @@
   protected static final RegionUtils regionUtils = new RegionUtils();
   protected static final Set<MonitorErrorResponse> monitorErrorResponses =
       new HashSet<>(Collections.singletonList(MonitorErrorResponse.RECREATE));
-<<<<<<< HEAD
-  protected static final Set<String> subscribedMethods =
-      Collections.unmodifiableSet(new HashSet<String>() {
-        {
-          addAll(SubscribedMethodHelper.NETWORK_BOUND_METHODS);
-          add("connect");
-        }
-      });
-=======
->>>>>>> 43779689
 
   public static final AwsWrapperProperty CUSTOM_ENDPOINT_INFO_REFRESH_RATE_MS = new AwsWrapperProperty(
       "customEndpointInfoRefreshRateMs", "30000",
@@ -152,14 +142,11 @@
     TelemetryFactory telemetryFactory = servicesContainer.getTelemetryFactory();
     this.waitForInfoCounter = telemetryFactory.createCounter(TELEMETRY_WAIT_FOR_INFO_COUNTER);
 
-<<<<<<< HEAD
-=======
     final HashSet<String> methods = new HashSet<>();
     methods.add(JdbcMethod.CONNECT.methodName);
     methods.addAll(this.pluginService.getTargetDriverDialect().getNetworkBoundMethodNames(this.props));
     this.subscribedMethods = Collections.unmodifiableSet(methods);
 
->>>>>>> 43779689
     this.servicesContainer.getMonitorService().registerMonitorTypeIfAbsent(
         CustomEndpointMonitorImpl.class,
         TimeUnit.MILLISECONDS.toNanos(this.idleMonitorExpirationMs),
