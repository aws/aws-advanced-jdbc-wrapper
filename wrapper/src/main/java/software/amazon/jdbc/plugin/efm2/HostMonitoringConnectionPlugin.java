/*
 * Copyright Amazon.com, Inc. or its affiliates. All Rights Reserved.
 *
 * Licensed under the Apache License, Version 2.0 (the "License").
 * You may not use this file except in compliance with the License.
 * You may obtain a copy of the License at
 *
 * http://www.apache.org/licenses/LICENSE-2.0
 *
 * Unless required by applicable law or agreed to in writing, software
 * distributed under the License is distributed on an "AS IS" BASIS,
 * WITHOUT WARRANTIES OR CONDITIONS OF ANY KIND, either express or implied.
 * See the License for the specific language governing permissions and
 * limitations under the License.
 */

package software.amazon.jdbc.plugin.efm2;

import java.sql.Connection;
import java.sql.SQLException;
import java.util.Collections;
import java.util.EnumSet;
import java.util.HashSet;
import java.util.Properties;
import java.util.Set;
import java.util.function.Supplier;
import java.util.logging.Logger;
import org.checkerframework.checker.nullness.qual.NonNull;
import software.amazon.jdbc.AwsWrapperProperty;
import software.amazon.jdbc.HostSpec;
import software.amazon.jdbc.JdbcCallable;
import software.amazon.jdbc.JdbcMethod;
import software.amazon.jdbc.NodeChangeOptions;
import software.amazon.jdbc.OldConnectionSuggestedAction;
import software.amazon.jdbc.PluginService;
import software.amazon.jdbc.PropertyDefinition;
import software.amazon.jdbc.cleanup.CanReleaseResources;
import software.amazon.jdbc.plugin.AbstractConnectionPlugin;
import software.amazon.jdbc.util.FullServicesContainer;
import software.amazon.jdbc.util.Messages;
import software.amazon.jdbc.util.RdsUrlType;
import software.amazon.jdbc.util.RdsUtils;
<<<<<<< HEAD
import software.amazon.jdbc.util.SubscribedMethodHelper;
import software.amazon.jdbc.util.WrapperUtils;
=======
>>>>>>> 43779689

/**
 * Monitor the server while the connection is executing methods for more sophisticated failure
 * detection.
 */
public class HostMonitoringConnectionPlugin extends AbstractConnectionPlugin
    implements CanReleaseResources {

  private static final Logger LOGGER =
      Logger.getLogger(HostMonitoringConnectionPlugin.class.getName());

  public static final AwsWrapperProperty FAILURE_DETECTION_ENABLED =
      new AwsWrapperProperty(
          "failureDetectionEnabled",
          "true",
          "Enable failure detection logic (aka node monitoring thread).");

  public static final AwsWrapperProperty FAILURE_DETECTION_TIME =
      new AwsWrapperProperty(
          "failureDetectionTime",
          "30000",
          "Interval in millis between sending SQL to the server and the first probe to database node.");

  public static final AwsWrapperProperty FAILURE_DETECTION_INTERVAL =
      new AwsWrapperProperty(
          "failureDetectionInterval",
          "5000",
          "Interval in millis between probes to database node.");

  public static final AwsWrapperProperty FAILURE_DETECTION_COUNT =
      new AwsWrapperProperty(
          "failureDetectionCount",
          "3",
          "Number of failed connection checks before considering database node unhealthy.");

  protected final Set<String> subscribedMethods;

  protected @NonNull Properties properties;
  private final @NonNull Supplier<HostMonitorService> monitorServiceSupplier;
  private final @NonNull PluginService pluginService;
  private HostMonitorService monitorService;
  private final RdsUtils rdsHelper;
  private HostSpec monitoringHostSpec;
  protected final boolean isEnabled;

  static {
    PropertyDefinition.registerPluginProperties(HostMonitoringConnectionPlugin.class);
    PropertyDefinition.registerPluginProperties("monitoring-");
  }

  /**
   * Initialize the node monitoring plugin.
   *
   * @param servicesContainer The service container for the services required by this class.
   * @param properties        The property set used to initialize the active connection.
   */
  public HostMonitoringConnectionPlugin(
<<<<<<< HEAD
      final @NonNull FullServicesContainer servicesContainer, final @NonNull Properties properties) {
    this(
        servicesContainer,
        properties,
        () -> new HostMonitorServiceImpl(servicesContainer, properties),
        new RdsUtils());
=======
      final @NonNull PluginService pluginService, final @NonNull Properties properties) {
    this(pluginService, properties, () -> new HostMonitorServiceImpl(pluginService), new RdsUtils());
>>>>>>> 43779689
  }

  HostMonitoringConnectionPlugin(
      final @NonNull FullServicesContainer serviceContainer,
      final @NonNull Properties properties,
      final @NonNull Supplier<HostMonitorService> monitorServiceSupplier,
      final RdsUtils rdsHelper) {
<<<<<<< HEAD
    this.pluginService = serviceContainer.getPluginService();
=======
    this.pluginService = pluginService;
>>>>>>> 43779689
    this.properties = properties;
    this.monitorServiceSupplier = monitorServiceSupplier;
    this.rdsHelper = rdsHelper;
    this.isEnabled = FAILURE_DETECTION_ENABLED.getBoolean(this.properties);

    final HashSet<String> methods = new HashSet<>();
    if (this.isEnabled) {
      methods.add(JdbcMethod.CONNECT.methodName);
      methods.addAll(this.pluginService.getTargetDriverDialect().getNetworkBoundMethodNames(this.properties));
    }
    this.subscribedMethods = Collections.unmodifiableSet(methods);
  }

  @Override
  public Set<String> getSubscribedMethods() {
    return subscribedMethods;
  }

  /**
   * Executes the given SQL function with {@link HostMonitorImpl} if connection monitoring is enabled.
   * Otherwise, executes the SQL function directly.
   */
  @Override
  public <T, E extends Exception> T execute(
      final Class<T> resultClass,
      final Class<E> exceptionClass,
      final Object methodInvokeOn,
      final String methodName,
      final JdbcCallable<T, E> jdbcMethodFunc,
      final Object[] jdbcMethodArgs)
      throws E {

    if (!this.isEnabled || !this.subscribedMethods.contains(methodName)) {
      return jdbcMethodFunc.call();
    }

    final int failureDetectionTimeMillis = FAILURE_DETECTION_TIME.getInteger(this.properties);
    final int failureDetectionIntervalMillis =
        FAILURE_DETECTION_INTERVAL.getInteger(this.properties);
    final int failureDetectionCount = FAILURE_DETECTION_COUNT.getInteger(this.properties);

    initMonitorService();

    T result;
    HostMonitorConnectionContext monitorContext = null;

    try {
      LOGGER.finest(
          () -> Messages.get(
              "HostMonitoringConnectionPlugin.activatedMonitoring",
              new Object[] {methodName}));

      final HostSpec monitoringHostSpec = this.getMonitoringHostSpec();

      try {
        monitorContext =
            this.monitorService.startMonitoring(
                this.pluginService.getCurrentConnection(), // abort this connection if needed
                monitoringHostSpec,
                this.properties,
                failureDetectionTimeMillis,
                failureDetectionIntervalMillis,
                failureDetectionCount);
      } catch (SQLException e) {
        throw WrapperUtils.wrapExceptionIfNeeded(exceptionClass, e);
      }

      result = jdbcMethodFunc.call();

    } finally {
      if (monitorContext != null) {
        this.monitorService.stopMonitoring(monitorContext, this.pluginService.getCurrentConnection());
      }

      LOGGER.finest(
          () -> Messages.get(
              "HostMonitoringConnectionPlugin.monitoringDeactivated",
              new Object[] {methodName}));
    }

    return result;
  }

  private void initMonitorService() {
    if (this.monitorService == null) {
      this.monitorService = this.monitorServiceSupplier.get();
    }
  }

  /**
   * Call this plugin's monitor service to release all resources associated with this plugin.
   */
  @Override
  public void releaseResources() {
    if (this.monitorService != null) {
      this.monitorService.releaseResources();
    }

    this.monitorService = null;
  }

  @Override
  public OldConnectionSuggestedAction notifyConnectionChanged(final EnumSet<NodeChangeOptions> changes) {
    if (changes.contains(NodeChangeOptions.HOSTNAME)
        || changes.contains(NodeChangeOptions.NODE_CHANGED)) {

      // Reset monitoring HostSpec since the associated connection has changed.
      this.monitoringHostSpec = null;
    }

    return OldConnectionSuggestedAction.NO_OPINION;
  }

  @Override
  public Connection connect(
      final @NonNull String driverProtocol,
      final @NonNull HostSpec hostSpec,
      final @NonNull Properties props,
      final boolean isInitialConnection,
      final @NonNull JdbcCallable<Connection, SQLException> connectFunc)
      throws SQLException {

    final Connection conn = connectFunc.call();

    if (conn != null) {
      final RdsUrlType type = this.rdsHelper.identifyRdsType(hostSpec.getHost());
      if (type.isRdsCluster()) {
        hostSpec.resetAliases();
        this.pluginService.fillAliases(conn, hostSpec);
      }
    }

    return conn;
  }

  public HostSpec getMonitoringHostSpec() {
    if (this.monitoringHostSpec == null) {
      this.monitoringHostSpec = this.pluginService.getCurrentHostSpec();
      final RdsUrlType rdsUrlType = this.rdsHelper.identifyRdsType(monitoringHostSpec.getUrl());

      try {
        if (rdsUrlType.isRdsCluster()) {
          LOGGER.finest("Monitoring HostSpec is associated with a cluster endpoint, "
              + "plugin needs to identify the cluster connection.");
          this.monitoringHostSpec = this.pluginService.identifyConnection(this.pluginService.getCurrentConnection());
          if (this.monitoringHostSpec == null) {
            throw new RuntimeException(Messages.get(
                "HostMonitoringConnectionPlugin.unableToIdentifyConnection",
                new Object[] {
                    this.pluginService.getCurrentHostSpec().getHost(),
                    this.pluginService.getHostListProvider()}));
          }
          this.pluginService.fillAliases(this.pluginService.getCurrentConnection(), monitoringHostSpec);
        }
      } catch (SQLException e) {
        // Log and throw.
        LOGGER.finest(Messages.get("HostMonitoringConnectionPlugin.errorIdentifyingConnection", new Object[] {e}));
        throw new RuntimeException(e);
      }
    }
    return this.monitoringHostSpec;
  }
}<|MERGE_RESOLUTION|>--- conflicted
+++ resolved
@@ -40,11 +40,8 @@
 import software.amazon.jdbc.util.Messages;
 import software.amazon.jdbc.util.RdsUrlType;
 import software.amazon.jdbc.util.RdsUtils;
-<<<<<<< HEAD
 import software.amazon.jdbc.util.SubscribedMethodHelper;
 import software.amazon.jdbc.util.WrapperUtils;
-=======
->>>>>>> 43779689
 
 /**
  * Monitor the server while the connection is executing methods for more sophisticated failure
@@ -102,17 +99,12 @@
    * @param properties        The property set used to initialize the active connection.
    */
   public HostMonitoringConnectionPlugin(
-<<<<<<< HEAD
       final @NonNull FullServicesContainer servicesContainer, final @NonNull Properties properties) {
     this(
         servicesContainer,
         properties,
         () -> new HostMonitorServiceImpl(servicesContainer, properties),
         new RdsUtils());
-=======
-      final @NonNull PluginService pluginService, final @NonNull Properties properties) {
-    this(pluginService, properties, () -> new HostMonitorServiceImpl(pluginService), new RdsUtils());
->>>>>>> 43779689
   }
 
   HostMonitoringConnectionPlugin(
@@ -120,11 +112,7 @@
       final @NonNull Properties properties,
       final @NonNull Supplier<HostMonitorService> monitorServiceSupplier,
       final RdsUtils rdsHelper) {
-<<<<<<< HEAD
     this.pluginService = serviceContainer.getPluginService();
-=======
-    this.pluginService = pluginService;
->>>>>>> 43779689
     this.properties = properties;
     this.monitorServiceSupplier = monitorServiceSupplier;
     this.rdsHelper = rdsHelper;
