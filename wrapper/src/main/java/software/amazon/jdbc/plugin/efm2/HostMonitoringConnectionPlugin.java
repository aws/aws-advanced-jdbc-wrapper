/*
 * Copyright Amazon.com, Inc. or its affiliates. All Rights Reserved.
 *
 * Licensed under the Apache License, Version 2.0 (the "License").
 * You may not use this file except in compliance with the License.
 * You may obtain a copy of the License at
 *
 * http://www.apache.org/licenses/LICENSE-2.0
 *
 * Unless required by applicable law or agreed to in writing, software
 * distributed under the License is distributed on an "AS IS" BASIS,
 * WITHOUT WARRANTIES OR CONDITIONS OF ANY KIND, either express or implied.
 * See the License for the specific language governing permissions and
 * limitations under the License.
 */

package software.amazon.jdbc.plugin.efm2;

import java.sql.Connection;
import java.sql.SQLException;
import java.util.Collections;
import java.util.EnumSet;
import java.util.HashSet;
import java.util.Properties;
import java.util.Set;
import java.util.function.Supplier;
import java.util.logging.Logger;
import org.checkerframework.checker.nullness.qual.NonNull;
import software.amazon.jdbc.AwsWrapperProperty;
import software.amazon.jdbc.HostSpec;
import software.amazon.jdbc.JdbcCallable;
import software.amazon.jdbc.NodeChangeOptions;
import software.amazon.jdbc.OldConnectionSuggestedAction;
import software.amazon.jdbc.PluginService;
import software.amazon.jdbc.PropertyDefinition;
import software.amazon.jdbc.cleanup.CanReleaseResources;
import software.amazon.jdbc.plugin.AbstractConnectionPlugin;
import software.amazon.jdbc.util.Messages;
import software.amazon.jdbc.util.RdsUrlType;
import software.amazon.jdbc.util.RdsUtils;
import software.amazon.jdbc.util.ServiceContainer;
import software.amazon.jdbc.util.SubscribedMethodHelper;
import software.amazon.jdbc.util.WrapperUtils;

/**
 * Monitor the server while the connection is executing methods for more sophisticated failure
 * detection.
 */
public class HostMonitoringConnectionPlugin extends AbstractConnectionPlugin
    implements CanReleaseResources {

  private static final Logger LOGGER =
      Logger.getLogger(HostMonitoringConnectionPlugin.class.getName());

  public static final AwsWrapperProperty FAILURE_DETECTION_ENABLED =
      new AwsWrapperProperty(
          "failureDetectionEnabled",
          "true",
          "Enable failure detection logic (aka node monitoring thread).");

  public static final AwsWrapperProperty FAILURE_DETECTION_TIME =
      new AwsWrapperProperty(
          "failureDetectionTime",
          "30000",
          "Interval in millis between sending SQL to the server and the first probe to database node.");

  public static final AwsWrapperProperty FAILURE_DETECTION_INTERVAL =
      new AwsWrapperProperty(
          "failureDetectionInterval",
          "5000",
          "Interval in millis between probes to database node.");

  public static final AwsWrapperProperty FAILURE_DETECTION_COUNT =
      new AwsWrapperProperty(
          "failureDetectionCount",
          "3",
          "Number of failed connection checks before considering database node unhealthy.");

  private static final Set<String> subscribedMethods =
      Collections.unmodifiableSet(new HashSet<>(Collections.singletonList("*")));

  protected @NonNull Properties properties;
  private final @NonNull Supplier<HostMonitorService> monitorServiceSupplier;
  private final @NonNull PluginService pluginService;
  private HostMonitorService monitorService;
  private final RdsUtils rdsHelper;
  private HostSpec monitoringHostSpec;

  static {
    PropertyDefinition.registerPluginProperties(HostMonitoringConnectionPlugin.class);
    PropertyDefinition.registerPluginProperties("monitoring-");
  }

  /**
   * Initialize the node monitoring plugin.
   *
   * @param serviceContainer The service container for the services required by this class.
   * @param properties       The property set used to initialize the active connection.
   */
  public HostMonitoringConnectionPlugin(
<<<<<<< HEAD
      final @NonNull ServiceContainer serviceContainer, final @NonNull Properties properties) {
    this(
        serviceContainer,
        properties,
        () -> new MonitorServiceImpl(serviceContainer),
        new RdsUtils());
=======
      final @NonNull PluginService pluginService, final @NonNull Properties properties) {
    this(pluginService, properties, () -> new HostMonitorServiceImpl(pluginService), new RdsUtils());
>>>>>>> 937611c6
  }

  HostMonitoringConnectionPlugin(
      final @NonNull ServiceContainer serviceContainer,
      final @NonNull Properties properties,
      final @NonNull Supplier<HostMonitorService> monitorServiceSupplier,
      final RdsUtils rdsHelper) {
    this.pluginService = serviceContainer.getPluginService();
    this.properties = properties;
    this.monitorServiceSupplier = monitorServiceSupplier;
    this.rdsHelper = rdsHelper;
  }

  @Override
  public Set<String> getSubscribedMethods() {
    return subscribedMethods;
  }

  /**
   * Executes the given SQL function with {@link HostMonitorImpl} if connection monitoring is enabled.
   * Otherwise, executes the SQL function directly.
   */
  @Override
  public <T, E extends Exception> T execute(
      final Class<T> resultClass,
      final Class<E> exceptionClass,
      final Object methodInvokeOn,
      final String methodName,
      final JdbcCallable<T, E> jdbcMethodFunc,
      final Object[] jdbcMethodArgs)
      throws E {

    // update config settings since they may change
    final boolean isEnabled = FAILURE_DETECTION_ENABLED.getBoolean(this.properties);

    if (!isEnabled || !SubscribedMethodHelper.NETWORK_BOUND_METHODS.contains(methodName)) {
      return jdbcMethodFunc.call();
    }

    final int failureDetectionTimeMillis = FAILURE_DETECTION_TIME.getInteger(this.properties);
    final int failureDetectionIntervalMillis =
        FAILURE_DETECTION_INTERVAL.getInteger(this.properties);
    final int failureDetectionCount = FAILURE_DETECTION_COUNT.getInteger(this.properties);

    initMonitorService();

    T result;
    HostMonitorConnectionContext monitorContext = null;

    try {
      LOGGER.finest(
          () -> Messages.get(
              "HostMonitoringConnectionPlugin.activatedMonitoring",
              new Object[] {methodName}));

      final HostSpec monitoringHostSpec = this.getMonitoringHostSpec();

      try {
        monitorContext =
            this.monitorService.startMonitoring(
                this.pluginService.getCurrentConnection(), // abort this connection if needed
                monitoringHostSpec,
                this.properties,
                failureDetectionTimeMillis,
                failureDetectionIntervalMillis,
                failureDetectionCount);
      } catch (SQLException e) {
        throw WrapperUtils.wrapExceptionIfNeeded(exceptionClass, e);
      }

      result = jdbcMethodFunc.call();

    } finally {
      if (monitorContext != null) {
        this.monitorService.stopMonitoring(monitorContext, this.pluginService.getCurrentConnection());
      }

      LOGGER.finest(
          () -> Messages.get(
              "HostMonitoringConnectionPlugin.monitoringDeactivated",
              new Object[] {methodName}));
    }

    return result;
  }

  private void initMonitorService() {
    if (this.monitorService == null) {
      this.monitorService = this.monitorServiceSupplier.get();
    }
  }

  /**
   * Call this plugin's monitor service to release all resources associated with this plugin.
   */
  @Override
  public void releaseResources() {
    if (this.monitorService != null) {
      this.monitorService.releaseResources();
    }

    this.monitorService = null;
  }

  @Override
  public OldConnectionSuggestedAction notifyConnectionChanged(final EnumSet<NodeChangeOptions> changes) {
    if (changes.contains(NodeChangeOptions.HOSTNAME)
        || changes.contains(NodeChangeOptions.NODE_CHANGED)) {

      // Reset monitoring HostSpec since the associated connection has changed.
      this.monitoringHostSpec = null;
    }

    return OldConnectionSuggestedAction.NO_OPINION;
  }

  @Override
  public Connection connect(
      final @NonNull String driverProtocol,
      final @NonNull HostSpec hostSpec,
      final @NonNull Properties props,
      final boolean isInitialConnection,
      final @NonNull JdbcCallable<Connection, SQLException> connectFunc)
      throws SQLException {

    final Connection conn = connectFunc.call();

    if (conn != null) {
      final RdsUrlType type = this.rdsHelper.identifyRdsType(hostSpec.getHost());
      if (type.isRdsCluster()) {
        hostSpec.resetAliases();
        this.pluginService.fillAliases(conn, hostSpec);
      }
    }

    return conn;
  }

  public HostSpec getMonitoringHostSpec() {
    if (this.monitoringHostSpec == null) {
      this.monitoringHostSpec = this.pluginService.getCurrentHostSpec();
      final RdsUrlType rdsUrlType = this.rdsHelper.identifyRdsType(monitoringHostSpec.getUrl());

      try {
        if (rdsUrlType.isRdsCluster()) {
          LOGGER.finest("Monitoring HostSpec is associated with a cluster endpoint, "
              + "plugin needs to identify the cluster connection.");
          this.monitoringHostSpec = this.pluginService.identifyConnection(this.pluginService.getCurrentConnection());
          if (this.monitoringHostSpec == null) {
            throw new RuntimeException(Messages.get(
                "HostMonitoringConnectionPlugin.unableToIdentifyConnection",
                new Object[] {
                    this.pluginService.getCurrentHostSpec().getHost(),
                    this.pluginService.getHostListProvider()}));
          }
          this.pluginService.fillAliases(this.pluginService.getCurrentConnection(), monitoringHostSpec);
        }
      } catch (SQLException e) {
        // Log and throw.
        LOGGER.finest(Messages.get("HostMonitoringConnectionPlugin.errorIdentifyingConnection", new Object[] {e}));
        throw new RuntimeException(e);
      }
    }
    return this.monitoringHostSpec;
  }
}<|MERGE_RESOLUTION|>--- conflicted
+++ resolved
@@ -38,9 +38,10 @@
 import software.amazon.jdbc.util.Messages;
 import software.amazon.jdbc.util.RdsUrlType;
 import software.amazon.jdbc.util.RdsUtils;
-import software.amazon.jdbc.util.ServiceContainer;
+import software.amazon.jdbc.util.CompleteServicesContainer;
 import software.amazon.jdbc.util.SubscribedMethodHelper;
 import software.amazon.jdbc.util.WrapperUtils;
+import software.amazon.jdbc.util.monitoring.MonitorServiceImpl;
 
 /**
  * Monitor the server while the connection is executing methods for more sophisticated failure
@@ -98,21 +99,16 @@
    * @param properties       The property set used to initialize the active connection.
    */
   public HostMonitoringConnectionPlugin(
-<<<<<<< HEAD
-      final @NonNull ServiceContainer serviceContainer, final @NonNull Properties properties) {
+      final @NonNull CompleteServicesContainer serviceContainer, final @NonNull Properties properties) {
     this(
         serviceContainer,
         properties,
-        () -> new MonitorServiceImpl(serviceContainer),
+        () -> new HostMonitorServiceImpl(serviceContainer),
         new RdsUtils());
-=======
-      final @NonNull PluginService pluginService, final @NonNull Properties properties) {
-    this(pluginService, properties, () -> new HostMonitorServiceImpl(pluginService), new RdsUtils());
->>>>>>> 937611c6
   }
 
   HostMonitoringConnectionPlugin(
-      final @NonNull ServiceContainer serviceContainer,
+      final @NonNull CompleteServicesContainer serviceContainer,
       final @NonNull Properties properties,
       final @NonNull Supplier<HostMonitorService> monitorServiceSupplier,
       final RdsUtils rdsHelper) {
