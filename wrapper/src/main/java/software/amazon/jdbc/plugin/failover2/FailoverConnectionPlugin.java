/*
 * Copyright Amazon.com, Inc. or its affiliates. All Rights Reserved.
 *
 * Licensed under the Apache License, Version 2.0 (the "License").
 * You may not use this file except in compliance with the License.
 * You may obtain a copy of the License at
 *
 * http://www.apache.org/licenses/LICENSE-2.0
 *
 * Unless required by applicable law or agreed to in writing, software
 * distributed under the License is distributed on an "AS IS" BASIS,
 * WITHOUT WARRANTIES OR CONDITIONS OF ANY KIND, either express or implied.
 * See the License for the specific language governing permissions and
 * limitations under the License.
 */

package software.amazon.jdbc.plugin.failover2;

import java.sql.Connection;
import java.sql.SQLException;
import java.util.Collections;
import java.util.HashSet;
import java.util.List;
import java.util.Properties;
import java.util.Set;
import java.util.concurrent.TimeUnit;
import java.util.logging.Logger;
import java.util.stream.Collectors;
import software.amazon.jdbc.AwsWrapperProperty;
import software.amazon.jdbc.HostListProviderService;
import software.amazon.jdbc.HostRole;
import software.amazon.jdbc.HostSpec;
import software.amazon.jdbc.JdbcCallable;
import software.amazon.jdbc.PluginManagerService;
import software.amazon.jdbc.PluginService;
import software.amazon.jdbc.PropertyDefinition;
import software.amazon.jdbc.hostavailability.HostAvailability;
import software.amazon.jdbc.plugin.AbstractConnectionPlugin;
import software.amazon.jdbc.plugin.customendpoint.CustomEndpointInfo;
import software.amazon.jdbc.plugin.customendpoint.CustomEndpointRoleType;
import software.amazon.jdbc.plugin.failover.FailoverFailedSQLException;
import software.amazon.jdbc.plugin.failover.FailoverMode;
import software.amazon.jdbc.plugin.failover.FailoverSuccessSQLException;
import software.amazon.jdbc.plugin.failover.TransactionStateUnknownSQLException;
import software.amazon.jdbc.plugin.staledns.AuroraStaleDnsHelper;
import software.amazon.jdbc.targetdriverdialect.TargetDriverDialect;
import software.amazon.jdbc.util.Messages;
import software.amazon.jdbc.util.PropertyUtils;
import software.amazon.jdbc.util.RdsUrlType;
import software.amazon.jdbc.util.RdsUtils;
import software.amazon.jdbc.util.SqlState;
import software.amazon.jdbc.util.SubscribedMethodHelper;
import software.amazon.jdbc.util.Utils;
import software.amazon.jdbc.util.WrapperUtils;
import software.amazon.jdbc.util.telemetry.TelemetryContext;
import software.amazon.jdbc.util.telemetry.TelemetryCounter;
import software.amazon.jdbc.util.telemetry.TelemetryFactory;
import software.amazon.jdbc.util.telemetry.TelemetryTraceLevel;

/**
 * Failover Plugin v.2
 * This plugin provides cluster-aware failover features. The plugin switches connections upon
 * detecting communication related exceptions and/or cluster topology changes.
 */
public class FailoverConnectionPlugin extends AbstractConnectionPlugin {

  private static final Logger LOGGER = Logger.getLogger(FailoverConnectionPlugin.class.getName());
  private static final String TELEMETRY_WRITER_FAILOVER = "failover to writer node";
  private static final String TELEMETRY_READER_FAILOVER = "failover to replica";

  private static final String INTERNAL_CONNECT_PROPERTY_NAME = "76c06979-49c4-4c86-9600-a63605b83f50";

  public static final AwsWrapperProperty FAILOVER_TIMEOUT_MS =
      new AwsWrapperProperty(
          "failoverTimeoutMs",
          "300000",
          "Maximum allowed time for the failover process.");

  public static final AwsWrapperProperty FAILOVER_MODE =
      new AwsWrapperProperty(
          "failoverMode", null,
          "Set node role to follow during failover.");

  public static final AwsWrapperProperty TELEMETRY_FAILOVER_ADDITIONAL_TOP_TRACE =
      new AwsWrapperProperty(
          "telemetryFailoverAdditionalTopTrace", "false",
          "Post an additional top-level trace for failover process.");

  public static final AwsWrapperProperty FAILOVER_READER_HOST_SELECTOR_STRATEGY =
      new AwsWrapperProperty(
          "failoverReaderHostSelectorStrategy",
          "random",
          "The strategy that should be used to select a new reader host while opening a new connection.");

  public static final AwsWrapperProperty ENABLE_CONNECT_FAILOVER =
      new AwsWrapperProperty(
          "enableConnectFailover", "false",
          "Enable/disable cluster-aware failover if the initial connection to the database fails due to a "
              + "network exception. Note that this may result in a connection to a different instance in the cluster "
              + "than was specified by the URL.");

  private static final Set<String> subscribedMethods =
      Collections.unmodifiableSet(new HashSet<String>() {
        {
          addAll(SubscribedMethodHelper.NETWORK_BOUND_METHODS);
          add("connect");
          add("initHostProvider");
        }
      });

  protected static final String METHOD_ABORT = "Connection.abort";
  protected static final String METHOD_CLOSE = "Connection.close";
  protected static final String METHOD_IS_CLOSED = "Connection.isClosed";

  protected final PluginService pluginService;
  protected final Properties properties;
  protected int failoverTimeoutMsSetting;
  protected FailoverMode failoverMode;
  protected boolean telemetryFailoverAdditionalTopTraceSetting;
  protected String failoverReaderHostSelectorStrategySetting;
  protected boolean closedExplicitly = false;
  protected boolean isClosed = false;
  protected final RdsUtils rdsHelper;
  protected Throwable lastExceptionDealtWith = null;
  protected PluginManagerService pluginManagerService;
  protected boolean isInTransaction = false;
  protected RdsUrlType rdsUrlType;
  protected HostListProviderService hostListProviderService;
  protected long failoverStartTimeNano = 0;
  protected final AuroraStaleDnsHelper staleDnsHelper;
  protected final TelemetryCounter failoverWriterTriggeredCounter;
  protected final TelemetryCounter failoverWriterSuccessCounter;
  protected final TelemetryCounter failoverWriterFailedCounter;
  protected final TelemetryCounter failoverReaderTriggeredCounter;
  protected final TelemetryCounter failoverReaderSuccessCounter;
  protected final TelemetryCounter failoverReaderFailedCounter;

  static {
    PropertyDefinition.registerPluginProperties(FailoverConnectionPlugin.class);
  }

  public FailoverConnectionPlugin(final PluginService pluginService, final Properties properties) {
    this(pluginService, properties, new RdsUtils());
  }

  FailoverConnectionPlugin(
      final PluginService pluginService,
      final Properties properties,
      final RdsUtils rdsHelper) {
    this.pluginService = pluginService;
    this.properties = properties;
    this.rdsHelper = rdsHelper;

    if (pluginService instanceof PluginManagerService) {
      this.pluginManagerService = (PluginManagerService) pluginService;
    }

    this.staleDnsHelper = new AuroraStaleDnsHelper(this.pluginService);

    this.failoverTimeoutMsSetting = FAILOVER_TIMEOUT_MS.getInteger(this.properties);
    this.telemetryFailoverAdditionalTopTraceSetting =
        TELEMETRY_FAILOVER_ADDITIONAL_TOP_TRACE.getBoolean(this.properties);
    this.failoverReaderHostSelectorStrategySetting =
        FAILOVER_READER_HOST_SELECTOR_STRATEGY.getString(this.properties);

    TelemetryFactory telemetryFactory = this.pluginService.getTelemetryFactory();
    this.failoverWriterTriggeredCounter = telemetryFactory.createCounter("writerFailover.triggered.count");
    this.failoverWriterSuccessCounter = telemetryFactory.createCounter("writerFailover.completed.success.count");
    this.failoverWriterFailedCounter = telemetryFactory.createCounter("writerFailover.completed.failed.count");
    this.failoverReaderTriggeredCounter = telemetryFactory.createCounter("readerFailover.triggered.count");
    this.failoverReaderSuccessCounter = telemetryFactory.createCounter("readerFailover.completed.success.count");
    this.failoverReaderFailedCounter = telemetryFactory.createCounter("readerFailover.completed.failed.count");
  }

  @Override
  public Set<String> getSubscribedMethods() {
    return subscribedMethods;
  }

  @Override
  public <T, E extends Exception> T execute(
      final Class<T> resultClass,
      final Class<E> exceptionClass,
      final Object methodInvokeOn,
      final String methodName,
      final JdbcCallable<T, E> jdbcMethodFunc,
      final Object[] jdbcMethodArgs)
      throws E {
    if (canDirectExecute(methodName)) {
      return jdbcMethodFunc.call();
    }

    if (this.isClosed && !this.allowedOnClosedConnection(methodName)) {
      try {
        this.invalidInvocationOnClosedConnection();
      } catch (final SQLException ex) {
        throw WrapperUtils.wrapExceptionIfNeeded(exceptionClass, ex);
      }
    }

    T result = null;

    try {
      result = jdbcMethodFunc.call();
    } catch (final IllegalStateException e) {
      dealWithIllegalStateException(e, exceptionClass);
    } catch (final Exception e) {
      this.dealWithOriginalException(e, null, exceptionClass);
    }

    return result;
  }

  @Override
  public void initHostProvider(
      final String driverProtocol,
      final String initialUrl,
      final Properties properties,
      final HostListProviderService hostListProviderService,
      final JdbcCallable<Void, SQLException> initHostProviderFunc)
      throws SQLException {
    initHostProvider(
        initialUrl,
        hostListProviderService,
        initHostProviderFunc);
  }

  void initHostProvider(
      final String initialUrl,
      final HostListProviderService hostListProviderService,
      final JdbcCallable<Void, SQLException> initHostProviderFunc)
      throws SQLException {
    this.hostListProviderService = hostListProviderService;

    initHostProviderFunc.call();

    this.failoverMode = FailoverMode.fromValue(FAILOVER_MODE.getString(this.properties));
    this.rdsUrlType = this.rdsHelper.identifyRdsType(initialUrl);

    if (this.failoverMode == null) {
      if (this.rdsUrlType.isRdsCluster()) {
        this.failoverMode = (this.rdsUrlType == RdsUrlType.RDS_READER_CLUSTER)
            ? FailoverMode.READER_OR_WRITER
            : FailoverMode.STRICT_WRITER;
      } else {
        this.failoverMode = FailoverMode.STRICT_WRITER;
      }
    }

    LOGGER.finer(
        () -> Messages.get(
            "Failover.parameterValue",
            new Object[]{"failoverMode", this.failoverMode}));
  }

  protected boolean isFailoverEnabled() {
    return !RdsUrlType.RDS_PROXY.equals(this.rdsUrlType)
        && !Utils.isNullOrEmpty(this.pluginService.getAllHosts());
  }

  protected void invalidInvocationOnClosedConnection() throws SQLException {
    if (!this.closedExplicitly) {
      this.isClosed = false;
      this.pickNewConnection();

      // "The active SQL connection has changed. Please re-configure session state if required."
      LOGGER.info(Messages.get("Failover.connectionChangedError"));
      throw new FailoverSuccessSQLException();
    } else {
      String reason = Messages.get("Failover.noOperationsAfterConnectionClosed");
      throw new SQLException(reason, SqlState.CONNECTION_NOT_OPEN.getState());
    }
  }

  /**
   * Checks if the given method is allowed on closed connections.
   *
   * @return true if the given method is allowed on closed connections
   */
  protected boolean allowedOnClosedConnection(final String methodName) {
    TargetDriverDialect dialect = this.pluginService.getTargetDriverDialect();
    return dialect.getAllowedOnConnectionMethodNames().contains(methodName);
  }

  protected <E extends Exception> void dealWithOriginalException(
      final Throwable originalException,
      final Throwable wrapperException,
      final Class<E> exceptionClass) throws E {

    Throwable exceptionToThrow = wrapperException;
    if (originalException != null) {
      LOGGER.finer(() -> Messages.get("Failover.detectedException", new Object[]{originalException.getMessage()}));
      if (this.lastExceptionDealtWith != originalException
          && shouldExceptionTriggerConnectionSwitch(originalException)) {
        this.invalidateCurrentConnection();
        this.pluginService.setAvailability(
            this.pluginService.getCurrentHostSpec().getAliases(), HostAvailability.NOT_AVAILABLE);
        try {
          this.pickNewConnection();
        } catch (final SQLException e) {
          throw WrapperUtils.wrapExceptionIfNeeded(exceptionClass, e);
        }
        this.lastExceptionDealtWith = originalException;
      }

      if (originalException instanceof Error) {
        throw (Error) originalException;
      }
      exceptionToThrow = originalException;
    }

    if (exceptionToThrow instanceof Error) {
      throw (Error) exceptionToThrow;
    }

    throw WrapperUtils.wrapExceptionIfNeeded(exceptionClass, exceptionToThrow);
  }

  protected <E extends Exception> void dealWithIllegalStateException(
      final IllegalStateException e,
      final Class<E> exceptionClass) throws E {
    dealWithOriginalException(e.getCause(), e, exceptionClass);
  }

  /**
   * Initiates the failover procedure. This process tries to establish a new connection to an
   * instance in the topology.
   *
   * @param failedHost The host with network errors.
   * @throws SQLException if an error occurs
   */
  protected void failover(final HostSpec failedHost) throws SQLException {

    if (this.failoverMode == FailoverMode.STRICT_WRITER) {
      failoverWriter();
    } else {
      failoverReader();
    }

    if (isInTransaction || this.pluginService.isInTransaction()) {
      if (this.pluginManagerService != null) {
        this.pluginManagerService.setInTransaction(false);
      }
      // "Transaction resolution unknown. Please re-configure session state if required and try
      // restarting transaction."
      final String errorMessage = Messages.get("Failover.transactionResolutionUnknownError");
      LOGGER.info(errorMessage);
      throw new TransactionStateUnknownSQLException();
    } else {
      // "The active SQL connection has changed due to a connection failure. Please re-configure
      // session state if required. "
      LOGGER.severe(() -> Messages.get("Failover.connectionChangedError"));
      throw new FailoverSuccessSQLException();
    }
  }

  protected void failoverReader() throws SQLException {
    TelemetryFactory telemetryFactory = this.pluginService.getTelemetryFactory();
    TelemetryContext telemetryContext = telemetryFactory.openTelemetryContext(
        TELEMETRY_READER_FAILOVER, TelemetryTraceLevel.NESTED);
    this.failoverReaderTriggeredCounter.inc();

    this.failoverStartTimeNano = System.nanoTime();
    final long failoverEndTimeNano = this.failoverStartTimeNano
        + TimeUnit.MILLISECONDS.toNanos(this.failoverTimeoutMsSetting);

    try {
      LOGGER.fine(() -> Messages.get("Failover.startReaderFailover"));

      // It's expected that this method synchronously returns when topology is stabilized,
      // i.e. when cluster control plane has already chosen a new writer.
      if (!this.pluginService.forceRefreshHostList(false, 0)) {
        // "Unable to establish SQL connection to reader instance"
        this.failoverReaderFailedCounter.inc();
        LOGGER.severe(Messages.get("Failover.unableToConnectToReader"));
        throw new FailoverFailedSQLException(Messages.get("Failover.unableToConnectToReader"));
      }

      final Properties copyProp = PropertyUtils.copyProperties(this.properties);
      copyProp.setProperty(INTERNAL_CONNECT_PROPERTY_NAME, "true");

      final List<HostSpec> hosts = this.pluginService.getHosts();
      Connection readerCandidateConn = null;
      HostSpec readerCandidate = null;
      final Set<HostSpec> remainingHosts = new HashSet<>(hosts);

      while (!remainingHosts.isEmpty()
          && readerCandidateConn == null
          && System.nanoTime() < failoverEndTimeNano) {
        try {
          readerCandidate =
              this.pluginService.getHostSpecByStrategy(
                  remainingHosts.stream().collect(Collectors.toList()),
                  HostRole.READER,
                  this.failoverReaderHostSelectorStrategySetting);
        } catch (UnsupportedOperationException | SQLException ex) {
          // can't use selected strategy to get a reader host
          LOGGER.finest("Error: " + ex.getMessage());
          break;
        }

        if (readerCandidate == null) {
          break;
        }

        try {
          readerCandidateConn = this.pluginService.connect(readerCandidate, copyProp);
          if (this.pluginService.getHostRole(readerCandidateConn) != HostRole.READER) {
            readerCandidateConn.close();
            readerCandidateConn = null;
            remainingHosts.remove(readerCandidate);
            readerCandidate = null;
          }
        } catch (SQLException ex) {
          remainingHosts.remove(readerCandidate);
          readerCandidateConn = null;
          readerCandidate = null;
        }
      }

      if (readerCandidate == null
          && readerCandidateConn == null
          && this.failoverMode == FailoverMode.READER_OR_WRITER) {
        // As a last resort, let's try to connect to a writer
        try {
          readerCandidate = this.pluginService.getHostSpecByStrategy(HostRole.WRITER,
                  this.failoverReaderHostSelectorStrategySetting);
          if (readerCandidate != null) {
            try {
              readerCandidateConn = this.pluginService.connect(readerCandidate, copyProp);
            } catch (SQLException ex) {
              readerCandidate = null;
            }
          }
        } catch (UnsupportedOperationException ex) {
          // can't use selected strategy to get a reader host
        }
      }

      if (readerCandidateConn == null) {
        // "Unable to establish SQL connection to reader instance"
        this.failoverReaderFailedCounter.inc();
        LOGGER.severe(Messages.get("Failover.unableToConnectToReader"));
        throw new FailoverFailedSQLException(Messages.get("Failover.unableToConnectToReader"));
      }

      this.pluginService.setCurrentConnection(readerCandidateConn, readerCandidate);

      LOGGER.info(
          () -> Messages.get(
              "Failover.establishedConnection",
              new Object[]{this.pluginService.getCurrentHostSpec()}));

      this.failoverReaderSuccessCounter.inc();

    } catch (FailoverSuccessSQLException ex) {
      telemetryContext.setSuccess(true);
      telemetryContext.setException(ex);
      this.failoverReaderSuccessCounter.inc();
      throw ex;
    } catch (Exception ex) {
      telemetryContext.setSuccess(false);
      telemetryContext.setException(ex);
      this.failoverReaderFailedCounter.inc();
      throw ex;
    } finally {
      LOGGER.finest(() -> Messages.get(
              "Failover.readerFailoverElapsed",
              new Object[]{TimeUnit.NANOSECONDS.toMillis(System.nanoTime() - this.failoverStartTimeNano)}));
      telemetryContext.closeContext();
      if (this.telemetryFailoverAdditionalTopTraceSetting) {
        telemetryFactory.postCopy(telemetryContext, TelemetryTraceLevel.FORCE_TOP_LEVEL);
      }
    }
  }

  protected void failoverWriter() throws SQLException {
    TelemetryFactory telemetryFactory = this.pluginService.getTelemetryFactory();
    TelemetryContext telemetryContext = telemetryFactory.openTelemetryContext(
        TELEMETRY_WRITER_FAILOVER, TelemetryTraceLevel.NESTED);
    this.failoverWriterTriggeredCounter.inc();

    this.failoverStartTimeNano = System.nanoTime();

    try {
      LOGGER.info(() -> Messages.get("Failover.startWriterFailover"));

      // It's expected that this method synchronously returns when topology is stabilized,
      // i.e. when cluster control plane has already chosen a new writer.
      if (!this.pluginService.forceRefreshHostList(true, this.failoverTimeoutMsSetting)) {
        // "Unable to establish SQL connection to writer node"
        this.failoverWriterFailedCounter.inc();
        LOGGER.severe(Messages.get("Failover.unableToConnectToWriter"));
        throw new FailoverFailedSQLException(Messages.get("Failover.unableToConnectToWriter"));
      }

      final List<HostSpec> updatedHosts = this.pluginService.getAllHosts();
      final Properties copyProp = PropertyUtils.copyProperties(this.properties);
      copyProp.setProperty(INTERNAL_CONNECT_PROPERTY_NAME, "true");

      Connection writerCandidateConn = null;
      final HostSpec writerCandidate = updatedHosts.stream()
          .filter(x -> x.getRole() == HostRole.WRITER)
          .findFirst()
          .orElse(null);

      List<HostSpec> allowedHosts = this.pluginService.getHosts();
      if (writerCandidate != null && !allowedHosts.contains(writerCandidate)) {
        // TODO: should we increment the writer failed counter here or not?
        LOGGER.severe(Messages.get("Failover.newWriterNotAllowed",
            new Object[] {writerCandidate.getHost(), Utils.logTopology(allowedHosts, "")}));
        throw new FailoverFailedSQLException(
            Messages.get("Failover.newWriterNotAllowed",
                new Object[] {writerCandidate.getHost(), Utils.logTopology(allowedHosts, "")}));
      }

      if (writerCandidate != null) {
        try {
          writerCandidateConn = this.pluginService.connect(writerCandidate, copyProp);
        } catch (SQLException ex) {
          // do nothing
        }
      }

      if (writerCandidateConn == null) {
        // "Unable to establish SQL connection to writer node"
        this.failoverWriterFailedCounter.inc();
        LOGGER.severe(Messages.get("Failover.unableToConnectToWriter"));
        throw new FailoverFailedSQLException(Messages.get("Failover.unableToConnectToWriter"));
      }

      if (this.pluginService.getHostRole(writerCandidateConn) != HostRole.WRITER) {
        try {
          writerCandidateConn.close();
        } catch (SQLException ex) {
          // do nothing
        }
        this.failoverWriterFailedCounter.inc();
        LOGGER.severe(Messages.get("Failover.unableToConnectToWriter"));
        throw new FailoverFailedSQLException(Messages.get("Failover.unableToConnectToWriter"));
      }

      this.pluginService.setCurrentConnection(writerCandidateConn, writerCandidate);

      LOGGER.fine(
          () -> Messages.get(
              "Failover.establishedConnection",
              new Object[]{this.pluginService.getCurrentHostSpec()}));

      this.failoverWriterSuccessCounter.inc();

    } catch (FailoverSuccessSQLException ex) {
      telemetryContext.setSuccess(true);
      telemetryContext.setException(ex);
      this.failoverWriterSuccessCounter.inc();
      throw ex;
    } catch (Exception ex) {
      telemetryContext.setSuccess(false);
      telemetryContext.setException(ex);
      this.failoverWriterFailedCounter.inc();
      throw ex;
    } finally {
      LOGGER.finest(() -> Messages.get(
          "Failover.writerFailoverElapsed",
          new Object[]{TimeUnit.NANOSECONDS.toMillis(System.nanoTime() - this.failoverStartTimeNano)}));
      telemetryContext.closeContext();
      if (this.telemetryFailoverAdditionalTopTraceSetting) {
        telemetryFactory.postCopy(telemetryContext, TelemetryTraceLevel.FORCE_TOP_LEVEL);
      }
    }
  }

  protected void invalidateCurrentConnection() {
    final Connection conn = this.pluginService.getCurrentConnection();
    if (conn == null) {
      return;
    }

    if (this.pluginService.isInTransaction()) {
      isInTransaction = this.pluginService.isInTransaction();
      try {
        conn.rollback();
      } catch (final SQLException e) {
        // swallow this exception
      }
    }

    try {
      if (!conn.isClosed()) {
        conn.close();
      }
    } catch (final SQLException e) {
      // swallow this exception, current connection should be useless anyway.
    }
  }

  protected void pickNewConnection() throws SQLException {
    if (this.isClosed && this.closedExplicitly) {
      LOGGER.fine(() -> Messages.get("Failover.transactionResolutionUnknownError"));
      return;
    }

    this.failover(this.pluginService.getCurrentHostSpec());
  }

  protected boolean shouldExceptionTriggerConnectionSwitch(final Throwable t) {

    if (!isFailoverEnabled()) {
      LOGGER.fine(() -> Messages.get("Failover.failoverDisabled"));
      return false;
    }

    String sqlState = null;
    if (t instanceof SQLException) {
      sqlState = ((SQLException) t).getSQLState();
    }

    if (sqlState == null) {
      return false;
    }

    return this.pluginService.isNetworkException(t);
  }

  /**
   * Check whether the method provided can be executed directly without the failover functionality.
   *
   * @param methodName The name of the method that is being called
   * @return true if the method can be executed directly; false otherwise.
   */
  protected boolean canDirectExecute(final String methodName) {
    return (methodName.equals(METHOD_CLOSE)
        || methodName.equals(METHOD_IS_CLOSED)
        || methodName.equals(METHOD_ABORT));
  }

  @Override
  public Connection connect(
      final String driverProtocol,
      final HostSpec hostSpec,
      final Properties props,
      final boolean isInitialConnection,
      final JdbcCallable<Connection, SQLException> connectFunc)
      throws SQLException {

<<<<<<< HEAD
    if (isInitialConnection
        && FAILOVER_MODE.getString(props) == null
        && this.rdsHelper.isRdsCustomClusterDns(hostSpec.getHost())) {

      CustomEndpointInfo customEndpointInfo =
          this.pluginService.getInfo(hostSpec.getHost(), CustomEndpointInfo.class, true);
      if (customEndpointInfo != null) {
        if (CustomEndpointRoleType.ANY.equals(customEndpointInfo.getCustomEndpointType())) {
          this.failoverMode = FailoverMode.READER_OR_WRITER;
        } else {
          this.failoverMode = FailoverMode.STRICT_READER;
        }

        LOGGER.finest(
            Messages.get("Failover.failoverModeDeterminedFromCustomEndpointType", new Object[]{ this.failoverMode }));
      }
    }

    if (!ENABLE_CONNECT_FAILOVER.getBoolean(props)) {
      return connectFunc.call();
    }

=======
>>>>>>> 0effebdc
    // This call was initiated by this failover2 plugin and doesn't require any additional processing.
    if (props.containsKey(INTERNAL_CONNECT_PROPERTY_NAME)) {
      return connectFunc.call();
    }

    Connection conn = null;

    if (!ENABLE_CONNECT_FAILOVER.getBoolean(props)) {
      return this.staleDnsHelper.getVerifiedConnection(isInitialConnection, this.hostListProviderService,
            driverProtocol, hostSpec, props, connectFunc);
    }

    final HostSpec hostSpecWithAvailability = this.pluginService.getHosts().stream()
        .filter(x -> x.getHostAndPort().equals(hostSpec.getHostAndPort()))
        .findFirst()
        .orElse(null);

    if (hostSpecWithAvailability == null
        || hostSpecWithAvailability.getAvailability() != HostAvailability.NOT_AVAILABLE) {

      try {
        conn = this.staleDnsHelper.getVerifiedConnection(isInitialConnection, this.hostListProviderService,
            driverProtocol, hostSpec, props, connectFunc);
      } catch (final SQLException e) {
        if (!this.shouldExceptionTriggerConnectionSwitch(e)) {
          throw e;
        }

        this.pluginService.setAvailability(hostSpec.asAliases(), HostAvailability.NOT_AVAILABLE);

        try {
          this.failover(hostSpec);
        } catch (FailoverSuccessSQLException failoverSuccessException) {
          conn = this.pluginService.getCurrentConnection();
        }
      }
    } else {
      try {
        this.pluginService.refreshHostList();
        this.failover(hostSpec);
      } catch (FailoverSuccessSQLException failoverSuccessException) {
        conn = this.pluginService.getCurrentConnection();
      }
    }

    if (conn == null) {
      // This should be unreachable, the above logic will either get a connection successfully or throw an exception.
      throw new SQLException(Messages.get("Failover.unableToConnect"));
    }

    if (isInitialConnection) {
      this.pluginService.refreshHostList(conn);
    }

    return conn;
  }
}<|MERGE_RESOLUTION|>--- conflicted
+++ resolved
@@ -642,8 +642,6 @@
       final boolean isInitialConnection,
       final JdbcCallable<Connection, SQLException> connectFunc)
       throws SQLException {
-
-<<<<<<< HEAD
     if (isInitialConnection
         && FAILOVER_MODE.getString(props) == null
         && this.rdsHelper.isRdsCustomClusterDns(hostSpec.getHost())) {
@@ -662,12 +660,6 @@
       }
     }
 
-    if (!ENABLE_CONNECT_FAILOVER.getBoolean(props)) {
-      return connectFunc.call();
-    }
-
-=======
->>>>>>> 0effebdc
     // This call was initiated by this failover2 plugin and doesn't require any additional processing.
     if (props.containsKey(INTERNAL_CONNECT_PROPERTY_NAME)) {
       return connectFunc.call();
