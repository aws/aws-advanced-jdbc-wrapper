/*
 * Copyright Amazon.com, Inc. or its affiliates. All Rights Reserved.
 *
 * Licensed under the Apache License, Version 2.0 (the "License").
 * You may not use this file except in compliance with the License.
 * You may obtain a copy of the License at
 *
 * http://www.apache.org/licenses/LICENSE-2.0
 *
 * Unless required by applicable law or agreed to in writing, software
 * distributed under the License is distributed on an "AS IS" BASIS,
 * WITHOUT WARRANTIES OR CONDITIONS OF ANY KIND, either express or implied.
 * See the License for the specific language governing permissions and
 * limitations under the License.
 */

package software.amazon.jdbc.plugin.failover2;

import java.sql.Connection;
import java.sql.SQLException;
import java.util.Collections;
import java.util.HashSet;
import java.util.List;
import java.util.Properties;
import java.util.Set;
import java.util.concurrent.TimeUnit;
import java.util.logging.Logger;
import java.util.stream.Collectors;
import software.amazon.jdbc.AwsWrapperProperty;
import software.amazon.jdbc.HostListProviderService;
import software.amazon.jdbc.HostRole;
import software.amazon.jdbc.HostSpec;
import software.amazon.jdbc.JdbcCallable;
import software.amazon.jdbc.PluginManagerService;
import software.amazon.jdbc.PluginService;
import software.amazon.jdbc.PropertyDefinition;
import software.amazon.jdbc.hostavailability.HostAvailability;
import software.amazon.jdbc.plugin.AbstractConnectionPlugin;
import software.amazon.jdbc.plugin.customendpoint.CustomEndpointInfo;
import software.amazon.jdbc.plugin.customendpoint.CustomEndpointType;
import software.amazon.jdbc.plugin.failover.FailoverFailedSQLException;
import software.amazon.jdbc.plugin.failover.FailoverMode;
import software.amazon.jdbc.plugin.failover.FailoverSuccessSQLException;
import software.amazon.jdbc.plugin.failover.TransactionStateUnknownSQLException;
import software.amazon.jdbc.plugin.staledns.AuroraStaleDnsHelper;
import software.amazon.jdbc.targetdriverdialect.TargetDriverDialect;
import software.amazon.jdbc.util.Messages;
import software.amazon.jdbc.util.PropertyUtils;
import software.amazon.jdbc.util.RdsUrlType;
import software.amazon.jdbc.util.RdsUtils;
import software.amazon.jdbc.util.SqlState;
import software.amazon.jdbc.util.SubscribedMethodHelper;
import software.amazon.jdbc.util.Utils;
import software.amazon.jdbc.util.WrapperUtils;
import software.amazon.jdbc.util.telemetry.TelemetryContext;
import software.amazon.jdbc.util.telemetry.TelemetryCounter;
import software.amazon.jdbc.util.telemetry.TelemetryFactory;
import software.amazon.jdbc.util.telemetry.TelemetryTraceLevel;

/**
 * Failover Plugin v.2
 * This plugin provides cluster-aware failover features. The plugin switches connections upon
 * detecting communication related exceptions and/or cluster topology changes.
 */
public class FailoverConnectionPlugin extends AbstractConnectionPlugin {

  private static final Logger LOGGER = Logger.getLogger(FailoverConnectionPlugin.class.getName());
  private static final String TELEMETRY_WRITER_FAILOVER = "failover to writer node";
  private static final String TELEMETRY_READER_FAILOVER = "failover to replica";

  private static final String INTERNAL_CONNECT_PROPERTY_NAME = "76c06979-49c4-4c86-9600-a63605b83f50";

  public static final AwsWrapperProperty FAILOVER_TIMEOUT_MS =
      new AwsWrapperProperty(
          "failoverTimeoutMs",
          "300000",
          "Maximum allowed time for the failover process.");

  public static final AwsWrapperProperty FAILOVER_MODE =
      new AwsWrapperProperty(
          "failoverMode", null,
          "Set node role to follow during failover.");

  public static final AwsWrapperProperty TELEMETRY_FAILOVER_ADDITIONAL_TOP_TRACE =
      new AwsWrapperProperty(
          "telemetryFailoverAdditionalTopTrace", "false",
          "Post an additional top-level trace for failover process.");

  public static final AwsWrapperProperty FAILOVER_READER_HOST_SELECTOR_STRATEGY =
      new AwsWrapperProperty(
          "failoverReaderHostSelectorStrategy",
          "random",
          "The strategy that should be used to select a new reader host while opening a new connection.");

  public static final AwsWrapperProperty ENABLE_CONNECT_FAILOVER =
      new AwsWrapperProperty(
          "enableConnectFailover", "false",
          "Enable/disable cluster-aware failover if the initial connection to the database fails due to a "
              + "network exception. Note that this may result in a connection to a different instance in the cluster "
              + "than was specified by the URL.");

  private static final Set<String> subscribedMethods =
      Collections.unmodifiableSet(new HashSet<String>() {
        {
          addAll(SubscribedMethodHelper.NETWORK_BOUND_METHODS);
          add("connect");
          add("initHostProvider");
        }
      });

  protected static final String METHOD_ABORT = "Connection.abort";
  protected static final String METHOD_CLOSE = "Connection.close";
  protected static final String METHOD_IS_CLOSED = "Connection.isClosed";

  protected final PluginService pluginService;
  protected final Properties properties;
  protected int failoverTimeoutMsSetting;
  protected FailoverMode failoverMode;
  protected boolean telemetryFailoverAdditionalTopTraceSetting;
  protected String failoverReaderHostSelectorStrategySetting;
  protected boolean closedExplicitly = false;
  protected boolean isClosed = false;
  protected final RdsUtils rdsHelper;
  protected Throwable lastExceptionDealtWith = null;
  protected PluginManagerService pluginManagerService;
  protected boolean isInTransaction = false;
  protected RdsUrlType rdsUrlType;
  protected HostListProviderService hostListProviderService;
  protected long failoverStartTimeNano = 0;
  protected final AuroraStaleDnsHelper staleDnsHelper;
  protected final TelemetryCounter failoverWriterTriggeredCounter;
  protected final TelemetryCounter failoverWriterSuccessCounter;
  protected final TelemetryCounter failoverWriterFailedCounter;
  protected final TelemetryCounter failoverReaderTriggeredCounter;
  protected final TelemetryCounter failoverReaderSuccessCounter;
  protected final TelemetryCounter failoverReaderFailedCounter;

  static {
    PropertyDefinition.registerPluginProperties(FailoverConnectionPlugin.class);
  }

  public FailoverConnectionPlugin(final PluginService pluginService, final Properties properties) {
    this(pluginService, properties, new RdsUtils());
  }

  FailoverConnectionPlugin(
      final PluginService pluginService,
      final Properties properties,
      final RdsUtils rdsHelper) {
    this.pluginService = pluginService;
    this.properties = properties;
    this.rdsHelper = rdsHelper;

    if (pluginService instanceof PluginManagerService) {
      this.pluginManagerService = (PluginManagerService) pluginService;
    }

    this.staleDnsHelper = new AuroraStaleDnsHelper(this.pluginService);

    this.failoverTimeoutMsSetting = FAILOVER_TIMEOUT_MS.getInteger(this.properties);
    this.telemetryFailoverAdditionalTopTraceSetting =
        TELEMETRY_FAILOVER_ADDITIONAL_TOP_TRACE.getBoolean(this.properties);
    this.failoverReaderHostSelectorStrategySetting =
        FAILOVER_READER_HOST_SELECTOR_STRATEGY.getString(this.properties);

    TelemetryFactory telemetryFactory = this.pluginService.getTelemetryFactory();
    this.failoverWriterTriggeredCounter = telemetryFactory.createCounter("writerFailover.triggered.count");
    this.failoverWriterSuccessCounter = telemetryFactory.createCounter("writerFailover.completed.success.count");
    this.failoverWriterFailedCounter = telemetryFactory.createCounter("writerFailover.completed.failed.count");
    this.failoverReaderTriggeredCounter = telemetryFactory.createCounter("readerFailover.triggered.count");
    this.failoverReaderSuccessCounter = telemetryFactory.createCounter("readerFailover.completed.success.count");
    this.failoverReaderFailedCounter = telemetryFactory.createCounter("readerFailover.completed.failed.count");
  }

  @Override
  public Set<String> getSubscribedMethods() {
    return subscribedMethods;
  }

  @Override
  public <T, E extends Exception> T execute(
      final Class<T> resultClass,
      final Class<E> exceptionClass,
      final Object methodInvokeOn,
      final String methodName,
      final JdbcCallable<T, E> jdbcMethodFunc,
      final Object[] jdbcMethodArgs)
      throws E {
    if (canDirectExecute(methodName)) {
      return jdbcMethodFunc.call();
    }

    if (this.isClosed && !this.allowedOnClosedConnection(methodName)) {
      try {
        this.invalidInvocationOnClosedConnection();
      } catch (final SQLException ex) {
        throw WrapperUtils.wrapExceptionIfNeeded(exceptionClass, ex);
      }
    }

    T result = null;

    try {
      result = jdbcMethodFunc.call();
    } catch (final IllegalStateException e) {
      dealWithIllegalStateException(e, exceptionClass);
    } catch (final Exception e) {
      this.dealWithOriginalException(e, null, exceptionClass);
    }

    return result;
  }

  @Override
  public void initHostProvider(
      final String driverProtocol,
      final String initialUrl,
      final Properties properties,
      final HostListProviderService hostListProviderService,
      final JdbcCallable<Void, SQLException> initHostProviderFunc)
      throws SQLException {
    initHostProvider(
        initialUrl,
        hostListProviderService,
        initHostProviderFunc);
  }

  void initHostProvider(
      final String initialUrl,
      final HostListProviderService hostListProviderService,
      final JdbcCallable<Void, SQLException> initHostProviderFunc)
      throws SQLException {
    this.hostListProviderService = hostListProviderService;

    initHostProviderFunc.call();

    this.failoverMode = FailoverMode.fromValue(FAILOVER_MODE.getString(this.properties));
    this.rdsUrlType = this.rdsHelper.identifyRdsType(initialUrl);

    if (this.failoverMode == null) {
      if (this.rdsUrlType.isRdsCluster()) {
        this.failoverMode = (this.rdsUrlType == RdsUrlType.RDS_READER_CLUSTER)
            ? FailoverMode.READER_OR_WRITER
            : FailoverMode.STRICT_WRITER;
      } else {
        this.failoverMode = FailoverMode.STRICT_WRITER;
      }
    }

    LOGGER.finer(
        () -> Messages.get(
            "Failover.parameterValue",
            new Object[]{"failoverMode", this.failoverMode}));
  }

  protected boolean isFailoverEnabled() {
    return !RdsUrlType.RDS_PROXY.equals(this.rdsUrlType)
        && !Utils.isNullOrEmpty(this.pluginService.getAllHosts());
  }

  protected void invalidInvocationOnClosedConnection() throws SQLException {
    if (!this.closedExplicitly) {
      this.isClosed = false;
      this.pickNewConnection();

      // "The active SQL connection has changed. Please re-configure session state if required."
      LOGGER.info(Messages.get("Failover.connectionChangedError"));
      throw new FailoverSuccessSQLException();
    } else {
      String reason = Messages.get("Failover.noOperationsAfterConnectionClosed");
      throw new SQLException(reason, SqlState.CONNECTION_NOT_OPEN.getState());
    }
  }

  /**
   * Checks if the given method is allowed on closed connections.
   *
   * @return true if the given method is allowed on closed connections
   */
  protected boolean allowedOnClosedConnection(final String methodName) {
    TargetDriverDialect dialect = this.pluginService.getTargetDriverDialect();
    return dialect.getAllowedOnConnectionMethodNames().contains(methodName);
  }

  protected <E extends Exception> void dealWithOriginalException(
      final Throwable originalException,
      final Throwable wrapperException,
      final Class<E> exceptionClass) throws E {

    Throwable exceptionToThrow = wrapperException;
    if (originalException != null) {
      LOGGER.finer(() -> Messages.get("Failover.detectedException", new Object[]{originalException.getMessage()}));
      if (this.lastExceptionDealtWith != originalException
          && shouldExceptionTriggerConnectionSwitch(originalException)) {
        this.invalidateCurrentConnection();
        this.pluginService.setAvailability(
            this.pluginService.getCurrentHostSpec().getAliases(), HostAvailability.NOT_AVAILABLE);
        try {
          this.pickNewConnection();
        } catch (final SQLException e) {
          throw WrapperUtils.wrapExceptionIfNeeded(exceptionClass, e);
        }
        this.lastExceptionDealtWith = originalException;
      }

      if (originalException instanceof Error) {
        throw (Error) originalException;
      }
      exceptionToThrow = originalException;
    }

    if (exceptionToThrow instanceof Error) {
      throw (Error) exceptionToThrow;
    }

    throw WrapperUtils.wrapExceptionIfNeeded(exceptionClass, exceptionToThrow);
  }

  protected <E extends Exception> void dealWithIllegalStateException(
      final IllegalStateException e,
      final Class<E> exceptionClass) throws E {
    dealWithOriginalException(e.getCause(), e, exceptionClass);
  }

  /**
   * Initiates the failover procedure. This process tries to establish a new connection to an
   * instance in the topology.
   *
   * @param failedHost The host with network errors.
   * @throws SQLException if an error occurs
   */
  protected void failover(final HostSpec failedHost) throws SQLException {

    if (this.failoverMode == FailoverMode.STRICT_WRITER) {
      failoverWriter();
    } else {
      failoverReader();
    }

    if (isInTransaction || this.pluginService.isInTransaction()) {
      if (this.pluginManagerService != null) {
        this.pluginManagerService.setInTransaction(false);
      }
      // "Transaction resolution unknown. Please re-configure session state if required and try
      // restarting transaction."
      final String errorMessage = Messages.get("Failover.transactionResolutionUnknownError");
      LOGGER.info(errorMessage);
      throw new TransactionStateUnknownSQLException();
    } else {
      // "The active SQL connection has changed due to a connection failure. Please re-configure
      // session state if required. "
      LOGGER.severe(() -> Messages.get("Failover.connectionChangedError"));
      throw new FailoverSuccessSQLException();
    }
  }

  protected void failoverReader() throws SQLException {
    TelemetryFactory telemetryFactory = this.pluginService.getTelemetryFactory();
    TelemetryContext telemetryContext = telemetryFactory.openTelemetryContext(
        TELEMETRY_READER_FAILOVER, TelemetryTraceLevel.NESTED);
    this.failoverReaderTriggeredCounter.inc();

    this.failoverStartTimeNano = System.nanoTime();
    final long failoverEndTimeNano = this.failoverStartTimeNano
        + TimeUnit.MILLISECONDS.toNanos(this.failoverTimeoutMsSetting);

    try {
      LOGGER.fine(() -> Messages.get("Failover.startReaderFailover"));

      // It's expected that this method synchronously returns when topology is stabilized,
      // i.e. when cluster control plane has already chosen a new writer.
      if (!this.pluginService.forceRefreshHostList(false, 0)) {
        // "Unable to establish SQL connection to reader instance"
        this.failoverReaderFailedCounter.inc();
        LOGGER.severe(Messages.get("Failover.unableToConnectToReader"));
        throw new FailoverFailedSQLException(Messages.get("Failover.unableToConnectToReader"));
      }

      final Properties copyProp = PropertyUtils.copyProperties(this.properties);
      copyProp.setProperty(INTERNAL_CONNECT_PROPERTY_NAME, "true");

      final List<HostSpec> hosts = this.pluginService.getHosts();
      Connection readerCandidateConn = null;
      HostSpec readerCandidate = null;
      final Set<HostSpec> remainingHosts = new HashSet<>(hosts);

      while (!remainingHosts.isEmpty()
          && readerCandidateConn == null
          && System.nanoTime() < failoverEndTimeNano) {
        try {
          readerCandidate =
              this.pluginService.getHostSpecByStrategy(
                  remainingHosts.stream().collect(Collectors.toList()),
                  HostRole.READER,
                  this.failoverReaderHostSelectorStrategySetting);
        } catch (UnsupportedOperationException | SQLException ex) {
          // can't use selected strategy to get a reader host
          LOGGER.finest("Error: " + ex.getMessage());
          break;
        }

        if (readerCandidate == null) {
          break;
        }

        try {
          readerCandidateConn = this.pluginService.connect(readerCandidate, copyProp);
          if (this.pluginService.getHostRole(readerCandidateConn) != HostRole.READER) {
            readerCandidateConn.close();
            readerCandidateConn = null;
            remainingHosts.remove(readerCandidate);
            readerCandidate = null;
          }
        } catch (SQLException ex) {
          remainingHosts.remove(readerCandidate);
          readerCandidateConn = null;
          readerCandidate = null;
        }
      }

      if (readerCandidate == null
          && readerCandidateConn == null
          && this.failoverMode == FailoverMode.READER_OR_WRITER) {
        // As a last resort, let's try to connect to a writer
        try {
          readerCandidate = this.pluginService.getHostSpecByStrategy(HostRole.WRITER,
                  this.failoverReaderHostSelectorStrategySetting);
          if (readerCandidate != null) {
            try {
              readerCandidateConn = this.pluginService.connect(readerCandidate, copyProp);
            } catch (SQLException ex) {
              readerCandidate = null;
            }
          }
        } catch (UnsupportedOperationException ex) {
          // can't use selected strategy to get a reader host
        }
      }

      if (readerCandidateConn == null) {
        // "Unable to establish SQL connection to reader instance"
        this.failoverReaderFailedCounter.inc();
        LOGGER.severe(Messages.get("Failover.unableToConnectToReader"));
        throw new FailoverFailedSQLException(Messages.get("Failover.unableToConnectToReader"));
      }

      this.pluginService.setCurrentConnection(readerCandidateConn, readerCandidate);

      LOGGER.info(
          () -> Messages.get(
              "Failover.establishedConnection",
              new Object[]{this.pluginService.getCurrentHostSpec()}));

      this.failoverReaderSuccessCounter.inc();

    } catch (FailoverSuccessSQLException ex) {
      telemetryContext.setSuccess(true);
      telemetryContext.setException(ex);
      this.failoverReaderSuccessCounter.inc();
      throw ex;
    } catch (Exception ex) {
      telemetryContext.setSuccess(false);
      telemetryContext.setException(ex);
      this.failoverReaderFailedCounter.inc();
      throw ex;
    } finally {
      LOGGER.finest(() -> Messages.get(
              "Failover.readerFailoverElapsed",
              new Object[]{TimeUnit.NANOSECONDS.toMillis(System.nanoTime() - this.failoverStartTimeNano)}));
      telemetryContext.closeContext();
      if (this.telemetryFailoverAdditionalTopTraceSetting) {
        telemetryFactory.postCopy(telemetryContext, TelemetryTraceLevel.FORCE_TOP_LEVEL);
      }
    }
  }

  protected void failoverWriter() throws SQLException {
    TelemetryFactory telemetryFactory = this.pluginService.getTelemetryFactory();
    TelemetryContext telemetryContext = telemetryFactory.openTelemetryContext(
        TELEMETRY_WRITER_FAILOVER, TelemetryTraceLevel.NESTED);
    this.failoverWriterTriggeredCounter.inc();

    this.failoverStartTimeNano = System.nanoTime();

    try {
      LOGGER.info(() -> Messages.get("Failover.startWriterFailover"));

      // It's expected that this method synchronously returns when topology is stabilized,
      // i.e. when cluster control plane has already chosen a new writer.
      if (!this.pluginService.forceRefreshHostList(true, this.failoverTimeoutMsSetting)) {
        // "Unable to establish SQL connection to writer node"
        this.failoverWriterFailedCounter.inc();
        LOGGER.severe(Messages.get("Failover.unableToConnectToWriter"));
        throw new FailoverFailedSQLException(Messages.get("Failover.unableToConnectToWriter"));
      }

<<<<<<< HEAD
      final List<HostSpec> updatedHosts = this.pluginService.getAllHosts();
=======
      final List<HostSpec> updatedHosts = this.pluginService.getHosts();
      final Properties copyProp = PropertyUtils.copyProperties(this.properties);
      copyProp.setProperty(INTERNAL_CONNECT_PROPERTY_NAME, "true");
>>>>>>> 31436c51

      Connection writerCandidateConn = null;
      final HostSpec writerCandidate = updatedHosts.stream()
          .filter(x -> x.getRole() == HostRole.WRITER)
          .findFirst()
          .orElse(null);

      List<HostSpec> allowedHosts = this.pluginService.getHosts();
      if (writerCandidate != null && !allowedHosts.contains(writerCandidate)) {
        // TODO: should we increment the writer failed counter here or not?
        LOGGER.severe(Messages.get("Failover.newWriterNotAllowed",
            new Object[] {writerCandidate.getHost(), Utils.logTopology(allowedHosts, "")}));
        throw new FailoverFailedSQLException(
            Messages.get("Failover.newWriterNotAllowed",
                new Object[] {writerCandidate.getHost(), Utils.logTopology(allowedHosts, "")}));
      }

      if (writerCandidate != null) {
        try {
          writerCandidateConn = this.pluginService.connect(writerCandidate, copyProp);
        } catch (SQLException ex) {
          // do nothing
        }
      }

      if (writerCandidateConn == null) {
        // "Unable to establish SQL connection to writer node"
        this.failoverWriterFailedCounter.inc();
        LOGGER.severe(Messages.get("Failover.unableToConnectToWriter"));
        throw new FailoverFailedSQLException(Messages.get("Failover.unableToConnectToWriter"));
      }

      if (this.pluginService.getHostRole(writerCandidateConn) != HostRole.WRITER) {
        try {
          writerCandidateConn.close();
        } catch (SQLException ex) {
          // do nothing
        }
        this.failoverWriterFailedCounter.inc();
        LOGGER.severe(Messages.get("Failover.unableToConnectToWriter"));
        throw new FailoverFailedSQLException(Messages.get("Failover.unableToConnectToWriter"));
      }

      this.pluginService.setCurrentConnection(writerCandidateConn, writerCandidate);

      LOGGER.fine(
          () -> Messages.get(
              "Failover.establishedConnection",
              new Object[]{this.pluginService.getCurrentHostSpec()}));

      this.failoverWriterSuccessCounter.inc();

    } catch (FailoverSuccessSQLException ex) {
      telemetryContext.setSuccess(true);
      telemetryContext.setException(ex);
      this.failoverWriterSuccessCounter.inc();
      throw ex;
    } catch (Exception ex) {
      telemetryContext.setSuccess(false);
      telemetryContext.setException(ex);
      this.failoverWriterFailedCounter.inc();
      throw ex;
    } finally {
      LOGGER.finest(() -> Messages.get(
          "Failover.writerFailoverElapsed",
          new Object[]{TimeUnit.NANOSECONDS.toMillis(System.nanoTime() - this.failoverStartTimeNano)}));
      telemetryContext.closeContext();
      if (this.telemetryFailoverAdditionalTopTraceSetting) {
        telemetryFactory.postCopy(telemetryContext, TelemetryTraceLevel.FORCE_TOP_LEVEL);
      }
    }
  }

  protected void invalidateCurrentConnection() {
    final Connection conn = this.pluginService.getCurrentConnection();
    if (conn == null) {
      return;
    }

    if (this.pluginService.isInTransaction()) {
      isInTransaction = this.pluginService.isInTransaction();
      try {
        conn.rollback();
      } catch (final SQLException e) {
        // swallow this exception
      }
    }

    try {
      if (!conn.isClosed()) {
        conn.close();
      }
    } catch (final SQLException e) {
      // swallow this exception, current connection should be useless anyway.
    }
  }

  protected void pickNewConnection() throws SQLException {
    if (this.isClosed && this.closedExplicitly) {
      LOGGER.fine(() -> Messages.get("Failover.transactionResolutionUnknownError"));
      return;
    }

    this.failover(this.pluginService.getCurrentHostSpec());
  }

  protected boolean shouldExceptionTriggerConnectionSwitch(final Throwable t) {

    if (!isFailoverEnabled()) {
      LOGGER.fine(() -> Messages.get("Failover.failoverDisabled"));
      return false;
    }

    String sqlState = null;
    if (t instanceof SQLException) {
      sqlState = ((SQLException) t).getSQLState();
    }

    if (sqlState == null) {
      return false;
    }

    return this.pluginService.isNetworkException(t);
  }

  /**
   * Check whether the method provided can be executed directly without the failover functionality.
   *
   * @param methodName The name of the method that is being called
   * @return true if the method can be executed directly; false otherwise.
   */
  protected boolean canDirectExecute(final String methodName) {
    return (methodName.equals(METHOD_CLOSE)
        || methodName.equals(METHOD_IS_CLOSED)
        || methodName.equals(METHOD_ABORT));
  }

  @Override
  public Connection connect(
      final String driverProtocol,
      final HostSpec hostSpec,
      final Properties props,
      final boolean isInitialConnection,
      final JdbcCallable<Connection, SQLException> connectFunc)
      throws SQLException {
<<<<<<< HEAD
    if (isInitialConnection
        && FAILOVER_MODE.getString(props) == null
        && this.rdsHelper.isRdsCustomClusterDns(hostSpec.getHost())) {
      CustomEndpointInfo customEndpointInfo =
          this.pluginService.getStatus(hostSpec.getHost(), CustomEndpointInfo.class, true);
      if (CustomEndpointType.ANY.equals(customEndpointInfo.getCustomEndpointType())) {
        this.failoverMode = FailoverMode.READER_OR_WRITER;
      } else {
        this.failoverMode = FailoverMode.STRICT_READER;
      }
    }

    return connectFunc.call();
=======

    if (!ENABLE_CONNECT_FAILOVER.getBoolean(props)) {
      return connectFunc.call();
    }

    // This call was initiated by this failover2 plugin and doesn't require any additional processing.
    if (props.containsKey(INTERNAL_CONNECT_PROPERTY_NAME)) {
      return connectFunc.call();
    }

    Connection conn = null;

    final HostSpec hostSpecWithAvailability = this.pluginService.getHosts().stream()
        .filter(x -> x.getHostAndPort().equals(hostSpec.getHostAndPort()))
        .findFirst()
        .orElse(null);

    if (hostSpecWithAvailability == null
        || hostSpecWithAvailability.getAvailability() != HostAvailability.NOT_AVAILABLE) {

      try {
        conn = this.staleDnsHelper.getVerifiedConnection(isInitialConnection, this.hostListProviderService,
            driverProtocol, hostSpec, props, connectFunc);
      } catch (final SQLException e) {
        if (!this.shouldExceptionTriggerConnectionSwitch(e)) {
          throw e;
        }

        this.pluginService.setAvailability(hostSpec.asAliases(), HostAvailability.NOT_AVAILABLE);

        try {
          this.failover(hostSpec);
        } catch (FailoverSuccessSQLException failoverSuccessException) {
          conn = this.pluginService.getCurrentConnection();
        }
      }
    } else {
      try {
        this.pluginService.refreshHostList();
        this.failover(hostSpec);
      } catch (FailoverSuccessSQLException failoverSuccessException) {
        conn = this.pluginService.getCurrentConnection();
      }
    }

    if (conn == null) {
      // This should be unreachable, the above logic will either get a connection successfully or throw an exception.
      throw new SQLException(Messages.get("Failover.unableToConnect"));
    }

    if (isInitialConnection) {
      this.pluginService.refreshHostList(conn);
    }

    return conn;
>>>>>>> 31436c51
  }
}<|MERGE_RESOLUTION|>--- conflicted
+++ resolved
@@ -494,13 +494,9 @@
         throw new FailoverFailedSQLException(Messages.get("Failover.unableToConnectToWriter"));
       }
 
-<<<<<<< HEAD
       final List<HostSpec> updatedHosts = this.pluginService.getAllHosts();
-=======
-      final List<HostSpec> updatedHosts = this.pluginService.getHosts();
       final Properties copyProp = PropertyUtils.copyProperties(this.properties);
       copyProp.setProperty(INTERNAL_CONNECT_PROPERTY_NAME, "true");
->>>>>>> 31436c51
 
       Connection writerCandidateConn = null;
       final HostSpec writerCandidate = updatedHosts.stream()
@@ -646,7 +642,7 @@
       final boolean isInitialConnection,
       final JdbcCallable<Connection, SQLException> connectFunc)
       throws SQLException {
-<<<<<<< HEAD
+
     if (isInitialConnection
         && FAILOVER_MODE.getString(props) == null
         && this.rdsHelper.isRdsCustomClusterDns(hostSpec.getHost())) {
@@ -659,9 +655,6 @@
       }
     }
 
-    return connectFunc.call();
-=======
-
     if (!ENABLE_CONNECT_FAILOVER.getBoolean(props)) {
       return connectFunc.call();
     }
@@ -716,6 +709,5 @@
     }
 
     return conn;
->>>>>>> 31436c51
   }
 }