--- conflicted
+++ resolved
@@ -338,11 +338,7 @@
     final int numTasks = i + 1 < hosts.size() ? 2 : 1;
     completionService.submit(
         new ConnectionAttemptTask(
-<<<<<<< HEAD
-            getNewServicesContainer(),
-=======
             servicesContainer1,
->>>>>>> 87c894b4
             this.hostAvailabilityMap,
             hosts.get(i),
             this.props,
@@ -350,11 +346,7 @@
     if (numTasks == 2) {
       completionService.submit(
           new ConnectionAttemptTask(
-<<<<<<< HEAD
-              getNewServicesContainer(),
-=======
               servicesContainer2,
->>>>>>> 87c894b4
               this.hostAvailabilityMap,
               hosts.get(i + 1),
               this.props,
