/*
 * Copyright Amazon.com, Inc. or its affiliates. All Rights Reserved.
 *
 * Licensed under the Apache License, Version 2.0 (the "License").
 * You may not use this file except in compliance with the License.
 * You may obtain a copy of the License at
 *
 * http://www.apache.org/licenses/LICENSE-2.0
 *
 * Unless required by applicable law or agreed to in writing, software
 * distributed under the License is distributed on an "AS IS" BASIS,
 * WITHOUT WARRANTIES OR CONDITIONS OF ANY KIND, either express or implied.
 * See the License for the specific language governing permissions and
 * limitations under the License.
 */

package software.amazon.jdbc.plugin.failover;

import java.sql.Connection;
import java.sql.SQLException;
import java.util.ArrayList;
import java.util.Arrays;
import java.util.Collections;
import java.util.List;
import java.util.Map;
import java.util.Properties;
import java.util.concurrent.Callable;
import java.util.concurrent.CompletionService;
import java.util.concurrent.ConcurrentHashMap;
import java.util.concurrent.ExecutionException;
import java.util.concurrent.ExecutorCompletionService;
import java.util.concurrent.ExecutorService;
import java.util.concurrent.Future;
import java.util.concurrent.TimeUnit;
import java.util.concurrent.TimeoutException;
import java.util.logging.Logger;
import software.amazon.jdbc.ConnectionPluginManager;
import software.amazon.jdbc.HostRole;
import software.amazon.jdbc.HostSpec;
import software.amazon.jdbc.PluginService;
import software.amazon.jdbc.hostavailability.HostAvailability;
import software.amazon.jdbc.util.ExecutorFactory;
import software.amazon.jdbc.util.FullServicesContainer;
import software.amazon.jdbc.util.FullServicesContainerImpl;
import software.amazon.jdbc.util.Messages;
import software.amazon.jdbc.util.PropertyUtils;
import software.amazon.jdbc.util.ServiceContainerUtility;
import software.amazon.jdbc.util.Utils;

/**
 * An implementation of ReaderFailoverHandler.
 *
 * <p>Reader Failover Process goal is to connect to any available reader. In order to connect
 * faster, this implementation tries to connect to two readers at the same time. The first
 * successfully connected reader is returned as the process result. If both readers are unavailable
 * (i.e. could not be connected to), the process picks up another pair of readers and repeat. If no
 * reader has been connected to, the process may consider a writer host, and other hosts marked
 * down, to connect to.
 */
public class ClusterAwareReaderFailoverHandler implements ReaderFailoverHandler {

  private static final Logger LOGGER =
      Logger.getLogger(ClusterAwareReaderFailoverHandler.class.getName());
  protected static final ReaderFailoverResult FAILED_READER_FAILOVER_RESULT =
      new ReaderFailoverResult(null, null, false);
  protected static final int DEFAULT_FAILOVER_TIMEOUT = 60000; // 60 sec
  protected static final int DEFAULT_READER_CONNECT_TIMEOUT = 30000; // 30 sec
  protected final Map<String, HostAvailability> hostAvailabilityMap = new ConcurrentHashMap<>();
  protected final FullServicesContainer servicesContainer;
  protected final PluginService pluginService;
  protected Properties props;
  protected int maxFailoverTimeoutMs;
  protected int timeoutMs;
  protected boolean isStrictReaderRequired;

  /**
   * ClusterAwareReaderFailoverHandler constructor.
   *
   * @param servicesContainer the service container for the services required by this class.
   * @param props             the initial connection properties to copy over to the new reader.
   */
  public ClusterAwareReaderFailoverHandler(
      final FullServicesContainer servicesContainer,
      final Properties props) {
    this(
        servicesContainer,
        props,
        DEFAULT_FAILOVER_TIMEOUT,
        DEFAULT_READER_CONNECT_TIMEOUT,
        false);
  }

  /**
   * ClusterAwareReaderFailoverHandler constructor.
   *
   * @param servicesContainer      the service container for the services required by this class.
   * @param props                  the initial connection properties to copy over to the new reader.
   * @param maxFailoverTimeoutMs   maximum allowed time for the entire reader failover process.
   * @param timeoutMs              maximum allowed time in milliseconds for each reader connection attempt during
   *                               the reader failover process.
   * @param isStrictReaderRequired when true, it disables adding a writer to a list of nodes to connect
   */
  public ClusterAwareReaderFailoverHandler(
      final FullServicesContainer servicesContainer,
      final Properties props,
      final int maxFailoverTimeoutMs,
      final int timeoutMs,
      final boolean isStrictReaderRequired) {
    this.servicesContainer = servicesContainer;
    this.pluginService = servicesContainer.getPluginService();
    this.props = props;
    this.maxFailoverTimeoutMs = maxFailoverTimeoutMs;
    this.timeoutMs = timeoutMs;
    this.isStrictReaderRequired = isStrictReaderRequired;
  }

  @Override
  public Map<String, HostAvailability> getHostAvailabilityMap() {
    return this.hostAvailabilityMap;
  }

  /**
   * Set process timeout in millis. Entire process of connecting to a reader will be limited by this
   * time duration.
   *
   * @param timeoutMs Process timeout in millis
   */
  protected void setTimeoutMs(final int timeoutMs) {
    this.timeoutMs = timeoutMs;
  }

  @Override
  public ReaderFailoverResult failover(final List<HostSpec> hosts, final HostSpec currentHost)
      throws SQLException {
    if (Utils.isNullOrEmpty(hosts)) {
      LOGGER.fine(() -> Messages.get("ClusterAwareReaderFailoverHandler.invalidTopology", new Object[] {"failover"}));
      return FAILED_READER_FAILOVER_RESULT;
    }

    final ExecutorService executor =
        ExecutorFactory.newSingleThreadExecutor("failover");
    final Future<ReaderFailoverResult> future = submitInternalFailoverTask(hosts, currentHost, executor);
    return getInternalFailoverResult(executor, future);
  }

  private Future<ReaderFailoverResult> submitInternalFailoverTask(
      final List<HostSpec> hosts,
      final HostSpec currentHost,
      final ExecutorService executor) {
    final Future<ReaderFailoverResult> future = executor.submit(() -> {
      ReaderFailoverResult result;
      try {
        while (true) {
          result = failoverInternal(hosts, currentHost);
          if (result != null && result.isConnected()) {
            return result;
          }

          TimeUnit.SECONDS.sleep(1);
        }
      } catch (final SQLException ex) {
        return new ReaderFailoverResult(null, null, false, ex);
      } catch (final Exception ex) {
        return new ReaderFailoverResult(null, null, false, new SQLException(ex));
      }
    });
    executor.shutdown();
    return future;
  }

  private ReaderFailoverResult getInternalFailoverResult(
      final ExecutorService executor,
      final Future<ReaderFailoverResult> future) throws SQLException {
    try {
      final ReaderFailoverResult result = future.get(this.maxFailoverTimeoutMs, TimeUnit.MILLISECONDS);
      if (result == null) {
        LOGGER.warning(
            Messages.get("ClusterAwareReaderFailoverHandler.timeout", new Object[] {this.maxFailoverTimeoutMs}));
        return FAILED_READER_FAILOVER_RESULT;
      }

      return result;
    } catch (final InterruptedException e) {
      Thread.currentThread().interrupt();
      throw new SQLException(Messages.get("ClusterAwareReaderFailoverHandler.interruptedThread"), "70100", e);
    } catch (final ExecutionException e) {
      return FAILED_READER_FAILOVER_RESULT;
    } catch (final TimeoutException e) {
      future.cancel(true);
      return FAILED_READER_FAILOVER_RESULT;
    } finally {
      if (!executor.isTerminated()) {
        executor.shutdownNow(); // terminate all remaining tasks
      }
    }
  }

  protected ReaderFailoverResult failoverInternal(final List<HostSpec> hosts, final HostSpec currentHost)
      throws SQLException {
    if (currentHost != null) {
      this.pluginService.setAvailability(currentHost.asAliases(), HostAvailability.NOT_AVAILABLE);
      this.hostAvailabilityMap.put(currentHost.getHost(), HostAvailability.NOT_AVAILABLE);
    }

    final List<HostSpec> hostsByPriority = getHostsByPriority(hosts);
    return getConnectionFromHostGroup(hostsByPriority);
  }

  public List<HostSpec> getHostsByPriority(final List<HostSpec> hosts) {
    final List<HostSpec> activeReaders = new ArrayList<>();
    final List<HostSpec> downHostList = new ArrayList<>();
    HostSpec writerHost = null;

    for (final HostSpec host : hosts) {
      if (host.getRole() == HostRole.WRITER) {
        writerHost = host;
        continue;
      }
      if (host.getRawAvailability() == HostAvailability.AVAILABLE) {
        activeReaders.add(host);
      } else {
        downHostList.add(host);
      }
    }
    Collections.shuffle(activeReaders);
    Collections.shuffle(downHostList);

    final List<HostSpec> hostsByPriority = new ArrayList<>(activeReaders);
    final int numOfReaders = activeReaders.size() + downHostList.size();
    // Since the writer instance may change during failover, the original writer is likely now a reader. We will include
    // it and then verify the role once connected if using "strict-reader".
    if (writerHost != null || numOfReaders == 0) {
      hostsByPriority.add(writerHost);
    }
    hostsByPriority.addAll(downHostList);

    return hostsByPriority;
  }

  /**
   * Called to get any available reader connection. If no reader is available then result of process
   * is unsuccessful. This process will not attempt to connect to the writer.
   *
   * @param hostList Cluster current topology
   * @return {@link ReaderFailoverResult} The results of this process.
   */
  @Override
  public ReaderFailoverResult getReaderConnection(final List<HostSpec> hostList)
      throws SQLException {
    if (Utils.isNullOrEmpty(hostList)) {
      LOGGER.fine(
          () -> Messages.get(
              "ClusterAwareReaderFailover.invalidTopology",
              new Object[] {"getReaderConnection"}));
      return FAILED_READER_FAILOVER_RESULT;
    }

    final List<HostSpec> hostsByPriority = getReaderHostsByPriority(hostList);
    return getConnectionFromHostGroup(hostsByPriority);
  }

  public List<HostSpec> getReaderHostsByPriority(final List<HostSpec> hosts) {
    final List<HostSpec> activeReaders = new ArrayList<>();
    final List<HostSpec> downHostList = new ArrayList<>();
    HostSpec writerHost = null;

    for (final HostSpec host : hosts) {
      if (host.getRole() == HostRole.WRITER) {
        writerHost = host;
        continue;
      }
      if (host.getRawAvailability() == HostAvailability.AVAILABLE) {
        activeReaders.add(host);
      } else {
        downHostList.add(host);
      }
    }
    Collections.shuffle(activeReaders);
    Collections.shuffle(downHostList);

    final List<HostSpec> hostsByPriority = new ArrayList<>(activeReaders);
    final int numOfReaders = activeReaders.size() + downHostList.size();
    hostsByPriority.addAll(downHostList);

    if (writerHost == null) {
      return hostsByPriority;
    }

    boolean shouldIncludeWriter = numOfReaders == 0
        || this.pluginService.getDialect().getFailoverRestrictions()
        .contains(FailoverRestriction.ENABLE_WRITER_IN_TASK_B);
    if (shouldIncludeWriter) {
      hostsByPriority.add(writerHost);
    }

    return hostsByPriority;
  }

  private ReaderFailoverResult getConnectionFromHostGroup(final List<HostSpec> hosts) throws SQLException {
    final ExecutorService executor =
        ExecutorFactory.newFixedThreadPool(2, "failover");
    final CompletionService<ReaderFailoverResult> completionService = new ExecutorCompletionService<>(executor);
    // The ConnectionAttemptTask threads should each have their own services container since they execute concurrently
    // and PluginService was not designed to be thread-safe.
    List<FullServicesContainer> servicesContainers =
        Arrays.asList(getNewServicesContainer(), getNewServicesContainer());

    try {
      for (int i = 0; i < hosts.size(); i += 2) {
        // submit connection attempt tasks in batches of 2
        final ReaderFailoverResult result =
            getResultFromNextTaskBatch(hosts, executor, completionService, servicesContainers, i);
        if (result.isConnected() || result.getException() != null) {
          return result;
        }

        try {
          TimeUnit.SECONDS.sleep(1);
        } catch (final InterruptedException e) {
          Thread.currentThread().interrupt();
          throw new SQLException(Messages.get("ClusterAwareReaderFailoverHandler.interruptedThread"), "70100", e);
        }
      }

      return new ReaderFailoverResult(null, null, false);
    } finally {
      executor.shutdownNow();
    }
  }

  private ReaderFailoverResult getResultFromNextTaskBatch(
      final List<HostSpec> hosts,
      final ExecutorService executor,
      final CompletionService<ReaderFailoverResult> completionService,
      final List<FullServicesContainer> servicesContainers,
      final int i) throws SQLException {
    ReaderFailoverResult result;
    final int numTasks = i + 1 < hosts.size() ? 2 : 1;
    completionService.submit(
        new ConnectionAttemptTask(
            servicesContainers.get(0),
            this.hostAvailabilityMap,
            hosts.get(i),
            this.props,
            this.isStrictReaderRequired));
    if (numTasks == 2) {
      completionService.submit(
          new ConnectionAttemptTask(
              servicesContainers.get(1),
              this.hostAvailabilityMap,
              hosts.get(i + 1),
              this.props,
              this.isStrictReaderRequired));
    }

    for (int taskNum = 0; taskNum < numTasks; taskNum++) {
      result = getNextResult(completionService);
      if (result.isConnected()) {
        executor.shutdownNow();
        return result;
      }
      if (result.getException() != null) {
        executor.shutdownNow();
        return result;
      }
    }
    return new ReaderFailoverResult(null, null, false);
  }

  protected FullServicesContainer getNewServicesContainer() throws SQLException {
    return ServiceContainerUtility.createServiceContainer(
        this.servicesContainer.getStorageService(),
        this.servicesContainer.getMonitorService(),
        this.servicesContainer.getTelemetryFactory(),
        this.pluginService.getOriginalUrl(),
        this.pluginService.getDriverProtocol(),
        this.pluginService.getTargetDriverDialect(),
        this.pluginService.getDialect(),
        this.props
    );
  }

  private ReaderFailoverResult getNextResult(final CompletionService<ReaderFailoverResult> service)
      throws SQLException {
    try {
      final Future<ReaderFailoverResult> future = service.poll(this.timeoutMs, TimeUnit.MILLISECONDS);
      if (future == null) {
        return FAILED_READER_FAILOVER_RESULT;
      }
      final ReaderFailoverResult result = future.get();
      return result == null ? FAILED_READER_FAILOVER_RESULT : result;
    } catch (final ExecutionException e) {
      return FAILED_READER_FAILOVER_RESULT;
    } catch (final InterruptedException e) {
      Thread.currentThread().interrupt();
      // "Thread was interrupted"
      throw new SQLException(
          Messages.get(
              "ClusterAwareReaderFailoverHandler.interruptedThread"),
          "70100",
          e);
    }
  }

<<<<<<< HEAD
=======
  protected PluginService getNewPluginService() throws SQLException {
    FullServicesContainer newServicesContainer = new FullServicesContainerImpl(
        this.servicesContainer.getStorageService(),
        this.servicesContainer.getMonitorService(),
        this.servicesContainer.getTelemetryFactory()
    );

    ConnectionPluginManager pluginManager = new ConnectionPluginManager(
        this.pluginService.getDefaultConnectionProvider(), null, null, servicesContainer.getTelemetryFactory());
    newServicesContainer.setConnectionPluginManager(pluginManager);
    PartialPluginService pluginService = new PartialPluginService(
        newServicesContainer,
        this.props,
        this.pluginService.getOriginalUrl(),
        this.pluginService.getDriverProtocol(),
        this.pluginService.getTargetDriverDialect(),
        this.pluginService.getDialect()
    );

    pluginManager.init(newServicesContainer, this.props, pluginService, null);
    return pluginService;
  }

>>>>>>> 104d3039
  private static class ConnectionAttemptTask implements Callable<ReaderFailoverResult> {
    private final PluginService pluginService;
    private final Map<String, HostAvailability> availabilityMap;
    private final HostSpec newHost;
    private final Properties props;
    private final boolean isStrictReaderRequired;

    private ConnectionAttemptTask(
        final FullServicesContainer servicesContainer,
        final Map<String, HostAvailability> availabilityMap,
        final HostSpec newHost,
        final Properties props,
        final boolean isStrictReaderRequired) {
      this.pluginService = servicesContainer.getPluginService();
      this.availabilityMap = availabilityMap;
      this.newHost = newHost;
      this.props = props;
      this.isStrictReaderRequired = isStrictReaderRequired;
    }

    /**
     * Call ConnectionAttemptResult.
     */
    @Override
    public ReaderFailoverResult call() {
      LOGGER.fine(
          () -> Messages.get(
              "ClusterAwareReaderFailoverHandler.attemptingReaderConnection",
              new Object[] {this.newHost.getUrl(), PropertyUtils.maskProperties(props)}));

      try {
        final Properties copy = new Properties();
        copy.putAll(props);

        final Connection conn = this.pluginService.forceConnect(this.newHost, copy);
        this.availabilityMap.put(this.newHost.getHost(), HostAvailability.AVAILABLE);

        if (this.isStrictReaderRequired) {
          // need to ensure that new connection is a connection to a reader node
          try {
            HostRole role = this.pluginService.getHostRole(conn);
            if (!HostRole.READER.equals(role)) {
              LOGGER.fine(
                  Messages.get(
                      "ClusterAwareReaderFailoverHandler.readerRequired",
                      new Object[] {this.newHost.getUrl(), role}));

              try {
                conn.close();
              } catch (final SQLException innerException) {
                // ignore
              }

              return FAILED_READER_FAILOVER_RESULT;
            }
          } catch (SQLException e) {
            LOGGER.fine(Messages.get("ClusterAwareReaderFailoverHandler.errorGettingHostRole", new Object[] {e}));

            try {
              conn.close();
            } catch (final SQLException innerException) {
              // ignore
            }

            return FAILED_READER_FAILOVER_RESULT;
          }
        }

        LOGGER.fine(
            () -> Messages.get(
                "ClusterAwareReaderFailoverHandler.successfulReaderConnection",
                new Object[] {this.newHost.getUrl()}));
        LOGGER.fine("New reader failover connection object: " + conn);
        return new ReaderFailoverResult(conn, this.newHost, true);
      } catch (final SQLException e) {
        this.availabilityMap.put(newHost.getHost(), HostAvailability.NOT_AVAILABLE);
        LOGGER.fine(
            () -> Messages.get(
                "ClusterAwareReaderFailoverHandler.failedReaderConnection",
                new Object[] {this.newHost.getUrl()}));
        // Propagate exceptions that are not caused by network errors.
        if (!this.pluginService.isNetworkException(e, this.pluginService.getTargetDriverDialect())) {
          return new ReaderFailoverResult(null, null, false, e);
        }

        return FAILED_READER_FAILOVER_RESULT;
      }
    }
  }
}<|MERGE_RESOLUTION|>--- conflicted
+++ resolved
@@ -402,8 +402,6 @@
     }
   }
 
-<<<<<<< HEAD
-=======
   protected PluginService getNewPluginService() throws SQLException {
     FullServicesContainer newServicesContainer = new FullServicesContainerImpl(
         this.servicesContainer.getStorageService(),
@@ -427,7 +425,6 @@
     return pluginService;
   }
 
->>>>>>> 104d3039
   private static class ConnectionAttemptTask implements Callable<ReaderFailoverResult> {
     private final PluginService pluginService;
     private final Map<String, HostAvailability> availabilityMap;
