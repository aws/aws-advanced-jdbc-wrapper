/*
 * Copyright Amazon.com, Inc. or its affiliates. All Rights Reserved.
 *
 * Licensed under the Apache License, Version 2.0 (the "License").
 * You may not use this file except in compliance with the License.
 * You may obtain a copy of the License at
 *
 * http://www.apache.org/licenses/LICENSE-2.0
 *
 * Unless required by applicable law or agreed to in writing, software
 * distributed under the License is distributed on an "AS IS" BASIS,
 * WITHOUT WARRANTIES OR CONDITIONS OF ANY KIND, either express or implied.
 * See the License for the specific language governing permissions and
 * limitations under the License.
 */

package software.amazon.jdbc.plugin.failover;

import java.sql.Connection;
import java.sql.SQLException;
import java.util.ArrayList;
import java.util.Collections;
import java.util.List;
import java.util.Properties;
import java.util.concurrent.Callable;
import java.util.concurrent.CompletionService;
import java.util.concurrent.ExecutionException;
import java.util.concurrent.ExecutorCompletionService;
import java.util.concurrent.ExecutorService;
import java.util.concurrent.Executors;
import java.util.concurrent.Future;
import java.util.concurrent.TimeUnit;
import java.util.concurrent.TimeoutException;
import java.util.logging.Logger;
import software.amazon.jdbc.HostAvailability;
import software.amazon.jdbc.HostRole;
import software.amazon.jdbc.HostSpec;
import software.amazon.jdbc.PluginService;
import software.amazon.jdbc.util.Messages;
import software.amazon.jdbc.util.Utils;

/**
 * An implementation of ReaderFailoverHandler.
 *
 * <p>Reader Failover Process goal is to connect to any available reader. In order to connect
 * faster, this implementation tries to connect to two readers at the same time. The first
 * successfully connected reader is returned as the process result. If both readers are unavailable
 * (i.e. could not be connected to), the process picks up another pair of readers and repeat. If no
 * reader has been connected to, the process may consider a writer host, and other hosts marked
 * down, to connect to.
 */
public class ClusterAwareReaderFailoverHandler implements ReaderFailoverHandler {

  private static final Logger LOGGER =
      Logger.getLogger(ClusterAwareReaderFailoverHandler.class.getName());
  protected static final int DEFAULT_FAILOVER_TIMEOUT = 60000; // 60 sec
  protected static final int DEFAULT_READER_CONNECT_TIMEOUT = 30000; // 30 sec
  public static final ReaderFailoverResult FAILED_READER_FAILOVER_RESULT = new ReaderFailoverResult(null,
      null, false);
  protected Properties initialConnectionProps;
  protected int maxFailoverTimeoutMs;
  protected int timeoutMs;
  protected boolean enableFailoverStrictReader;
  protected final PluginService pluginService;

  /**
   * ClusterAwareReaderFailoverHandler constructor.
   *
   * @param pluginService          A provider for creating new connections.
   * @param initialConnectionProps The initial connection properties to copy over to the new reader.
   */
  public ClusterAwareReaderFailoverHandler(
      final PluginService pluginService,
      final Properties initialConnectionProps) {
    this(
        pluginService,
        initialConnectionProps,
        DEFAULT_FAILOVER_TIMEOUT,
        DEFAULT_READER_CONNECT_TIMEOUT,
        false);
  }

  /**
   * ClusterAwareReaderFailoverHandler constructor.
   *
   * @param pluginService              A provider for creating new connections.
   * @param initialConnectionProps     The initial connection properties to copy over to the new reader.
   * @param maxFailoverTimeoutMs       Maximum allowed time for the entire reader failover process.
   * @param timeoutMs                  Maximum allowed time in milliseconds for each reader connection attempt during
   *                                   the reader failover process.
   * @param enableFailoverStrictReader When true, it disables adding a writer to a list of nodes to connect
   */
  public ClusterAwareReaderFailoverHandler(
      final PluginService pluginService,
      final Properties initialConnectionProps,
      final int maxFailoverTimeoutMs,
      final int timeoutMs,
      final boolean enableFailoverStrictReader) {
    this.pluginService = pluginService;
    this.initialConnectionProps = initialConnectionProps;
    this.maxFailoverTimeoutMs = maxFailoverTimeoutMs;
    this.timeoutMs = timeoutMs;
    this.enableFailoverStrictReader = enableFailoverStrictReader;
  }

  /**
   * Set process timeout in millis. Entire process of connecting to a reader will be limited by this
   * time duration.
   *
   * @param timeoutMs Process timeout in millis
   */
  protected void setTimeoutMs(final int timeoutMs) {
    this.timeoutMs = timeoutMs;
  }

  /**
   * Called to start Reader Failover Process. This process tries to connect to any reader. If no
   * reader is available then driver may also try to connect to a writer host, down hosts, and the
   * current reader host.
   *
   * @param hosts       Cluster current topology
   * @param currentHost The currently connected host that has failed.
   * @return {@link ReaderFailoverResult} The results of this process.
   */
  @Override
  public ReaderFailoverResult failover(final List<HostSpec> hosts, final HostSpec currentHost)
      throws SQLException {
    if (Utils.isNullOrEmpty(hosts)) {
      LOGGER.fine(() -> Messages.get("ClusterAwareReaderFailoverHandler.invalidTopology", new Object[] {"failover"}));
      return FAILED_READER_FAILOVER_RESULT;
    }

    final ExecutorService executor = Executors.newSingleThreadExecutor();
    final Future<ReaderFailoverResult> future = submitInternalFailoverTask(hosts, currentHost, executor);
    return getInternalFailoverResult(executor, future);
  }

  private Future<ReaderFailoverResult> submitInternalFailoverTask(
      final List<HostSpec> hosts,
      final HostSpec currentHost,
      final ExecutorService executor) {
    final Future<ReaderFailoverResult> future = executor.submit(() -> {
      ReaderFailoverResult result;
      List<HostSpec> topology = hosts;
      try {
        while (true) {
          result = failoverInternal(topology, currentHost);
          if (result != null && result.isConnected()) {
            if (!this.enableFailoverStrictReader) {
              return result; // connection to any node works for us
            }

            // need to ensure that new connection is a connection to a reader node

            pluginService.forceRefreshHostList(result.getConnection());
            topology = pluginService.getHosts();
            for (final HostSpec node : topology) {
              if (node.getUrl().equals(result.getHost().getUrl())) {
                // found new connection host in the latest topology
                if (node.getRole() == HostRole.READER) {
                  return result;
                }
              }
            }

            // New node is not found in the latest topology. There are few possible reasons for that.
            // - Node is not yet presented in the topology due to failover process in progress
            // - Node is in the topology but its role isn't a
            //   READER (that is not acceptable option due to this.strictReader setting)
            // Need to continue this loop and to make another try to connect to a reader.

            try {
              result.getConnection().close();
            } catch (final SQLException ex) {
              // ignore
            }
          }

          TimeUnit.SECONDS.sleep(1);
        }
      } catch (final SQLException ex) {
        return new ReaderFailoverResult(null, null, false, ex);
      } catch (final Exception ex) {
        return new ReaderFailoverResult(null, null, false, new SQLException(ex));
      }
    });
    executor.shutdown();
    return future;
  }

  private ReaderFailoverResult getInternalFailoverResult(
      final ExecutorService executor,
      final Future<ReaderFailoverResult> future) throws SQLException {
    final ReaderFailoverResult defaultResult = new ReaderFailoverResult(
        null, null, false);
    try {
      final ReaderFailoverResult result = future.get(this.maxFailoverTimeoutMs, TimeUnit.MILLISECONDS);
      return result == null ? defaultResult : result;
    } catch (final InterruptedException e) {
      Thread.currentThread().interrupt();
      throw new SQLException(Messages.get("ClusterAwareReaderFailoverHandler.interruptedThread"), "70100", e);
    } catch (final ExecutionException e) {
      return defaultResult;
    } catch (final TimeoutException e) {
      future.cancel(true);
      return defaultResult;
    } finally {
      if (!executor.isTerminated()) {
        executor.shutdownNow(); // terminate all remaining tasks
      }
    }
  }

  protected ReaderFailoverResult failoverInternal(
      final List<HostSpec> hosts,
      final HostSpec currentHost)
      throws SQLException {
    if (currentHost != null) {
      this.pluginService.setAvailability(currentHost.asAliases(), HostAvailability.NOT_AVAILABLE);
    }
    final List<HostSpec> hostsByPriority = getHostsByPriority(hosts);
    return getConnectionFromHostGroup(hostsByPriority);
  }

  public List<HostSpec> getHostsByPriority(final List<HostSpec> hosts) {
    final List<HostSpec> activeReaders = new ArrayList<>();
    final List<HostSpec> downHostList = new ArrayList<>();
    HostSpec writerHost = null;

    for (final HostSpec host : hosts) {
      if (host.getRole() == HostRole.WRITER) {
        writerHost = host;
        continue;
      }
      if (host.getAvailability() == HostAvailability.AVAILABLE) {
        activeReaders.add(host);
      } else {
        downHostList.add(host);
      }
    }
    Collections.shuffle(activeReaders);
    Collections.shuffle(downHostList);

    final List<HostSpec> hostsByPriority = new ArrayList<>(activeReaders);
    final int numOfReaders = activeReaders.size() + downHostList.size();
    if (writerHost != null && (!this.enableFailoverStrictReader || numOfReaders == 0)) {
      hostsByPriority.add(writerHost);
    }
    hostsByPriority.addAll(downHostList);

    return hostsByPriority;
  }

  /**
   * Called to get any available reader connection. If no reader is available then result of process
   * is unsuccessful. This process will not attempt to connect to the writer.
   *
   * @param hostList Cluster current topology
   * @return {@link ReaderFailoverResult} The results of this process.
   */
  @Override
  public ReaderFailoverResult getReaderConnection(final List<HostSpec> hostList)
      throws SQLException {
    if (Utils.isNullOrEmpty(hostList)) {
      LOGGER.fine(
          () -> Messages.get(
              "ClusterAwareReaderFailover.invalidTopology",
              new Object[] {"getReaderConnection"}));
      return FAILED_READER_FAILOVER_RESULT;
    }

    final List<HostSpec> hostsByPriority = getReaderHostsByPriority(hostList);
    return getConnectionFromHostGroup(hostsByPriority);
  }

  public List<HostSpec> getReaderHostsByPriority(final List<HostSpec> hosts) {
    final List<HostSpec> activeReaders = new ArrayList<>();
    final List<HostSpec> downHostList = new ArrayList<>();

    for (final HostSpec host : hosts) {
      if (host.getRole() == HostRole.WRITER) {
        continue;
      }
      if (host.getAvailability() == HostAvailability.AVAILABLE) {
        activeReaders.add(host);
      } else {
        downHostList.add(host);
      }
    }
    Collections.shuffle(activeReaders);
    Collections.shuffle(downHostList);

    final List<HostSpec> hostsByPriority = new ArrayList<>();
    hostsByPriority.addAll(activeReaders);
    hostsByPriority.addAll(downHostList);

    return hostsByPriority;
  }

  private ReaderFailoverResult getConnectionFromHostGroup(final List<HostSpec> hosts)
      throws SQLException {
    final ExecutorService executor = Executors.newFixedThreadPool(2);
    final CompletionService<ReaderFailoverResult> completionService = new ExecutorCompletionService<>(executor);

    try {
      for (int i = 0; i < hosts.size(); i += 2) {
        // submit connection attempt tasks in batches of 2
        final ReaderFailoverResult result = getResultFromNextTaskBatch(hosts, executor, completionService, i);
        if (result.isConnected() || result.getException() != null) {
          return result;
        }

        try {
          TimeUnit.SECONDS.sleep(1);
        } catch (final InterruptedException e) {
          Thread.currentThread().interrupt();
          throw new SQLException(Messages.get("ClusterAwareReaderFailoverHandler.interruptedThread"), "70100", e);
        }
      }

      return new ReaderFailoverResult(
          null,
          null,
          false);
    } finally {
      executor.shutdownNow();
    }
  }

  private ReaderFailoverResult getResultFromNextTaskBatch(
      final List<HostSpec> hosts,
      final ExecutorService executor,
      final CompletionService<ReaderFailoverResult> completionService,
      final int i) throws SQLException {
    ReaderFailoverResult result;
    final int numTasks = i + 1 < hosts.size() ? 2 : 1;
    completionService.submit(new ConnectionAttemptTask(hosts.get(i)));
    if (numTasks == 2) {
      completionService.submit(new ConnectionAttemptTask(hosts.get(i + 1)));
    }
    for (int taskNum = 0; taskNum < numTasks; taskNum++) {
      result = getNextResult(completionService);
      if (result.isConnected()) {
        executor.shutdownNow();
        return result;
      }
      if (result.getException() != null) {
        executor.shutdownNow();
        return result;
      }
    }
    return new ReaderFailoverResult(
        null,
        null,
        false);
  }

  private ReaderFailoverResult getNextResult(final CompletionService<ReaderFailoverResult> service)
      throws SQLException {
    try {
      final Future<ReaderFailoverResult> future = service.poll(this.timeoutMs, TimeUnit.MILLISECONDS);
      if (future == null) {
        return FAILED_READER_FAILOVER_RESULT;
      }
      final ReaderFailoverResult result = future.get();
      return result == null ? FAILED_READER_FAILOVER_RESULT : result;
    } catch (final ExecutionException e) {
      return FAILED_READER_FAILOVER_RESULT;
    } catch (final InterruptedException e) {
      Thread.currentThread().interrupt();
      // "Thread was interrupted"
      throw new SQLException(
          Messages.get(
              "ClusterAwareReaderFailoverHandler.interruptedThread"),
          "70100",
          e);
    }
  }

  private class ConnectionAttemptTask implements Callable<ReaderFailoverResult> {

    private final HostSpec newHost;

    private ConnectionAttemptTask(final HostSpec newHost) {
      this.newHost = newHost;
    }

    /**
     * Call ConnectionAttemptResult.
     */
    @Override
    public ReaderFailoverResult call() {
      LOGGER.fine(
          () -> Messages.get(
              "ClusterAwareReaderFailoverHandler.attemptingReaderConnection",
              new Object[] {this.newHost.getUrl()}));

      try {
<<<<<<< HEAD
        Connection conn = pluginService.forceConnect(this.newHost, initialConnectionProps);
=======
        final Connection conn = pluginService.connect(this.newHost, initialConnectionProps);
>>>>>>> c85d80d1
        pluginService.setAvailability(this.newHost.asAliases(), HostAvailability.AVAILABLE);
        LOGGER.fine(
            () -> Messages.get(
                "ClusterAwareReaderFailoverHandler.successfulReaderConnection",
                new Object[] {this.newHost.getUrl()}));
        LOGGER.fine("New reader connection object: " + conn);
        return new ReaderFailoverResult(conn, this.newHost, true);
      } catch (final SQLException e) {
        pluginService.setAvailability(newHost.asAliases(), HostAvailability.NOT_AVAILABLE);
        LOGGER.fine(
            () -> Messages.get(
                "ClusterAwareReaderFailoverHandler.failedReaderConnection",
                new Object[] {this.newHost.getUrl()}));
        // Propagate exceptions that are not caused by network errors.
        if (!pluginService.isNetworkException(e)) {
          return new ReaderFailoverResult(
              null,
              null,
              false,
              e);
        }

        return FAILED_READER_FAILOVER_RESULT;
      }
    }
  }
}<|MERGE_RESOLUTION|>--- conflicted
+++ resolved
@@ -396,11 +396,7 @@
               new Object[] {this.newHost.getUrl()}));
 
       try {
-<<<<<<< HEAD
-        Connection conn = pluginService.forceConnect(this.newHost, initialConnectionProps);
-=======
-        final Connection conn = pluginService.connect(this.newHost, initialConnectionProps);
->>>>>>> c85d80d1
+        final Connection conn = pluginService.forceConnect(this.newHost, initialConnectionProps);
         pluginService.setAvailability(this.newHost.asAliases(), HostAvailability.AVAILABLE);
         LOGGER.fine(
             () -> Messages.get(
