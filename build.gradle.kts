/*
 * AWS JDBC Proxy Driver
 * Copyright Amazon.com Inc. or affiliates.
 * See the LICENSE file in the project root for more information.
 */

import com.github.vlsi.gradle.dsl.configureEach
import org.jdbcProxyDriver.buildtools.JavaCommentPreprocessorTask

plugins {
    java
    id("com.github.vlsi.gradle-extensions")
    id("com.github.vlsi.stage-vote-release")
    id("com.github.vlsi.ide")
}

val String.v: String get() = rootProject.extra["$this.version"] as String
val buildVersion = "jdbc-proxy-driver".v + releaseParams.snapshotSuffix

allprojects {
    group = "software.aws.rds"
    version = buildVersion

    repositories {
        mavenCentral()
    }

    tasks {
        configureEach<JavaCommentPreprocessorTask> {
            val re = Regex("^(\\d+)\\.(\\d+)(?:\\.(\\d+))?.*")

            val version = project.version.toString()
            val matchResult = re.find(version)
                ?: throw GradleException("Unable to parse major.minor.patch version parts from project.version '$version'")
            val (major, minor, patch) = matchResult.destructured

            variables.apply {
                put("version", version)
                put("version.major", major)
                put("version.minor", minor)
                put("version.patch", patch.ifBlank { "0" })
            }
        }
    }
<<<<<<< HEAD
}

dependencies {

    implementation("org.checkerframework:checker-qual:3.22.2")
    implementation("org.slf4j:slf4j-api:1.7.30")

    testImplementation("ch.qos.logback:logback-classic:0.9.26")
    testImplementation("org.junit.platform:junit-platform-commons:1.8.2")
    testImplementation("org.junit.platform:junit-platform-engine:1.8.2")
    testImplementation("org.junit.platform:junit-platform-launcher:1.8.2")
    testImplementation("org.junit.platform:junit-platform-suite-engine:1.8.2")
    testImplementation("org.junit.jupiter:junit-jupiter-api:5.8.2")
    testImplementation("org.junit.jupiter:junit-jupiter-params:5.8.2")
    testRuntimeOnly("org.junit.jupiter:junit-jupiter-engine")

    testImplementation("org.postgresql:postgresql:42.+")
    testImplementation("mysql:mysql-connector-java:8.0.+")
    testImplementation("com.zaxxer:HikariCP:4.+") // version 4.+ is compatible with Java 8
    testImplementation("org.springframework.boot:spring-boot-starter-jdbc:2.7.+")
    testImplementation("org.mockito:mockito-inline:4.+")
    testImplementation("software.amazon.awssdk:rds:2.17.165")
    testImplementation("software.amazon.awssdk:ec2:2.17.165")
    testImplementation("org.testcontainers:testcontainers:1.17.2")
    testImplementation("org.testcontainers:mysql:1.17.2")
    testImplementation("org.testcontainers:postgresql:1.17.2")
    testImplementation("org.testcontainers:junit-jupiter:1.17.2")
    testImplementation("org.testcontainers:toxiproxy:1.17.2")
    testImplementation("org.apache.commons:commons-dbcp2:2.8.0")
}

tasks.getByName<Test>("test") {
    useJUnitPlatform()

    fun passProperty(name: String, default: String? = null) {
        val value = System.getProperty(name) ?: default
        value?.let { systemProperty(name, it) }
    }

    passProperty("mysqlServerName")
    passProperty("mysqlUser")
    passProperty("mysqlPassword")
    passProperty("mysqlDatabase")

    passProperty("postgresqlServerName")
    passProperty("postgresqlUser")
    passProperty("postgresqlPassword")
    passProperty("postgresqlDatabase")

    systemProperty("java.util.logging.config.file", "${project.buildDir}/resources/test/logging-test.properties")
}

// Run integrations tests in container
// Environment is being configured and started
tasks.register<Test>("test-integration-aurora-postgres") {
    group = "verification"
    filter.includeTestsMatching("integration.host.AuroraPostgresContainerTest.runTestInContainer")
}

tasks.register<Test>("test-performance-aurora-postgres") {
    group = "verification"
    filter.includeTestsMatching("integration.host.AuroraPostgresContainerTest.runPerformanceTestInContainer")
}

// Run standard Postgres tests in container
// Environment (like supplementary containers) should be up and running!
tasks.register<Test>("test-integration-standard-postgres") {
    group = "verification"
    filter.includeTestsMatching("integration.host.StandardPostgresContainerTest.runTestInContainer")
}

// Run integration tests in container with debugger
// Environment is being configured and started
tasks.register<Test>("debug-integration-aurora-postgres") {
    group = "verification"
    filter.includeTestsMatching("integration.host.AuroraPostgresContainerTest.debugTestInContainer")
}

tasks.register<Test>("debug-performance-aurora-postgres") {
    group = "verification"
    filter.includeTestsMatching("testsuite.integration.host.AuroraPostgresContainerTest.debugPerformanceTestInContainer")
}

tasks.register<Test>("debug-integration-standard-postgres") {
    group = "verification"
    filter.includeTestsMatching("integration.host.StandardPostgresContainerTest.debugTestInContainer")
}

// Integration tests are run in a specific order.
// To add more tests, see testsuite.integration.container.aurora.postgres.AuroraPostgresTestSuite.java
tasks.register<Test>("in-container-aurora-postgres") {
    filter.includeTestsMatching("integration.container.aurora.postgres.AuroraPostgresTestSuite")
}

tasks.register<Test>("in-container-aurora-postgres-performance") {
    filter.includeTestsMatching("integration.container.aurora.postgres.AuroraPostgresPerformanceTest")
}

// Integration tests are run in a specific order.
// To add more tests, see integration.container.standard.postgres.StandardPostgresTestSuite.java
tasks.register<Test>("in-container-standard-postgres") {
    filter.includeTestsMatching("integration.container.standard.postgres.StandardPostgresTestSuite")
}

tasks.withType<Test> {
    this.testLogging {
        this.showStandardStreams = true
    }
    useJUnitPlatform()
=======
>>>>>>> 08258898
}<|MERGE_RESOLUTION|>--- conflicted
+++ resolved
@@ -42,116 +42,4 @@
             }
         }
     }
-<<<<<<< HEAD
-}
-
-dependencies {
-
-    implementation("org.checkerframework:checker-qual:3.22.2")
-    implementation("org.slf4j:slf4j-api:1.7.30")
-
-    testImplementation("ch.qos.logback:logback-classic:0.9.26")
-    testImplementation("org.junit.platform:junit-platform-commons:1.8.2")
-    testImplementation("org.junit.platform:junit-platform-engine:1.8.2")
-    testImplementation("org.junit.platform:junit-platform-launcher:1.8.2")
-    testImplementation("org.junit.platform:junit-platform-suite-engine:1.8.2")
-    testImplementation("org.junit.jupiter:junit-jupiter-api:5.8.2")
-    testImplementation("org.junit.jupiter:junit-jupiter-params:5.8.2")
-    testRuntimeOnly("org.junit.jupiter:junit-jupiter-engine")
-
-    testImplementation("org.postgresql:postgresql:42.+")
-    testImplementation("mysql:mysql-connector-java:8.0.+")
-    testImplementation("com.zaxxer:HikariCP:4.+") // version 4.+ is compatible with Java 8
-    testImplementation("org.springframework.boot:spring-boot-starter-jdbc:2.7.+")
-    testImplementation("org.mockito:mockito-inline:4.+")
-    testImplementation("software.amazon.awssdk:rds:2.17.165")
-    testImplementation("software.amazon.awssdk:ec2:2.17.165")
-    testImplementation("org.testcontainers:testcontainers:1.17.2")
-    testImplementation("org.testcontainers:mysql:1.17.2")
-    testImplementation("org.testcontainers:postgresql:1.17.2")
-    testImplementation("org.testcontainers:junit-jupiter:1.17.2")
-    testImplementation("org.testcontainers:toxiproxy:1.17.2")
-    testImplementation("org.apache.commons:commons-dbcp2:2.8.0")
-}
-
-tasks.getByName<Test>("test") {
-    useJUnitPlatform()
-
-    fun passProperty(name: String, default: String? = null) {
-        val value = System.getProperty(name) ?: default
-        value?.let { systemProperty(name, it) }
-    }
-
-    passProperty("mysqlServerName")
-    passProperty("mysqlUser")
-    passProperty("mysqlPassword")
-    passProperty("mysqlDatabase")
-
-    passProperty("postgresqlServerName")
-    passProperty("postgresqlUser")
-    passProperty("postgresqlPassword")
-    passProperty("postgresqlDatabase")
-
-    systemProperty("java.util.logging.config.file", "${project.buildDir}/resources/test/logging-test.properties")
-}
-
-// Run integrations tests in container
-// Environment is being configured and started
-tasks.register<Test>("test-integration-aurora-postgres") {
-    group = "verification"
-    filter.includeTestsMatching("integration.host.AuroraPostgresContainerTest.runTestInContainer")
-}
-
-tasks.register<Test>("test-performance-aurora-postgres") {
-    group = "verification"
-    filter.includeTestsMatching("integration.host.AuroraPostgresContainerTest.runPerformanceTestInContainer")
-}
-
-// Run standard Postgres tests in container
-// Environment (like supplementary containers) should be up and running!
-tasks.register<Test>("test-integration-standard-postgres") {
-    group = "verification"
-    filter.includeTestsMatching("integration.host.StandardPostgresContainerTest.runTestInContainer")
-}
-
-// Run integration tests in container with debugger
-// Environment is being configured and started
-tasks.register<Test>("debug-integration-aurora-postgres") {
-    group = "verification"
-    filter.includeTestsMatching("integration.host.AuroraPostgresContainerTest.debugTestInContainer")
-}
-
-tasks.register<Test>("debug-performance-aurora-postgres") {
-    group = "verification"
-    filter.includeTestsMatching("testsuite.integration.host.AuroraPostgresContainerTest.debugPerformanceTestInContainer")
-}
-
-tasks.register<Test>("debug-integration-standard-postgres") {
-    group = "verification"
-    filter.includeTestsMatching("integration.host.StandardPostgresContainerTest.debugTestInContainer")
-}
-
-// Integration tests are run in a specific order.
-// To add more tests, see testsuite.integration.container.aurora.postgres.AuroraPostgresTestSuite.java
-tasks.register<Test>("in-container-aurora-postgres") {
-    filter.includeTestsMatching("integration.container.aurora.postgres.AuroraPostgresTestSuite")
-}
-
-tasks.register<Test>("in-container-aurora-postgres-performance") {
-    filter.includeTestsMatching("integration.container.aurora.postgres.AuroraPostgresPerformanceTest")
-}
-
-// Integration tests are run in a specific order.
-// To add more tests, see integration.container.standard.postgres.StandardPostgresTestSuite.java
-tasks.register<Test>("in-container-standard-postgres") {
-    filter.includeTestsMatching("integration.container.standard.postgres.StandardPostgresTestSuite")
-}
-
-tasks.withType<Test> {
-    this.testLogging {
-        this.showStandardStreams = true
-    }
-    useJUnitPlatform()
-=======
->>>>>>> 08258898
 }