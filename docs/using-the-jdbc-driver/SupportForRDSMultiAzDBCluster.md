# Enhanced Support for Amazon RDS Multi-AZ DB Cluster

As of [v2.3.0](https://github.com/aws/aws-advanced-jdbc-wrapper/releases/tag/2.3.0), the AWS Advanced JDBC Wrapper has expanded its support for Amazon RDS Multi-AZ DB Cluster Deployment. By leveraging the topology information within the RDS Multi-AZ DB Cluster, the driver is capable of switching over the connection to a new writer node in approximately 1 second or less, given there is no replica lag during minor version upgrades or OS maintenance upgrades.

## General Usage

The process of using the AWS Advanced JDBC Wrapper with RDS Multi-AZ DB Cluster is the same as using it with an RDS Aurora cluster. All properties, configurations, functions, etc., remain consistent. Instead of connecting to a generic database endpoint, simply replace the endpoint with the Cluster Writer Endpoint provided by the RDS Multi-AZ DB Cluster.

### MySQL

<<<<<<< HEAD
There are permissions that must be granted to all non-administrative users who need database access. Without proper access, these users cannot utilize many of the driver's advanced features, including failover support. To grant the necessary permissions to non-administrative users, execute the following statement:
=======
There are extra permissions that must be granted to all non-administrative users who need database access. Without proper access, these users cannot utilize many of the wrappers's advanced features, including failover and blue/green deployment support. To grant the necessary permissions to non-administrative users, execute the following statement:
>>>>>>> f588beee

```sql
GRANT SELECT ON mysql.rds_topology TO 'non-admin-username'@'%'
```

<<<<<<< HEAD
=======
Since granting these permissions manually introduce significant operation overhead, see the [Granting Permissions to Non-admin User In MYSQL](./using-plugins/GrantingPermissionsToNonAdminUserInMySQL.md) guide to simplify this process.

>>>>>>> f588beee
Preparing a connection with MySQL in a Multi-AZ Cluster remains the same as before:

```java
Connection conn = DriverManager.getConnection("jdbc:aws-wrapper:mysql://cluster-writer-endpoint[:port]/database", props);
```

### PostgreSQL

The topology information is populated in Amazon RDS for PostgreSQL versions 13.12, 14.9, 15.4, or higher, starting from revision R3. Ensure you have a supported PostgreSQL version deployed.

Per AWS documentation and [this blog post](https://aws.amazon.com/blogs/database/achieve-one-second-or-less-downtime-with-the-advanced-jdbc-wrapper-driver-when-upgrading-amazon-rds-multi-az-db-clusters/), the `rds_tools` extension must be manually installed using the following DDL before the topology information becomes available on target cluster:

```sql
CREATE EXTENSION rds_tools;
```

The extension must be granted to all non-administrative users who need database access. Without access to `rds_tools`, non-admin users cannot utilize many of the driver's advanced features, including failover support. To grant the necessary permissions to non-administrative users, execute the following statement:

```sql
GRANT EXECUTE ON ALL FUNCTIONS IN SCHEMA rds_tools TO non-admin-username;
```

Then, prepare the connection with:

```java
Connection conn = DriverManager.getConnection("jdbc:aws-wrapper:postgresql://cluster-writer-endpoint[:port]/database", props);
```

## Optimizing Switchover Time

Amazon RDS Multi-AZ with two readable standbys now supports minor version upgrades with 1 second of downtime.

See feature announcement [here](https://aws.amazon.com/about-aws/whats-new/2023/11/amazon-rds-multi-az-two-stanbys-upgrades-downtime/).

During minor version upgrades of RDS Multi-AZ DB clusters, the `failover2` plugin switches the connection from the current writer to a newly upgraded reader. If minimizing downtime during switchover is critical to your application, consider adjusting the `failoverClusterTopologyRefreshRateMs` to a lower value such as 100ms, from the default 2000ms. However, be aware that this can potentially increase the workload on the database during the switchover.

For more details on the `failover2` plugin configuration, refer to the [Failover Configuration Guide](./FailoverConfigurationGuide.md).

## Examples

We have created many examples in the 'examples' folder demonstrating how to use the driver.

For additional information, you may also refer to [this AWS blog post](https://aws.amazon.com/blogs/database/achieve-one-second-or-less-downtime-with-the-advanced-jdbc-wrapper-driver-when-upgrading-amazon-rds-multi-az-db-clusters/).

## Limitations

The following plugins have been tested and confirmed to work with Amazon RDS Multi-AZ DB Clusters:

* [Aurora Connection Tracker Plugin](./using-plugins/UsingTheAuroraConnectionTrackerPlugin.md)
* [Failover Connection Plugin](./using-plugins/UsingTheFailoverPlugin.md)
* [Failover Connection Plugin v2](./using-plugins/UsingTheFailover2Plugin.md)
* [Host Monitoring Connection Plugin](./using-plugins/UsingTheHostMonitoringPlugin.md)

The compatibility of other plugins has not been tested at this time. They may function as expected or potentially result in unhandled behavior.
Use at your own discretion.<|MERGE_RESOLUTION|>--- conflicted
+++ resolved
@@ -8,21 +8,14 @@
 
 ### MySQL
 
-<<<<<<< HEAD
-There are permissions that must be granted to all non-administrative users who need database access. Without proper access, these users cannot utilize many of the driver's advanced features, including failover support. To grant the necessary permissions to non-administrative users, execute the following statement:
-=======
 There are extra permissions that must be granted to all non-administrative users who need database access. Without proper access, these users cannot utilize many of the wrappers's advanced features, including failover and blue/green deployment support. To grant the necessary permissions to non-administrative users, execute the following statement:
->>>>>>> f588beee
 
 ```sql
 GRANT SELECT ON mysql.rds_topology TO 'non-admin-username'@'%'
 ```
 
-<<<<<<< HEAD
-=======
 Since granting these permissions manually introduce significant operation overhead, see the [Granting Permissions to Non-admin User In MYSQL](./using-plugins/GrantingPermissionsToNonAdminUserInMySQL.md) guide to simplify this process.
 
->>>>>>> f588beee
 Preparing a connection with MySQL in a Multi-AZ Cluster remains the same as before:
 
 ```java
