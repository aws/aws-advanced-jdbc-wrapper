name: Main CI

on:
  workflow_dispatch:
  push:
    branches:
      - main
  pull_request:
    branches:
      - '*'
    paths-ignore:
      - '**/*.md'

concurrency:
  group: ${{ github.ref }}
  cancel-in-progress: true

jobs:
  build-driver:
    name: 'Run Tests'
    runs-on: ubuntu-latest
    steps:
      - name: 'Clone Repository'
        uses: actions/checkout@v2

      - name: 'Set up JDK 8'
        uses: actions/setup-java@v1
        with:
          java-version: 8

      - name: 'Run all checks'
        run: ./gradlew check

      - name: 'Generate code coverage report'
        run: ./gradlew jacocoTestReport

      - name: 'Archive Test Results'
        if: always()
        uses: actions/upload-artifact@v3
        with:
          name: 'junit-report'
          path: ./driver-proxy/build/reports/tests/test/
          retention-days: 3

      - name: 'Archive Coverage Report'
        if: always()
        uses: actions/upload-artifact@v3
        with:
          name: 'coverage-report'
<<<<<<< HEAD
          path: ./build/reports/jacoco/test/
          retention-days: 3
#  aurora-postgres-integration-tests:
#    concurrency: IntegrationTests
#    name: 'Run Aurora Postgres Integration Tests'
#    runs-on: ubuntu-latest
#    steps:
#      - name: 'Clone Repository'
#        uses: actions/checkout@v2
#        with:
#          fetch-depth: 50
#      - name: 'Set up JDK 8'
#        uses: actions/setup-java@v1
#        with:
#          java-version: 8
#      - name: 'Configure AWS Credentials'
#        uses: aws-actions/configure-aws-credentials@v1
#        with:
#          aws-access-key-id: ${{ secrets.AWS_ACCESS_KEY_ID }}
#          aws-secret-access-key: ${{ secrets.AWS_SECRET_ACCESS_KEY }}
#          aws-region: ${{ secrets.AWS_DEFAULT_REGION }}
#      - name: 'Set up Temp AWS Credentials'
#        run: |
#          creds=($(aws sts get-session-token \
#            --duration-seconds 3600 \
#            --query 'Credentials.[AccessKeyId, SecretAccessKey, SessionToken]' \
#            --output text \
#          | xargs));
#          echo "::add-mask::${creds[0]}"
#          echo "::add-mask::${creds[1]}"
#          echo "::add-mask::${creds[2]}"
#          echo "TEMP_AWS_ACCESS_KEY_ID=${creds[0]}" >> $GITHUB_ENV
#          echo "TEMP_AWS_SECRET_ACCESS_KEY=${creds[1]}" >> $GITHUB_ENV
#          echo "TEMP_AWS_SESSION_TOKEN=${creds[2]}" >> $GITHUB_ENV
#      - name: 'Run Integration Tests'
#        run: |
#          ./gradlew --no-parallel --no-daemon test-integration-aurora-postgres
#        env:
#          TEST_DB_CLUSTER_IDENTIFIER: ${{ secrets.TEST_DB_CLUSTER_IDENTIFIER }}-${{ github.run_id }}
#          TEST_USERNAME: ${{ secrets.TEST_USERNAME }}
#          TEST_PASSWORD: ${{ secrets.TEST_PASSWORD }}
#          AWS_ACCESS_KEY_ID: ${{ env.TEMP_AWS_ACCESS_KEY_ID }}
#          AWS_SECRET_ACCESS_KEY: ${{ env.TEMP_AWS_SECRET_ACCESS_KEY }}
#          AWS_SESSION_TOKEN: ${{ env.TEMP_AWS_SESSION_TOKEN }}
#      - name: 'Archive junit results'
#        if: always()
#        uses: actions/upload-artifact@v2
#        with:
#          name: 'junit-report'
#          path: build/reports/tests/
#          retention-days: 5

  standard-postgres-integration-tests:
    concurrency: IntegrationTests
    name: 'Run Standard Postgres Integration Tests'
    runs-on: ubuntu-latest
    steps:
      - name: 'Clone Repository'
        uses: actions/checkout@v2
        with:
          fetch-depth: 50
      - name: 'Set up JDK 8'
        uses: actions/setup-java@v1
        with:
          java-version: 8
      - name: 'Run Integration Tests'
        run: |
          ./gradlew --no-parallel --no-daemon test-integration-standard-postgres
        env:
          TEST_USERNAME: ${{ secrets.TEST_USERNAME }}
          TEST_PASSWORD: ${{ secrets.TEST_PASSWORD }}
      - name: 'Archive junit results'
        if: always()
        uses: actions/upload-artifact@v2
        with:
          name: 'junit-report'
          path: build/reports/tests/
          retention-days: 5
=======
          path: ./driver-proxy/build/reports/jacoco/test/
          retention-days: 3
>>>>>>> 08258898
<|MERGE_RESOLUTION|>--- conflicted
+++ resolved
@@ -47,8 +47,7 @@
         uses: actions/upload-artifact@v3
         with:
           name: 'coverage-report'
-<<<<<<< HEAD
-          path: ./build/reports/jacoco/test/
+          path: ./driver-proxy/build/reports/jacoco/test/
           retention-days: 3
 #  aurora-postgres-integration-tests:
 #    concurrency: IntegrationTests
@@ -125,8 +124,4 @@
         with:
           name: 'junit-report'
           path: build/reports/tests/
-          retention-days: 5
-=======
-          path: ./driver-proxy/build/reports/jacoco/test/
-          retention-days: 3
->>>>>>> 08258898
+          retention-days: 5