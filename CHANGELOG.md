# Changelog
All notable changes to this project will be documented in this file.

The format is based on [Keep a Changelog](https://keepachangelog.com/en/1.0.0/), and this project adheres to [Semantic Versioning](https://semver.org/#semantic-versioning-200).

## [2.6.7] - 2025-11-25

### :bug: Fixed
- Handle nested auth exceptions in MySQLExceptionHandler ([PR #1601](https://github.com/aws/aws-advanced-jdbc-wrapper/pull/1601)) and in other handlers ([PR #1605](https://github.com/aws/aws-advanced-jdbc-wrapper/pull/1605)).
- Outdated topology during Blue/Green switchover leads to wrong connection failover ([PR #1599](https://github.com/aws/aws-advanced-jdbc-wrapper/pull/1599)).
- Ensure Blue/Green monitor instances are set up properly ([PR #1612](https://github.com/aws/aws-advanced-jdbc-wrapper/pull/1612)).

### :crab: Changed
- Documentation:
    - Replace references to AWS JDBC Driver to AWS Advanced JDBC Wrapper for consistency ([PR #1595](https://github.com/aws/aws-advanced-jdbc-wrapper/pull/1595))
    - Update instructions regarding MySQL permissions ([PR #1608](https://github.com/aws/aws-advanced-jdbc-wrapper/pull/1608))

## [2.6.6] - 2025-11-05

### :magic_wand: Added
- Added support for `eu`, `au`, and `uk` domains and `rds-fips` subdomains ([PR #1585](https://github.com/aws/aws-advanced-jdbc-wrapper/pull/1587))

### :crab: Changed
- Scoped down GitHub Token permissions ([PR #1571](https://github.com/aws/aws-advanced-jdbc-wrapper/pull/1571))
- Improved integration testing by cleaning up the test environment before each run([PR #1562](https://github.com/aws/aws-advanced-jdbc-wrapper/pull/1562))
- Documentation:
  - Added [compatibility guide](https://github.com/aws/aws-advanced-jdbc-wrapper/blob/main/docs/using-the-jdbc-driver/Compatibility.md) documentation which covers [database type compatibility](https://github.com/aws/aws-advanced-jdbc-wrapper/blob/main/docs/using-the-jdbc-driver/CompatibilityDatabaseTypes.md), [database URL type compatibility](https://github.com/aws/aws-advanced-jdbc-wrapper/blob/main/docs/using-the-jdbc-driver/CompatibilityEndpoints.md), and [cross plugins compatibility](https://github.com/aws/aws-advanced-jdbc-wrapper/blob/54aa6324a2373e745e1a41823b20ad2109fdcb4e/docs/using-the-jdbc-driver/CompatibilityCrossPlugins.md) ([PR #1567](https://github.com/aws/aws-advanced-jdbc-wrapper/pull/1567))
  - Removed IAM Multi-AZ DB Cluster limitation from documentation ([PR #1569](https://github.com/aws/aws-advanced-jdbc-wrapper/pull/1569))
  - Update integration testing guide with clean-up step ([PR #1584](https://github.com/aws/aws-advanced-jdbc-wrapper/pull/1584))

## [2.6.5] - 2025-10-16

### :magic_wand: Added
- Weighted random host selector strategy ([PR #1537](https://github.com/aws/aws-advanced-jdbc-wrapper/pull/1537)).

### :bug: Fixed
- Problem where monitor plugin chains were created unnecessarily, leading to performance degradation ([PR #1530](https://github.com/aws/aws-advanced-jdbc-wrapper/pull/1530)).
- Limitless rounding bug for host weights ([PR #1537](https://github.com/aws/aws-advanced-jdbc-wrapper/pull/1537)).
- Issue with Blue/Green metadata retrieval for PG databases after switchover is completed ([PR #1552](https://github.com/aws/aws-advanced-jdbc-wrapper/pull/1552)).
- Issue where host monitors would occasionally call isValid() without a timeout ([PR #1546](https://github.com/aws/aws-advanced-jdbc-wrapper/pull/1546)).
- Verify connection is not a stale writer in the cluster topology monitor ([PR #1322](https://github.com/aws/aws-advanced-jdbc-wrapper/pull/1322)).
- Issue where the closedExplicitly flag in the Failover2 plugin was not updated correctly ([PR #1560](https://github.com/aws/aws-advanced-jdbc-wrapper/pull/1560)).

### :crab: Changed
- Refactor failover handler tasks to use separate PluginService instances ([PR #1514](https://github.com/aws/aws-advanced-jdbc-wrapper/pull/1514)).
- Replace ConnectionService with ServiceUtility ([PR #1534](https://github.com/aws/aws-advanced-jdbc-wrapper/pull/1534)).
- Decouple initialization objects and clean up initialization logic ([PR #1541](https://github.com/aws/aws-advanced-jdbc-wrapper/pull/1541)).
- Refactor PG SQL queries to be fully qualified ([PR #1561](https://github.com/aws/aws-advanced-jdbc-wrapper/pull/1561)).
- Documentation:
  - Required permissions for non-admin to the Blue/Green docs ([PR #1559](https://github.com/aws/aws-advanced-jdbc-wrapper/pull/1559)).
  - Remove important service dependency in the Blue/Green docs ([PR #1544](https://github.com/aws/aws-advanced-jdbc-wrapper/pull/1544)).
  - Supported service versions required for Blue/Green support ([PR #1548](https://github.com/aws/aws-advanced-jdbc-wrapper/pull/1548)).
  - Remove outdated information regarding Blue/Green support ([PR #1549](https://github.com/aws/aws-advanced-jdbc-wrapper/pull/1549)).
  - Correct property for the Secrets Manager plugin ([PR #1556](https://github.com/aws/aws-advanced-jdbc-wrapper/pull/1556)).
  - ClusterId requirement when using non-standard RDS URLs([PR #1553](https://github.com/aws/aws-advanced-jdbc-wrapper/pull/1553) and [PR #1558](https://github.com/aws/aws-advanced-jdbc-wrapper/pull/1558)).
  - RDS Proxy compatibility ([PR #1535](https://github.com/aws/aws-advanced-jdbc-wrapper/pull/1535)).

## [2.6.4] - 2025-08-28

### :bug: Fixed
- Handle unauthorized exceptions while getting custom endpoint details ([PR #1521](https://github.com/aws/aws-advanced-jdbc-wrapper/pull/1521)).
- Fix invalid POM file and optional dependencies ([PR #1524](https://github.com/aws/aws-advanced-jdbc-wrapper/pull/1524)).
- Use HostSpec#getUrl() to check for matching hosts instead of HostSpec#equals() ([PR #1523](https://github.com/aws/aws-advanced-jdbc-wrapper/pull/1523)).

### :crab: Changed
- Update AWS SDK to 2.33.5 to address CVE-2025-58056 vulnerability ([PR #1528](https://github.com/aws/aws-advanced-jdbc-wrapper/pull/1528)).

## [2.6.3] - 2025-08-28

### :magic_wand: Added
- Add support for pgvector ([PR #1494](https://github.com/aws/aws-advanced-jdbc-wrapper/pull/1494)).

### :bug: Fixed
- Fix a bug where the incorrect variable was being used in the RuntimeException when an invalid metrics backend is configured ([PR #1516](https://github.com/aws/aws-advanced-jdbc-wrapper/pull/1516)).

### :crab: Changed
- Update Blue/Green Plugin [documentation](https://github.com/aws/aws-advanced-jdbc-wrapper/blob/main/docs/using-the-jdbc-driver/using-plugins/UsingTheBlueGreenPlugin.md) to specify wrapper versions in the known limitation section and clarify compatibility within the current service landscape ([PR #1490](https://github.com/aws/aws-advanced-jdbc-wrapper/pull/1490)), ([PR #1512](https://github.com/aws/aws-advanced-jdbc-wrapper/pull/1512)).
- Adapt EFM2, Limitless, and Fastest Response plugins to use StorageService, MonitorService, and ConnectionService ([PR #1495](https://github.com/aws/aws-advanced-jdbc-wrapper/pull/1495)).
- Revise [README](https://github.com/aws/aws-advanced-jdbc-wrapper/blob/main/README.md) intro to focus on the universal benefits of using the wrapper library ([PR #1508](https://github.com/aws/aws-advanced-jdbc-wrapper/pull/1508)).
- Removed pom dependencies ([PR #1517](https://github.com/aws/aws-advanced-jdbc-wrapper/pull/1517)).

## [2.6.2] - 2025-07-31

### :crab: Changed
- Reverted the breaking change to suggested `clusterId` functionality ([PR #1476](https://github.com/aws/aws-advanced-jdbc-wrapper/pull/1493)), which made `clusterId` a required parameter in applications using multiple database clusters. This change will be reintroduced later as a major version update.

## [2.6.1] - 2025-07-21
> [!WARNING]\
> This patch removes the suggested ClusterId functionality.
> #### Suggested ClusterId Functionality
> Prior to this change, the wrapper would generate a unique cluster ID based on the connection string and the cluster topology; however, in some cases (such as custom endpoints, IP addresses, and CNAME aliases, etc), the wrapper would generate an incorrect identifier. This change was needed to prevent applications with several clusters from accidentally relying on incorrect topology during failover which could result in the wrapper failing to complete failover successfully.
> #### Migration
> | Number of Database Clusters in Use | Requires Changes | Action Items                                                                                                                                                                                                                                                                                                                                                                            |
> |------------------------------------|------------------|-----------------------------------------------------------------------------------------------------------------------------------------------------------------------------------------------------------------------------------------------------------------------------------------------------------------------------------------------------------------------------------------|
> | Single database cluster            | No               | No changes required                                                                                                                                                                                                                                                                                                                                                                     |
> | Multiple database clusters         | Yes              | Review all connection strings and add mandatory `clusterId` parameter ([PR #1476](https://github.com/aws/aws-advanced-jdbc-wrapper/pull/1476)). See [documentation](https://github.com/aws/aws-advanced-jdbc-wrapper/blob/main/docs/using-the-jdbc-driver/using-plugins/UsingTheFailover2Plugin.md#failover-plugin-v2-configuration-parameters) for `clusterId` parameter configuration |

### :magic_wand: Added
- Add a Blue/Green Support Behaviour and Version Compatibility section to the Blue Green Plugin documentation ([PR #1475](https://github.com/aws/aws-advanced-jdbc-wrapper/pull/1475)).

### :bug: Fixed
- Incorrectly handling XX000 errors as network-related errors ([Issue #1453](https://github.com/aws/aws-advanced-jdbc-wrapper/issues/1453)).
- Several minor issues in the Blue Green Plugin ([PR #1441](https://github.com/aws/aws-advanced-jdbc-wrapper/pull/1441), [PR #1479](https://github.com/aws/aws-advanced-jdbc-wrapper/pull/1479)).

### :crab: Changed
- Performance optimization ([PR #1444](https://github.com/aws/aws-advanced-jdbc-wrapper/pull/1444)).
- Blue/Green Plugin [documentation](https://github.com/aws/aws-advanced-jdbc-wrapper/blob/main/docs/using-the-jdbc-driver/using-plugins/UsingTheBlueGreenPlugin.md) to include default and suggested parameter values.
- Updated Hibernate tests to Hibernate version 7.0.2.

## [2.6.0] - 2025-06-10
### :magic_wand: Added
- Add support of Blue/Green Deployment for Aurora MySQL clusters, Aurora PostgreSQL clusters, RDS MySQL Instances, and RDS PostgreSQL Instances. See [Using The Blue/Green Deployment Plugin](https://github.com/aws/aws-advanced-jdbc-wrapper/blob/main/docs/using-the-jdbc-driver/using-plugins/UsingTheBlueGreenPlugin.md).
- Allow driver to recognize lower case parameters ([PR #1361](https://github.com/aws/aws-advanced-jdbc-wrapper/pull/1361)).
- Set names for all internal threads ([PR #1410](https://github.com/aws/aws-advanced-jdbc-wrapper/pull/1410)).

### :bug: Fixed
- Fix connection leaks in Limitless Plugin:
    - [PR #1369](https://github.com/aws/aws-advanced-jdbc-wrapper/pull/1369).
    - [PR #1388](https://github.com/aws/aws-advanced-jdbc-wrapper/pull/1388).
- Fix wrong calls in wrapper class ([PR #1413](https://github.com/aws/aws-advanced-jdbc-wrapper/pull/1413)).
- Fix host info type ([PR #1423](https://github.com/aws/aws-advanced-jdbc-wrapper/pull/1423)).
- Include optional trailing dot in DNS regex patterns ([Issue #1381](https://github.com/aws/aws-advanced-jdbc-wrapper/issues/1381)).
- Clean up connections in a separate thread ([Issue #1390](https://github.com/aws/aws-advanced-jdbc-wrapper/issues/1390)).

### :crab: Changed
- Javadoc improvement ([PR #1368](https://github.com/aws/aws-advanced-jdbc-wrapper/pull/1368)).
- Set `failover2` as default plugin ([PR #1414](https://github.com/aws/aws-advanced-jdbc-wrapper/pull/1414)).
- Improve logging for Limitless Plugin ([PR #1431](https://github.com/aws/aws-advanced-jdbc-wrapper/pull/1431)).
- Clarifies support for blue/green deployments by specifying minimum versions ([PR #1434](https://github.com/aws/aws-advanced-jdbc-wrapper/pull/1434)).

## [2.5.6] - 2025-04-09
### :bug: Fixed
- Issue with non-cluster database dialects and/or custom domains ([PR #1315](https://github.com/aws/aws-advanced-jdbc-wrapper/pull/1315)).
- Use ExecutorService to manage node monitoring threads to prevent thread leaking ([PR #1325](https://github.com/aws/aws-advanced-jdbc-wrapper/pull/1325)).

### :crab: Changed
- Set default SSLInsecure parameter to false.

### :magic_wand: Added
- C3P0 example. See [here](https://github.com/aws/aws-advanced-jdbc-wrapper/blob/main/examples/AWSDriverExample/src/main/java/software/amazon/C3P0Example.java).

## [2.5.5] - 2025-03-06
### :bug: Fixed
- Various reader failover fixes ([PR #1227](https://github.com/aws/aws-advanced-jdbc-wrapper/pull/1227)) & ([PR #1246](https://github.com/aws/aws-advanced-jdbc-wrapper/pull/1246)).
- Avoid encoding MariaDB connection properties ([PR #1237](https://github.com/aws/aws-advanced-jdbc-wrapper/pull/1237)).
- Custom domains during failover ([PR #1265](https://github.com/aws/aws-advanced-jdbc-wrapper/pull/1265)).
- Skip failover on interrupted thread ([Issue #1283](https://github.com/aws/aws-advanced-jdbc-wrapper/issues/1283)).
- Log message parameters ([PR #1303](https://github.com/aws/aws-advanced-jdbc-wrapper/pull/1303)).

### :crab: Changed
- Revise default monitor poll rate from 15s to 7.5s for the Limitless Connection Plugin. For more information see the [docs](https://github.com/aws/aws-advanced-jdbc-wrapper/blob/main/docs/using-the-jdbc-driver/using-plugins/UsingTheLimitlessConnectionPlugin.md).
- Consolidate cache clean-up in a single place ([PR #1234](https://github.com/aws/aws-advanced-jdbc-wrapper/pull/1234)).
- Relocate custom handlers ([PR #1235](https://github.com/aws/aws-advanced-jdbc-wrapper/pull/1235)).
- Improve forceConnect pipeline ([PR #1238](https://github.com/aws/aws-advanced-jdbc-wrapper/pull/1238)).
- Update deprecated ConnectionProviderManager function calls ([PR #1256](https://github.com/aws/aws-advanced-jdbc-wrapper/pull/1256)).
- Remove mysql-connector-j library dependency for MariaDb ([PR #1287](https://github.com/aws/aws-advanced-jdbc-wrapper/pull/1287)).
- Refactor AuroraTestUtility ([PR #1252](https://github.com/aws/aws-advanced-jdbc-wrapper/pull/1252)).

### :magic_wand: Added
- Documentation for Fastest Response Strategy Plugin. See [List of Available Plugins](https://github.com/aws/aws-advanced-jdbc-wrapper/blob/main/docs/using-the-jdbc-driver/UsingTheJdbcDriver.md#list-of-available-plugins).

## [2.5.4] - 2024-12-23
### :bug: Fixed
- Avoid setting ignoreNewTopologyRequestsEndTimeNano on initial connection ([PR #1221](https://github.com/aws/aws-advanced-jdbc-wrapper/pull/1221)).
- Limitless Connection Plugin set round-robin weights properly to original properties, not a copy ([PR #1223](https://github.com/aws/aws-advanced-jdbc-wrapper/pull/1223)).

### :crab: Changed
- Update dependencies to address [CVE-2024-47535](https://www.cve.org/CVERecord?id=CVE-2024-47535) ([Issue #1229](https://github.com/aws/aws-advanced-jdbc-wrapper/issues/1229)).

## [2.5.3] - 2024-11-29
### :magic_wand: Added
- Add WRITER custom endpoint type ([PR #1202](https://github.com/aws/aws-advanced-jdbc-wrapper/pull/1202)).

### :bug: Fixed
- Custom endpoint monitor obeys refresh rate ([PR #1175](https://github.com/aws/aws-advanced-jdbc-wrapper/pull/1175)).
- Abort interrupts running queries ([PR #1182](https://github.com/aws/aws-advanced-jdbc-wrapper/pull/1182)).
- Use the AwsCredentialsProviderHandler from the ConfigurationProfile when it is defined ([PR #1183](https://github.com/aws/aws-advanced-jdbc-wrapper/pull/1183)).
- Use iamHost property in federated auth and okta plugins ([PR #1191](https://github.com/aws/aws-advanced-jdbc-wrapper/pull/1191)).
- Initialize failover2 topology monitors after dialect is updated ([PR #1198](https://github.com/aws/aws-advanced-jdbc-wrapper/pull/1198)).
- Avoid updating topology before setReadOnly() ([PR #1190](https://github.com/aws/aws-advanced-jdbc-wrapper/pull/1190)).
- Various minor limitless fixes ([PR #1180](https://github.com/aws/aws-advanced-jdbc-wrapper/pull/1180)).
- Use correct value for SlidingExpirationCache#put cache item expiration ([PR #1203](https://github.com/aws/aws-advanced-jdbc-wrapper/pull/1203)).
- Failover mode is set to reader-or-writer for reader cluster URLs ([PR #1204](https://github.com/aws/aws-advanced-jdbc-wrapper/pull/1204)).

### :crab: Changed
- Use singleton for null telemetry objects in NullTelemetryFactory ([PR #1188](https://github.com/aws/aws-advanced-jdbc-wrapper/pull/1188)).

## [2.5.2] - 2024-11-4
### :bug: Fixed
- Limitless Connection Plugin to reduce extra connections made during new connection creation ([PR #1174](https://github.com/aws/aws-advanced-jdbc-wrapper/pull/1174)).

## [2.5.1] - 2024-10-24
### :bug: Fixed
- `RdsHostListProvider#getClusterId` returning null `clusterId` causing NPE in Limitless Connection Plugin ([PR #1162](https://github.com/aws/aws-advanced-jdbc-wrapper/pull/1162)).

## [2.5.0] - 2024-10-18

### :magic_wand: Added
- Custom Endpoint Plugin. See [UsingTheCustomEndpointPlugin.md](https://github.com/aws/aws-advanced-jdbc-wrapper/blob/main/docs/using-the-jdbc-driver/using-plugins/UsingTheCustomEndpointPlugin.md).
- Allow driver failover when network exceptions occur in the connect pipeline for the failover 2 plugin ([PR #1133](https://github.com/aws/aws-advanced-jdbc-wrapper/pull/1133) and [PR #1143](https://github.com/aws/aws-advanced-jdbc-wrapper/pull/1143)).

### :bug: Fixed
- Use the cluster URL as the default cluster ID ([PR #1131](https://github.com/aws/aws-advanced-jdbc-wrapper/pull/1131)).
- Fix logic in SlidingExpirationCache and SlidingExpirationCacheWithCleanupThread ([PR #1142](https://github.com/aws/aws-advanced-jdbc-wrapper/pull/1142)).
- Limitless Connection Plugin to check dialect and attempt recovery in case an unsupported dialect is encountered ([PR #1148](https://github.com/aws/aws-advanced-jdbc-wrapper/pull/1148)).
- Don't get Statement from closed ResultSet ([PR #1130](https://github.com/aws/aws-advanced-jdbc-wrapper/pull/1130)).
- Add null checks to the limitless plugin ([PR #1152](https://github.com/aws/aws-advanced-jdbc-wrapper/pull/1152)).
- Verify plugin presence based on actual plugin list ([PR #1141](https://github.com/aws/aws-advanced-jdbc-wrapper/pull/1141))

### :crab: Changed
- Updated expected URL patterns for Limitless Databases ([PR #1147](https://github.com/aws/aws-advanced-jdbc-wrapper/pull/1147)).
- Removed MaxPermSize JVM arg in gradle.properties ([PR #1132](https://github.com/aws/aws-advanced-jdbc-wrapper/pull/1132)).

## [2.4.0] - 2024-09-25

### :magic_wand: Added
- Limitless Connection Plugin. See [UsingTheLimitlessConnectionPlugin.md](https://github.com/aws/aws-advanced-jdbc-wrapper/blob/main/docs/using-the-jdbc-driver/using-plugins/UsingTheLimitlessConnectionPlugin.md).
- A new reworked and re-architected failover plugin. See [UsingTheFailover2Plugin.md](https://github.com/aws/aws-advanced-jdbc-wrapper/blob/main/docs/using-the-jdbc-driver/using-plugins/UsingTheFailover2Plugin.md).
- Logic and a connection property to enable driver failover when network exceptions occur in the connect pipeline ([PR #1099](https://github.com/aws/aws-advanced-jdbc-wrapper/pull/1099)).
- Virtual Threading support ([PR #1120](https://github.com/aws/aws-advanced-jdbc-wrapper/pull/1120)).

### :bug: Fixed
- Unwrap nested exceptions when checking for login exceptions ([Issue #1081](https://github.com/aws/aws-advanced-jdbc-wrapper/issues/1081)).

## [2.3.9] - 2024-08-09

### :bug: Fixed
- Statement object cast error ([Issue #1045](https://github.com/aws/aws-advanced-jdbc-wrapper/issues/1045)).
- Missing required dependency in the bundled jar for ADFS Authentication ([PR #1083](https://github.com/aws/aws-advanced-jdbc-wrapper/pull/1083)).

### :crab: Changed
- Documentation:
    - Information on HikariCP's instantiation failure messages. See [Connecting with a DataSource](https://github.com/aws/aws-advanced-jdbc-wrapper/blob/main/docs/using-the-jdbc-driver/DataSource.md#hikaricp-pooling-example).
    - Required dependencies for the Okta Authentication Plugin. See [Okta Authentication Plugin](https://github.com/aws/aws-advanced-jdbc-wrapper/blob/main/docs/using-the-jdbc-driver/using-plugins/UsingTheOktaAuthPlugin.md#prerequisites).

## [2.3.8] - 2024-07-31

### :bug: Fixed
- Avoid setting a blank catalog when closing a connection ([PR #1047](https://github.com/aws/aws-advanced-jdbc-wrapper/pull/1047)).
- Ensure the `enableGreenNodeReplacement` parameter setting is used during connection ([Issue #1059](https://github.com/aws/aws-advanced-jdbc-wrapper/issues/1059)).
- Ensure GovCloud DNS patterns are supported ([PR #1054](https://github.com/aws/aws-advanced-jdbc-wrapper/pull/1054)).

## [2.3.7] - 2024-06-05

### :magic_wand: Added
- Documentation:
  - Warnings of transitive dependencies for IAM, Federated, and Okta Authentication plugins ([PR #1007](https://github.com/aws/aws-advanced-jdbc-wrapper/pull/1007)).
  - Section in Known Limitations regarding Virtual Threading and possible pinning due to use of `synchronized` in the codebase ([Issue #1024](https://github.com/aws/aws-advanced-jdbc-wrapper/issues/1024)).

### :bug: Fixed
- Driver incorrectly truncating nested connection options when parsing connection urls resulting in unexpected errors ([PR #988](https://github.com/aws/aws-advanced-jdbc-wrapper/pull/988)).
- `ConfigurationProfilePresetCodes.isKnownPreset` incorrectly returning false ([Issue #1000](https://github.com/aws/aws-advanced-jdbc-wrapper/issues/1000)).
- Documentation:
  - Incorrect reference to Federated Authentication Plugin ([PR #1008](https://github.com/aws/aws-advanced-jdbc-wrapper/pull/1008)).
  - Broken links in code example documentation ([Issue #1017](https://github.com/aws/aws-advanced-jdbc-wrapper/issues/1017)).

## [2.3.6] - 2024-05-01

### :magic_wand: Added
- Okta Authentication Support. See [UsingTheOktaAuthPlugin](https://github.com/aws/aws-advanced-jdbc-wrapper/blob/main/docs/using-the-jdbc-driver/using-plugins/UsingTheOktaAuthPlugin.md).
- Documentation:
  - Aurora Initial Connection Strategy Plugin. See [UsingTheAuroraInitialConnectionStrategyPlugin](https://github.com/aws/aws-advanced-jdbc-wrapper/blob/main/docs/using-the-jdbc-driver/using-plugins/UsingTheAuroraInitialConnectionStrategyPlugin.md)
  - Additional instructions to enable logging for Spring and Spring Boot. See [Logging](https://github.com/aws/aws-advanced-jdbc-wrapper/blob/main/docs/using-the-jdbc-driver/UsingTheJdbcDriver.md#logging).

### :bug: Fixed
- Connection identification and tracking in the host list provider (PR #943)[https://github.com/aws/aws-advanced-jdbc-wrapper/pull/943].
- Green node endpoint replacement, allowing the AWS Advanced JDBC Wrapper to detect and connect to green nodes after Blue/Green switchover (PR# 948)(https://github.com/aws/aws-advanced-jdbc-wrapper/pull/948). Addresses [issue #678](https://github.com/aws/aws-advanced-jdbc-wrapper/issues/678).
- MariaDB Pool Datasource support. Addresses [issue #957](https://github.com/aws/aws-advanced-jdbc-wrapper/issues/957).

### :crab: Changed
- Log level of `Failover.startWriterFailover` and `Failover.establishedConnection` from `fine` to `info` for better visibility of failover-related logs ([Issue #890](https://github.com/aws/aws-advanced-jdbc-wrapper/issues/890)).
- Telemetry's connection property documentation. See [Telemetry](https://github.com/aws/aws-advanced-jdbc-wrapper/blob/main/docs/using-the-jdbc-driver/Telemetry.md).

## [2.3.5] - 2024-03-14

### :magic_wand: Added
- Sample code configuring the AWS Advanced JDBC Wrapper with DBCP ([PR #930](https://github.com/aws/aws-advanced-jdbc-wrapper/pull/930)).

### :crab: Changed
- Fix issue with deadlock while using prepared transactions and PostgreSQL Explicit Locking ([PR #918](https://github.com/aws/aws-advanced-jdbc-wrapper/pull/918)).
- Removed `ConnectionStringHostListProvider#identifyConnection` since it is not used ([PR #920](https://github.com/aws/aws-advanced-jdbc-wrapper/pull/920)).

## [2.3.4] - 2024-03-01
### :magic_wand: Added
- Documentation:
  - Bundled Uber Jar for Federated Authentication. See [UsingTheFederatedAuthPlugin](https://github.com/aws/aws-advanced-jdbc-wrapper/blob/main/docs/using-the-jdbc-driver/using-plugins/UsingTheFederatedAuthPlugin.md#bundled-uber-jar).
  - Using the Read Write Splitting Plugin's internal connection pool with Spring applications. See [UsingTheReadWriteSplittingPlugin](https://github.com/aws/aws-advanced-jdbc-wrapper/blob/main/docs/using-the-jdbc-driver/using-plugins/UsingTheReadWriteSplittingPlugin.md#internal-connection-pools).
- Spring Framework application code examples with load balanced access to database cluster reader instances ([PR #852](https://github.com/aws/aws-advanced-jdbc-wrapper/pull/852)).
- New configuration preset `SF_` optimized for Spring Framework applications ([PR #852](https://github.com/aws/aws-advanced-jdbc-wrapper/pull/852)).
- Lightweight alternative for IAM token generator that requires fewer dependencies ([PR #867](https://github.com/aws/aws-advanced-jdbc-wrapper/pull/867)).

### :bug: Fixed
- Fixes to session state transfer ([PR #852](https://github.com/aws/aws-advanced-jdbc-wrapper/pull/852)).
- Enhanced Host Monitoring Plugin (EFM) v2 plugin to use `ConcurrentHashMap` instead of `HashMap` to avoid `ConcurrentModificationException` ([Issue #855](https://github.com/aws/aws-advanced-jdbc-wrapper/issues/855)).
- Move lock location and skip executing `Statement.getConnection` when running `Statement.cancel` to fix `Statement.cancel` for MySQL ([PR #851](https://github.com/aws/aws-advanced-jdbc-wrapper/pull/851))
- Remove Telemetry trace associated with a Monitor thread because traces for long-running tasks is an anti-pattern ([PR #875](https://github.com/aws/aws-advanced-jdbc-wrapper/pull/875)). 

### :crab: Changed
- HostSelector implementations to take into account HostAvailability ([PR #856](https://github.com/aws/aws-advanced-jdbc-wrapper/pull/856)).
- Reduced the number of Regular Expression checks with `Matcher.find` to improve performance ([PR #854](https://github.com/aws/aws-advanced-jdbc-wrapper/pull/854)).
- HostSpec class to not use a default lastUpdateTime and instead use null ([PR 877](https://github.com/aws/aws-advanced-jdbc-wrapper/pull/877)).
- Moved Reader Selection Strategies out of the `UsingTheReadWriteSplittingPlugin` doc and into its own page. See [ReaderSelectionStrategies](https://github.com/aws/aws-advanced-jdbc-wrapper/blob/main/docs/using-the-jdbc-driver/ReaderSelectionStrategies.md). 

## [2.3.3] - 2024-01-23
### :magic_wand: Added
- Documentation:
  - [Read Write Splitting Plugin Limitations with Spring Boot/Framework](https://github.com/aws/aws-advanced-jdbc-wrapper/blob/main/docs/using-the-jdbc-driver/using-plugins/UsingTheReadWriteSplittingPlugin.md#limitations-when-using-spring-bootframework).
  - AWS Profile configuration parameter. See [README](https://github.com/aws/aws-advanced-jdbc-wrapper/blob/main/README.md#properties), [UsingTheJDBCDriver](https://github.com/aws/aws-advanced-jdbc-wrapper/blob/main/docs/using-the-jdbc-driver/UsingTheJdbcDriver.md#aws-advanced-jdbc-wrapper-parameters), and [AwsCredentialsConfiguration](https://github.com/aws/aws-advanced-jdbc-wrapper/blob/main/docs/using-the-jdbc-driver/custom-configuration/AwsCredentialsConfiguration.md).
- Example code for ReadWriteSplitting Plugin ([PR #765](https://github.com/aws/aws-advanced-jdbc-wrapper/pull/765)).
- Enabling AWS Profile for IAM and AWS Secrets Manager authentication plugins ([PR #786](https://github.com/aws/aws-advanced-jdbc-wrapper/pull/786)).

### :bug: Fixed
- SqlMethodAnalyzer to handle empty SQL query and not throw IndexOutOfBoundsException ([PR #798](https://github.com/aws/aws-advanced-jdbc-wrapper/pull/798)).
- Restructure try blocks in dialects for exception handling ([PR #799](https://github.com/aws/aws-advanced-jdbc-wrapper/pull/799)).
- Log message to communicate that an RDS Custom Cluster endpoint can't be used as the 'clusterInstanceHostPattern' configuration setting ([PR 801](https://github.com/aws/aws-advanced-jdbc-wrapper/pull/801)).
- Make a variable volatile in RdsHostListProvider ([Issue #486](https://github.com/aws/aws-advanced-jdbc-wrapper/issues/486)).
- Transfer session state during failover ([Issue #812](https://github.com/aws/aws-advanced-jdbc-wrapper/issues/812)).
- Release all stopped monitors so that they are not reused ([PR #831](https://github.com/aws/aws-advanced-jdbc-wrapper/pull/831)).
- Added update candidates for the MariaDB dialect in order to swap to MySQL dialects in the case of using a MySQL database with the protocol `jdbc:aws-wrapper:mariadb://`, and fixed the RDS MySQL dialect from incorrectly returning false in `isDialect` method ([Issue #789](https://github.com/aws/aws-advanced-jdbc-wrapper/issues/789)).

### :crab: Changed
- Session state tracking and transfer redesign ([PR #821](https://github.com/aws/aws-advanced-jdbc-wrapper/pull/821)).
- Improve Multi-AZ cluster detection ([PR #824](https://github.com/aws/aws-advanced-jdbc-wrapper/pull/824)).
- Enhanced Host Monitoring Plugin (EFM) v2 plugin is now a default plugin. The original EFM plugin can still be used by specifying `efm` in the `wrapperPlugins` parameter ([PR #825](https://github.com/aws/aws-advanced-jdbc-wrapper/pull/825)). 
- Update China endpoint patterns ([PR #832](https://github.com/aws/aws-advanced-jdbc-wrapper/pull/832)).

## [2.3.2] - 2023-12-18
### :magic_wand: Added
- [Federated Authentication Plugin](https://github.com/aws/aws-advanced-jdbc-wrapper/blob/main/docs/using-the-jdbc-driver/using-plugins/UsingTheFederatedAuthPlugin.md), which supports SAML authentication through ADFS ([PR #741](https://github.com/aws/aws-advanced-jdbc-wrapper/pull/741)).
- [**Experimental** Enhanced Host Monitoring Plugin v2](https://github.com/aws/aws-advanced-jdbc-wrapper/blob/main/docs/using-the-jdbc-driver/using-plugins/UsingTheHostMonitoringPlugin.md#experimental-host-monitoring-plugin-v2), which is a redesign of the original Enhanced Host Monitoring Plugin that addresses memory leaks and high CPU usage during monitoring sessions ([PR #764](https://github.com/aws/aws-advanced-jdbc-wrapper/pull/764)).
- Fastest Response Strategy Plugin, which implements a new autoscaling strategy ([PR #755](https://github.com/aws/aws-advanced-jdbc-wrapper/pull/755)).
- Plugin code for Aurora Initial Connection Strategy Plugin. This plugin returns an instance endpoint when connected using a cluster endpoint ([PR #784](https://github.com/aws/aws-advanced-jdbc-wrapper/pull/784)).

### :bug: Fixed
- Use existing entries to update the round-robin cache ([PR #739](https://github.com/aws/aws-advanced-jdbc-wrapper/pull/739)).

### :crab: Changed
- Updated HikariCP example to include configuring the datasource with a JDBC URL ([PR #749](https://github.com/aws/aws-advanced-jdbc-wrapper/pull/749)).
- Replaced the `sychronized` keyword with reentrant locks in AwsCredentialsManager ([PR #785](https://github.com/aws/aws-advanced-jdbc-wrapper/pull/785)).
- Set HostId in HostSpec when connecting using Aurora instance endpoints ([PR #782](https://github.com/aws/aws-advanced-jdbc-wrapper/pull/782)).

## [2.3.1] - 2023-11-29
### :magic_wand: Added
- User defined session state transfer functions ([PR #729](https://github.com/aws/aws-advanced-jdbc-wrapper/pull/729)).
- Documentation for using the driver with RDS Multi-AZ database clusters ([PR #740](https://github.com/aws/aws-advanced-jdbc-wrapper/pull/740)).
- [Configuration profiles](https://github.com/aws/aws-advanced-jdbc-wrapper/blob/main/docs/using-the-jdbc-driver/UsingTheJdbcDriver.md#configuration-profiles) and [configuration presets](https://github.com/aws/aws-advanced-jdbc-wrapper/blob/main/docs/using-the-jdbc-driver/ConfigurationPresets.md) ([PR #711](https://github.com/aws/aws-advanced-jdbc-wrapper/pull/711) and [PR #738](https://github.com/aws/aws-advanced-jdbc-wrapper/pull/738)).

### :bug: Fixed
- Stopped monitoring threads causing out of memory errors ([PR #718](https://github.com/aws/aws-advanced-jdbc-wrapper/pull/718)).
- Automatically register a target driver in the class path to prevent `No suitable driver` SQL exceptions ([PR #748](https://github.com/aws/aws-advanced-jdbc-wrapper/pull/748)).

### :crab: Changed
- Session state tracking to include additional state information ([PR #729](https://github.com/aws/aws-advanced-jdbc-wrapper/pull/729)).
- Log level for intentionally ignored exceptions to reduce the number of warnings ([PR #751](https://github.com/aws/aws-advanced-jdbc-wrapper/pull/751)).

## [2.3.0] - 2023-11-23
### :magic_wand: Added
- Fast switchover support for Amazon RDS Multi-AZ DB Clusters ([PR #690](https://github.com/aws/aws-advanced-jdbc-wrapper/pull/690)).
- Endpoint override for the AWS Secrets Manager plugin ([PR #707](https://github.com/aws/aws-advanced-jdbc-wrapper/pull/707)).
- Allow users to set up a lambda to initialize new connections ([PR #705](https://github.com/aws/aws-advanced-jdbc-wrapper/pull/705)).
- Introduced `Dialect.prepareConnectProperties` to allow dialect classes to modify connection properties when opening a new connection ([PR #704](https://github.com/aws/aws-advanced-jdbc-wrapper/pull/704)).
- Native telemetry support ([PR #617](https://github.com/aws/aws-advanced-jdbc-wrapper/pull/617)).
- Documentation on known limitations with global databases ([PR #695](https://github.com/aws/aws-advanced-jdbc-wrapper/pull/695)).

### :bug: Fixed
- Continue monitoring if unhandled Exception is thrown ([PR #676](https://github.com/aws/aws-advanced-jdbc-wrapper/pull/676)).
- Password properties are now masked in logs ([PR #701](https://github.com/aws/aws-advanced-jdbc-wrapper/pull/701) and [PR #723](https://github.com/aws/aws-advanced-jdbc-wrapper/pull/723)).
- Issue when getting a connection for a closed statement ([PR #682](https://github.com/aws/aws-advanced-jdbc-wrapper/pull/682)).
- Maven coordinates in README ([PR #681](https://github.com/aws/aws-advanced-jdbc-wrapper/pull/681)).
- Update topology for specific methods ([PR #683](https://github.com/aws/aws-advanced-jdbc-wrapper/pull/683)).

### :crab: Changed
- Added buffer to IAM token expiry and moved token expiry time creation ([PR #706](https://github.com/aws/aws-advanced-jdbc-wrapper/pull/706)).
- Documentation on known limitations with Blue/Green deployments ([PR #680](https://github.com/aws/aws-advanced-jdbc-wrapper/pull/680)).

## [2.2.5] - 2023-10-03
### :magic_wand: Added
- Optional preservation of partial session state post failover ([PR #632](https://github.com/aws/aws-advanced-jdbc-wrapper/pull/632)).
- Round Robin host selection strategy ([PR #603](https://github.com/aws/aws-advanced-jdbc-wrapper/pull/603)).
- Sample application failover retry with Spring Boot ([PR #638](https://github.com/aws/aws-advanced-jdbc-wrapper/pull/638)).

### :crab: Changed
- Renamed the `messages.properties` file to `aws_advanced_jdbc_wrapper_messages.properties` ([Issue #633](https://github.com/aws/aws-advanced-jdbc-wrapper/issues/633)).

## [2.2.4] - 2023-08-29
### :magic_wand: Added
- Host Availability Strategy to help keep host health status up to date ([PR #530](https://github.com/aws/aws-advanced-jdbc-wrapper/pull/530)).
- Implement `setLoginTimeout` from a suggested enhancement ([Discussion #509](https://github.com/aws/aws-advanced-jdbc-wrapper/discussions/509)).

### :bug: Fixed
- Allow connecting with reader cluster endpoints for Aurora PostgreSQL versions 13.9 and greater by changing the `AuroraPgDialect` topology query ([Issue #593](https://github.com/aws/aws-advanced-jdbc-wrapper/issues/593)).
- Race condition issues between `MonitorThreadContainer#getInstance()` and `MonitorThreadContainer#releaseInstance()` ([PR #601](https://github.com/aws/aws-advanced-jdbc-wrapper/pull/601)).

### :crab: Changed
- Dynamically sets the default host list provider based on the dialect used. User applications no longer need to manually set the AuroraHostListProvider when connecting to Aurora Postgres or Aurora MySQL databases.
- Deprecated AuroraHostListConnectionPlugin.
  - As an enhancement, the wrapper is now able to automatically set the Aurora host list provider for connections to Aurora MySQL and Aurora PostgreSQL databases.
    Aurora Host List Connection Plugin is deprecated. If you were using the `AuroraHostListConnectionPlugin`, you can simply remove the plugin from the `wrapperPlugins` parameter.
    However, if you choose to, you can ensure the provider is used by specifying a topology-aware dialect, for more information, see [Database Dialects](docs/using-the-jdbc-driver/DatabaseDialects.md).
- Propagate `Connection.clearWarnings()` to underlying connections in the Read Write Splitting Plugin so that the connection object does not accumulate warning messages  ([Issue #547](https://github.com/aws/aws-advanced-jdbc-wrapper/issues/547)).
- Close underlying connections in the Read Write Splitting Plugin after switching to read-write or read-only depending on whether internal connection pooling is used ([PR #583](https://github.com/aws/aws-advanced-jdbc-wrapper/pull/583)).
- Sort plugins by default to prevent plugin misconfiguration. This can be disabled by setting the property `autoSortWrapperPluginOrder` to false ([PR #542](https://github.com/aws/aws-advanced-jdbc-wrapper/pull/542)).
- Documentation:
  - Clarified AWS Advanced JDBC Wrapper limitations with Blue/Green deployments. See [Known Limitations](https://github.com/aws/aws-advanced-jdbc-wrapper/blob/main/docs/KnownLimitations.md#amazon-rds-bluegreen-deployments).
  - Updated and reworded main [README.md](https://github.com/aws/aws-advanced-jdbc-wrapper/blob/main/README.md) page.

## [2.2.3] - 2023-07-28
### :magic_wand: Added
- Developer plugin to help test various scenarios including events like network outages and database cluster failover. This plugin is NOT intended to be used in production environments and is only for testing ([PR #531](https://github.com/aws/aws-advanced-jdbc-wrapper/pull/531)).
- Documentation:
  - Developer plugin. See [UsingTheJdbcDriver](https://github.com/aws/aws-advanced-jdbc-wrapper/blob/main/docs/using-the-jdbc-driver/UsingTheJdbcDriver.md#list-of-available-plugins) and [UsingTheDeveloperPlugin](https://github.com/aws/aws-advanced-jdbc-wrapper/blob/main/docs/using-the-jdbc-driver/using-plugins/UsingTheDeveloperPlugin.md).
  - MySQL code samples ([PR #532](https://github.com/aws/aws-advanced-jdbc-wrapper/pull/532)).
  - Add a Table of Contents section for the sample codes on README.md. See [README.md](https://github.com/aws/aws-advanced-jdbc-wrapper/blob/main/README.md#examples).
  - Sample tutorial and code example for Vert.x. See the [tutorial](https://github.com/aws/aws-advanced-jdbc-wrapper/blob/main/examples/VertxExample/README.md) and [code example](https://github.com/aws/aws-advanced-jdbc-wrapper/blob/main/examples/VertxExample/src/main/java/com/example/starter/MainVerticle.java).
  - Added Properties section on the README listing all the driver properties and where they are used. See the [README.md](https://github.com/aws/aws-advanced-jdbc-wrapper/blob/main/README.md#properties).

## [2.2.2] - 2023-07-05
### :magic_wand: Added
<<<<<<< HEAD
- Official support for Amazon Aurora with MySQL compatibility. The AWS JDBC Driver has been validated to support [MySQL JDBC Driver](https://github.com/mysql/mysql-connector-j) and version 2.x of the [MariaDB JDBC Driver](https://github.com/mariadb-corporation/mariadb-connector-j).
=======
- Official support for Amazon Aurora with MySQL compatibility. The AWS Advanced JDBC Wrapper has been validated to support [MySQL JDBC Driver](https://github.com/mysql/mysql-connector-j) and [MariaDB JDBC Driver](https://github.com/mariadb-corporation/mariadb-connector-j).
>>>>>>> 73c6dc6a
- Documentation:
  - Maintenance and release policy ([PR #442](https://github.com/aws/aws-advanced-jdbc-wrapper/pull/442) and [PR #507](https://github.com/aws/aws-advanced-jdbc-wrapper/pull/507)).
  - Migration guide for moving from the AWS Advanced JDBC Wrapper for MySQL to the AWS Advanced JDBC Wrapper ([PR #510](https://github.com/aws/aws-advanced-jdbc-wrapper/pull/510)).

### :crab: Changed
- Improved integration test suite performance by creating required test database clusters in advance ([PR #411](https://github.com/aws/aws-advanced-jdbc-wrapper/pull/411)).
- Documentation:
  - Correct `portNumber` to `serverPort` in Hikari example ([PR #504](https://github.com/aws/aws-advanced-jdbc-wrapper/pull/504)).
  - Updated Maven Central links and references to third party framework examples ([PR #499](https://github.com/aws/aws-advanced-jdbc-wrapper/pull/499)).

## [2.2.1] - 2023-6-16

### :bug: Fixed
- Move the Spring Wildfly example `gradle.properties` file to `examples/SpringWildflyExample/spring` ([Issue #491](https://github.com/aws/aws-advanced-jdbc-wrapper/issues/491)).

## [2.2.0] - 2023-6-14
### :magic_wand: Added
- Autoscaling and the least connections strategy ([PR #451](https://github.com/aws/aws-advanced-jdbc-wrapper/pull/451)).
- [Target driver dialects](https://github.com/aws/aws-advanced-jdbc-wrapper/blob/main/docs/using-the-jdbc-driver/TargetDriverDialects.md) ([PR #452](https://github.com/aws/aws-advanced-jdbc-wrapper/pull/452)).
- Elastic Load Balancer URL support ([PR #476](https://github.com/aws/aws-advanced-jdbc-wrapper/pull/476)).
- Documentation:
  - Using the Driver with plain RDS Databases. See [Using the Driver](https://github.com/aws/aws-advanced-jdbc-wrapper/blob/main/docs/using-the-jdbc-driver/UsingTheJdbcDriver.md#using-the-aws-advanced-jdbc-wrapper-with-plain-rds-databases).
  - Internal connection pool behaviour only verifying password on initial connection. See [Using the Read Write Splitting Plugin Internal Connection Pooling document](https://github.com/aws/aws-advanced-jdbc-wrapper/blob/main/docs/using-the-jdbc-driver/using-plugins/UsingTheReadWriteSplittingPlugin.md#internal-connection-pooling) and [code example](https://github.com/aws/aws-advanced-jdbc-wrapper/blob/main/examples/AWSDriverExample/src/main/java/software/amazon/InternalConnectionPoolPasswordWarning.java).
  - Link performance test in table of contents. See [Documentation Table of Contents](https://github.com/aws/aws-advanced-jdbc-wrapper/blob/main/docs/Documentation.md).
  - Cluster URLs are not internally pooled. See [Using Read Write Splitting Plugin Internal Connection Pooling](https://github.com/aws/aws-advanced-jdbc-wrapper/blob/main/docs/using-the-jdbc-driver/using-plugins/UsingTheReadWriteSplittingPlugin.md#internal-connection-pooling).
  - The `leastConnections` strategy in the [Using Read Write Splitting Plugin Internal Connection Pooling](https://github.com/aws/aws-advanced-jdbc-wrapper/blob/main/docs/using-the-jdbc-driver/using-plugins/UsingTheReadWriteSplittingPlugin.md#internal-connection-pooling) at point 3.
- Sample code and tutorial for using the driver with:
  - [Spring and Hibernate](./examples/SpringHibernateExample/README.md)
  - [Spring and Wildfly](./examples/SpringWildflyExample/README.md)
  - [Spring and Hikari](./examples/SpringBootHikariExample/README.md)

### :bug: Fixed
- Pruned null connections in connection tracker plugins ([PR #461](https://github.com/aws/aws-advanced-jdbc-wrapper/pull/461)).
- HikariCP integration tests and reworked AwsWrapperDataSource by removing property names, introduced a set of simple properties to set database, server name and server port ([PR #468](https://github.com/aws/aws-advanced-jdbc-wrapper/pull/468)).
- Checkstyle failure due to modified license and driver connection provider passing original properties resulting properties being overridden for subsequent connections ([PR #471](https://github.com/aws/aws-advanced-jdbc-wrapper/pull/471)).
- IamAuthConnectionPlugin to properly prioritize the override property IAM_DEFAULT_PORT then Hosts port, and then Dialect port ([Issue #473](https://github.com/aws/aws-advanced-jdbc-wrapper/issues/473)).
- Values for the `wrapperLoggerLevel` parameter are no longer case-sensitive ([#PR #481](https://github.com/aws/aws-advanced-jdbc-wrapper/pull/481)).

### :crab: Changed
- Extended test logs with thread names ([PR #465](https://github.com/aws/aws-advanced-jdbc-wrapper/pull/465)).
- Updated logging format so it is easier to distinguish the logger name from the log message ([PR #469](https://github.com/aws/aws-advanced-jdbc-wrapper/pull/)).

## [2.1.2] - 2023-5-21
### :crab: Changed
- Explicitly check for 28000 and 28P01 SQLStates in the IAM authentication plugin after SQLExceptions are thrown ([PR #456](https://github.com/aws/aws-advanced-jdbc-wrapper/pull/456) and [PR #457](https://github.com/aws/aws-advanced-jdbc-wrapper/pull/457)).

## [2.1.1] - 2023-5-15
### :bug: Fixed
- MySQL reference in code that could impact workflows with other drivers ([PR #446](https://github.com/aws/aws-advanced-jdbc-wrapper/pull/446)).

## [2.1.0] - 2023-5-11
### :magic_wand: Added
- Checks for stale writer records in `AuroraHostListProvider` obtained after writer-failover so that they are not used ([PR #435](https://github.com/aws/aws-advanced-jdbc-wrapper/pull/435)).

### :bug: Fixed
- Potential security concern by ensuring that user-specific connections in the connection pool are returned to the correct user ([PR #432](https://github.com/aws/aws-advanced-jdbc-wrapper/pull/432)).
- Connection state transfer bug where switching from read-only connection to writer connection incorrectly triggers the failover process ([Issue #426](https://github.com/aws/aws-advanced-jdbc-wrapper/issues/426)).
- Incorrect invalidation of the newly promoted writer and random readers after failover. EFM plugin to use instance endpoint as the monitoring endpoint in case the initial connection is established using cluster endpoint ([PR #431](https://github.com/aws/aws-advanced-jdbc-wrapper/pull/431)).
- Running Hibernate tests no longer runs unrelated tests ([PR #417](https://github.com/aws/aws-advanced-jdbc-wrapper/pull/417)).
- Reader failover using a shared Properties object resulting in race conditions ([PR #436](https://github.com/aws/aws-advanced-jdbc-wrapper/pull/436) & [PR #438](https://github.com/aws/aws-advanced-jdbc-wrapper/pull/438)).
- Temporarily setting the socket timeout for the topology query if it is not set, to avoid topology query from executing indefinitely ([PR #416](https://github.com/aws/aws-advanced-jdbc-wrapper/pull/416)).

### :crab: Changed
- Removed logic from the failover plugin that changes connection to a writer instance when `setReadOnly(false)` is called on a reader connection ([Issue #426](https://github.com/aws/aws-advanced-jdbc-wrapper/issues/426)). This functionality already exists in the read write splitting plugin.
- Removed Multi-writer cluster related code as they are no longer supported ([PR #435](https://github.com/aws/aws-advanced-jdbc-wrapper/pull/435)).
- Clarified documentation on the failover process to account for Aurora PostgreSQL clusters being offline during failover ([PR #437](https://github.com/aws/aws-advanced-jdbc-wrapper/pull/437)).
- :warning: Breaking changes were introduced with the new `failoverMode` configuration parameter ([PR #434](https://github.com/aws/aws-advanced-jdbc-wrapper/pull/434)):
    - The `failoverMode` parameter replaces the `enableFailoverStrictReader` configuration parameter.
    - If you were previously using `enableFailoverStrictReader=true`, please update it to `failoverMode=strict-reader`.
    - For more information, please check the ([documentation](https://github.com/aws/aws-advanced-jdbc-wrapper/blob/main/docs/using-the-jdbc-driver/using-plugins/UsingTheFailoverPlugin.md#failover-parameters))

## [2.0.0] - 2023-04-28
### :magic_wand: Added
- [Read / Write Splitting (Official Release)](https://github.com/aws/aws-advanced-jdbc-wrapper/blob/main/docs/using-the-jdbc-driver/using-plugins/UsingTheReadWriteSplittingPlugin.md).
- [Internal connection pools for the R/W splitting plugin](https://github.com/aws/aws-advanced-jdbc-wrapper/blob/main/docs/using-the-jdbc-driver/using-plugins/UsingTheReadWriteSplittingPlugin.md#internal-connection-pooling) ([PR #359](https://github.com/aws/aws-advanced-jdbc-wrapper/pull/359))
- [Database dialects](./docs/using-the-jdbc-driver/DatabaseDialects.md) ([PR #372](https://github.com/aws/aws-advanced-jdbc-wrapper/pull/372) addresses [Issue #341](https://github.com/aws/aws-advanced-jdbc-wrapper/issues/341)), which allow users to specify the database type to connect to.

### :bug: Fixed
- Fetched the instance endpoint and added it to the host aliases for connections established using custom domains ([Issue #386](https://github.com/aws/aws-advanced-jdbc-wrapper/issues/386)).

### :crab: Changed
- Parsed region from ARN ([PR #392](https://github.com/aws/aws-advanced-jdbc-wrapper/pull/392) addresses [Issue #391](https://github.com/aws/aws-advanced-jdbc-wrapper/issues/391)).
- Updated documentation on:
  1. how to run integration tests ([PR #396](https://github.com/aws/aws-advanced-jdbc-wrapper/pull/396)).
  2. required DataSource properties ([PR #398](https://github.com/aws/aws-advanced-jdbc-wrapper/pull/398))
- :warning: Breaking changes were introduced with the internal connection pool changes ([PR #359](https://github.com/aws/aws-advanced-jdbc-wrapper/pull/359)):
  - The ConnectionPlugin interface has introduced three new methods: forceConnect, acceptsStrategy, and getHostSpecByStrategy. Although the AbstractConnectionPlugin implements default behavior for these methods, you should consider adding your own implementations if you have implemented a custom ConnectionPlugin. More details on these methods can be found in the ConnectionPlugin Javadocs and the [pipelines documentation](https://github.com/aws/aws-advanced-jdbc-wrapper/blob/main/docs/development-guide/Pipelines.md).
  - The HostListProvider interface has introduced a new method: getHostRole. If you have implemented your own HostListProvider, you will need to implement this method. More details on this method can be found in the HostListProvider Javadocs.

## [1.0.2] - 2023-03-31
### :magic_wand: Added
- Default list of plugins added to the parameter `wrapperPlugins` ([PR #332](https://github.com/aws/aws-advanced-jdbc-wrapper/pull/332)).
- Read-write splitting plugin example using Spring JDBC template. See [Read-Write Splitting Spring JDBC Template Example](./examples/AWSDriverExample/src/main/java/software/amazon/ReadWriteSplittingSpringJdbcTemplatePostgresExample.java).
- Read-write splitting plugin benchmark and performance results ([PR #340](https://github.com/aws/aws-advanced-jdbc-wrapper/pull/340) & [PR #316](https://github.com/aws/aws-advanced-jdbc-wrapper/pull/316)).
- Aurora Connection Tracker plugin tracks all opened connections and closes all impacted connections after a failover ([PR #298](https://github.com/aws/aws-advanced-jdbc-wrapper/pull/298)).
- Driver Metadata plugin allows users to override the driver name ([PR #371](https://github.com/aws/aws-advanced-jdbc-wrapper/pull/371) addresses [Issue #370](https://github.com/aws/aws-advanced-jdbc-wrapper/issues/370)).
- Documentation for the Driver Metadata plugin and Aurora Connection Tracker plugin. See [Using The Driver Metadata Connection Plugin](./docs/using-the-jdbc-driver/using-plugins/UsingTheDriverMetadataConnectionPlugin.md) & [Using The Aurora Connection Tracker Plugin](./docs/using-the-jdbc-driver/using-plugins/UsingTheAuroraConnectionTrackerPlugin.md).

### :bug: Fixed
- Unwrapped Savepoint objects when passing them in as parameters ([Issue #328](https://github.com/aws/aws-advanced-jdbc-wrapper/issues/328)).
- Added null checks to `WrapperUtils#getConnectionFromSqlObject()` ([Issue #348](https://github.com/aws/aws-advanced-jdbc-wrapper/issues/348)).
- Extra question mark in `clusterInstanceHostPattern` parameters is no longer filtered out when setting the connection string ([PR #383](https://github.com/aws/aws-advanced-jdbc-wrapper/pull/383)).

### :crab: Changed
- Lock initialization of `AuroraHostListProvider` ([PR #347](https://github.com/aws/aws-advanced-jdbc-wrapper/pull/347)).
- Optimized thread locks and expiring cache for the Enhanced Monitoring Plugin ([PR #365](https://github.com/aws/aws-advanced-jdbc-wrapper/pull/365)).
- Updated Hibernate sample code to reflect changes in the wrapper source code ([PR #368](https://github.com/aws/aws-advanced-jdbc-wrapper/pull/368)).
- Updated KnownLimitations.md to reflect that Amazon RDS Blue/Green Deployments are not supported. See [Amazon RDS Blue/Green Deployments](./docs/README.md#amazon-rds-bluegreen-deployments).

## [1.0.1] - 2023-01-30
### :magic_wand: Added
- [Read / Write Splitting and Load Balancing (Experimental)](https://github.com/aws/aws-advanced-jdbc-wrapper/blob/main/docs/using-the-jdbc-driver/using-plugins/UsingTheReadWriteSplittingPlugin.md). Ongoing changes are being implemented to mirror behaviour of the community MySQL JDBC driver. We do not recommend using this in production until an official release.
- The Aurora Stale DNS Plugin to prevent the user application from incorrectly opening a new connection to an old writer node when DNS records have not yet updated after a recent failover event. For more details, see [Aurora Stale DNS Plugin](https://github.com/aws/aws-advanced-jdbc-wrapper/blob/main/docs/using-the-jdbc-driver/UsingTheJdbcDriver.md#:~:text=Aurora%20Stale%20DNS%20Plugin).
- FailoverSQLException classes for easier error handling. See [Read-Write Splitting Postgres Example](./examples/AWSDriverExample/src/main/java/software/amazon/ReadWriteSplittingPostgresExample.java).
- OSGi compatibility ([PR #270](https://github.com/aws/aws-advanced-jdbc-wrapper/pull/270)).
- AwsCredentialsManager to customize credentials providers used in `IamAuthenticationPlugin` and `AwsSecretsManagerPlugin`. For more information, see [AWS Credentials Configuration](https://github.com/aws/aws-advanced-jdbc-wrapper/blob/main/docs/using-the-jdbc-driver/custom-configuration/AwsCredentialsConfiguration.md).

### :bug: Fixed
- `DataSourceConnectionProvider` no longer removes user/password properties on connect ([Issue #288](https://github.com/aws/aws-advanced-jdbc-wrapper/issues/288) and [Issue #305](https://github.com/aws/aws-advanced-jdbc-wrapper/issues/305)).
- Runtime exceptions thrown as reported in [issue #284](https://github.com/aws/aws-advanced-jdbc-wrapper/issues/284).
- Incorrect log message in `PluginServiceImpl#setAvailability` that says host alias not found instead of empty hosts change list.
- FailoverTimeoutMS not being obeyed during failover, causing failover to take twice as long ([PR #244](https://github.com/aws/aws-advanced-jdbc-wrapper/pull/244)).
- Reader failover sometimes reconnect to writer instances as reported by [Issue #223](https://github.com/aws/aws-advanced-jdbc-wrapper/issues/223). Applications can now set the `failoverStrictReader` parameter to only allow failover to reader nodes during the reader failover process. See more details [here](https://github.com/aws/aws-advanced-jdbc-wrapper/blob/main/docs/using-the-jdbc-driver/using-plugins/UsingTheFailoverPlugin.md#failover-parameters).
- AWS Secrets Manager Plugin leaking PoolingHttpClientConnectionManager ([PR #321](https://github.com/aws/aws-advanced-jdbc-wrapper/pull/321)).
- Internal `inTransaction` flag not being updated when `autocommit` status changes ([PR #282](https://github.com/aws/aws-advanced-jdbc-wrapper/pull/282)).
- Incorrect wrapper version returned from `getDriverVersion` calls ([PR #319](https://github.com/aws/aws-advanced-jdbc-wrapper/pull/319)).
- Incorrect `setReadOnly` behaviour when the method is called on a closed connection ([Issue #311](https://github.com/aws/aws-advanced-jdbc-wrapper/issues/311)).
- `isCurrentHostWriter` incorrectly return false during writer failover ([PR #323](https://github.com/aws/aws-advanced-jdbc-wrapper/pull/323)).

### :crab: Changed
- Use default connection check intervals/timeouts in the EFM plugin when a user-supplied setting is not available ([PR #274](https://github.com/aws/aws-advanced-jdbc-wrapper/pull/274)).
- Thread-safety improvements within in the EFM plugin ([PR #332](https://github.com/aws/aws-mysql-jdbc/pull/332)).

## [1.0.0] - 2022-10-06
The Amazon Web Services (AWS) Advanced JDBC Driver allows an application to take advantage of the features of clustered Aurora databases.

### :magic_wand: Added
- Support for PostgreSQL
- The [Failover Connection Plugin](./docs/using-the-jdbc-driver/using-plugins/UsingTheFailoverPlugin.md)
- The [Host Monitoring Connection Plugin](./docs/using-the-jdbc-driver/using-plugins/UsingTheHostMonitoringPlugin.md)
- The [AWS IAM Authentication Connection Plugin](./docs/using-the-jdbc-driver/using-plugins/UsingTheIamAuthenticationPlugin.md)
- The [AWS Secrets Manager Connection Plugin](./docs/using-the-jdbc-driver/using-plugins/UsingTheAwsSecretsManagerPlugin.md)

[2.6.5]: https://github.com/aws/aws-advanced-jdbc-wrapper/compare/2.6.4...2.6.5
[2.6.4]: https://github.com/aws/aws-advanced-jdbc-wrapper/compare/2.6.3...2.6.4
[2.6.3]: https://github.com/aws/aws-advanced-jdbc-wrapper/compare/2.6.2...2.6.3
[2.6.2]: https://github.com/aws/aws-advanced-jdbc-wrapper/compare/2.6.1...2.6.2
[2.6.1]: https://github.com/aws/aws-advanced-jdbc-wrapper/compare/2.6.0...2.6.1
[2.6.0]: https://github.com/aws/aws-advanced-jdbc-wrapper/compare/2.5.6...2.6.0
[2.5.6]: https://github.com/aws/aws-advanced-jdbc-wrapper/compare/2.5.5...2.5.6
[2.5.5]: https://github.com/aws/aws-advanced-jdbc-wrapper/compare/2.5.4...2.5.5
[2.5.4]: https://github.com/aws/aws-advanced-jdbc-wrapper/compare/2.5.3...2.5.4
[2.5.3]: https://github.com/aws/aws-advanced-jdbc-wrapper/compare/2.5.2...2.5.3
[2.5.2]: https://github.com/aws/aws-advanced-jdbc-wrapper/compare/2.5.1...2.5.2
[2.5.1]: https://github.com/aws/aws-advanced-jdbc-wrapper/compare/2.5.0...2.5.1
[2.5.0]: https://github.com/aws/aws-advanced-jdbc-wrapper/compare/2.4.0...2.5.0
[2.4.0]: https://github.com/aws/aws-advanced-jdbc-wrapper/compare/2.3.9...2.4.0
[2.3.9]: https://github.com/aws/aws-advanced-jdbc-wrapper/compare/2.3.8...2.3.9
[2.3.8]: https://github.com/aws/aws-advanced-jdbc-wrapper/compare/2.3.7...2.3.8
[2.3.7]: https://github.com/aws/aws-advanced-jdbc-wrapper/compare/2.3.6...2.3.7
[2.3.6]: https://github.com/aws/aws-advanced-jdbc-wrapper/compare/2.3.5...2.3.6
[2.3.5]: https://github.com/aws/aws-advanced-jdbc-wrapper/compare/2.3.4...2.3.5
[2.3.4]: https://github.com/aws/aws-advanced-jdbc-wrapper/compare/2.3.3...2.3.4
[2.3.3]: https://github.com/aws/aws-advanced-jdbc-wrapper/compare/2.3.2...2.3.3
[2.3.2]: https://github.com/aws/aws-advanced-jdbc-wrapper/compare/2.3.1...2.3.2
[2.3.1]: https://github.com/aws/aws-advanced-jdbc-wrapper/compare/2.3.0...2.3.1
[2.3.0]: https://github.com/aws/aws-advanced-jdbc-wrapper/compare/2.2.5...2.3.0
[2.2.5]: https://github.com/aws/aws-advanced-jdbc-wrapper/compare/2.2.4...2.2.5
[2.2.4]: https://github.com/aws/aws-advanced-jdbc-wrapper/compare/2.2.3...2.2.4
[2.2.3]: https://github.com/aws/aws-advanced-jdbc-wrapper/compare/2.2.2...2.2.3
[2.2.2]: https://github.com/aws/aws-advanced-jdbc-wrapper/compare/2.2.1...2.2.2
[2.2.1]: https://github.com/aws/aws-advanced-jdbc-wrapper/compare/2.2.0...2.2.1
[2.2.0]: https://github.com/aws/aws-advanced-jdbc-wrapper/compare/2.1.2...2.2.0
[2.1.2]: https://github.com/aws/aws-advanced-jdbc-wrapper/compare/2.1.1...2.1.2
[2.1.1]: https://github.com/aws/aws-advanced-jdbc-wrapper/compare/2.1.0...2.1.1
[2.1.0]: https://github.com/aws/aws-advanced-jdbc-wrapper/compare/2.0.0...2.1.0
[2.0.0]: https://github.com/aws/aws-advanced-jdbc-wrapper/compare/1.0.2...2.0.0
[1.0.2]: https://github.com/aws/aws-advanced-jdbc-wrapper/compare/1.0.1...1.0.2
[1.0.1]: https://github.com/aws/aws-advanced-jdbc-wrapper/compare/1.0.0...1.0.1
[1.0.0]: https://github.com/aws/aws-advanced-jdbc-wrapper/releases/tag/1.0.0<|MERGE_RESOLUTION|>--- conflicted
+++ resolved
@@ -416,11 +416,7 @@
 
 ## [2.2.2] - 2023-07-05
 ### :magic_wand: Added
-<<<<<<< HEAD
-- Official support for Amazon Aurora with MySQL compatibility. The AWS JDBC Driver has been validated to support [MySQL JDBC Driver](https://github.com/mysql/mysql-connector-j) and version 2.x of the [MariaDB JDBC Driver](https://github.com/mariadb-corporation/mariadb-connector-j).
-=======
-- Official support for Amazon Aurora with MySQL compatibility. The AWS Advanced JDBC Wrapper has been validated to support [MySQL JDBC Driver](https://github.com/mysql/mysql-connector-j) and [MariaDB JDBC Driver](https://github.com/mariadb-corporation/mariadb-connector-j).
->>>>>>> 73c6dc6a
+- Official support for Amazon Aurora with MySQL compatibility. The AWS Advanced JDBC Wrapper has been validated to support [MySQL JDBC Driver](https://github.com/mysql/mysql-connector-j) and version 2.x of the [MariaDB JDBC Driver](https://github.com/mariadb-corporation/mariadb-connector-j).
 - Documentation:
   - Maintenance and release policy ([PR #442](https://github.com/aws/aws-advanced-jdbc-wrapper/pull/442) and [PR #507](https://github.com/aws/aws-advanced-jdbc-wrapper/pull/507)).
   - Migration guide for moving from the AWS Advanced JDBC Wrapper for MySQL to the AWS Advanced JDBC Wrapper ([PR #510](https://github.com/aws/aws-advanced-jdbc-wrapper/pull/510)).
